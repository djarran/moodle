This files describes API changes in /repository/ repository system,
information provided here is intended especially for developers. Full
details of the repository API are available on Moodle docs:
http://docs.moodle.org/dev/Repository_API

=== 3.1 ===

<<<<<<< HEAD
* The following functions, previously used (exclusively) by upgrade steps are not available
  anymore because of the upgrade cleanup performed for this version. See MDL-51580 for more info:
    - repository_picasa_admin_upgrade_notification()
    - repository_googledocs_admin_upgrade_notification()
    - repository_boxnet_admin_upgrade_notification()
    - repository_alfresco_admin_security_key_notice()
=======
* The prepare_file() function will now return a file in a per-request directory which will
  be automatically cleaned at the end of the request.
  No modifications should be required as a result of this change.
>>>>>>> a9e12347

=== 2.8 ===

* Repositories working with Moodle files must replace serialize() with json_encode() in the
  attribute 'source' returned by get_listing(). If repository overrides file_is_accessible(),
  get_file_reference() or get_file_source_info() they need to be changed too. See MDL-45616.

=== 2.6 ===

* get_option() now always return null when the first parameter ($config) is not empty, and
  no value was found for this $config. Previously this could sometimes return an empty array().

* The function repository_attach_id() was removed, it was never used and was not useful.

* New functions send_relative_file() and supports_relative_file() to allow sending relative linked
  files - see filesystem repository for example.

* DB fields files.referencelifetime, files.referencelastsync and files_reference.lifetime
  are deleted. The last synchronization time is stored only in files_reference.lastsync
  and lifetime is not stored in DB any more, each repository must decide for itself
  when to synchronize the file in function repository::sync_reference().

* The following methods in class repository are deprecated: sync_external_file(),
  get_file_by_reference(), get_reference_file_lifetime(), sync_individual_file() and
  reset_caches(). Instead there is one method repository::sync_reference() - this simplifies
  the repositories API and reduces the number of DB queries.

* Deprecated const GETFILE_TIMEOUT, SYNCFILE_TIMEOUT and SYNCIMAGE_TIMEOUT and replaced them with
  config variables repositorygetfiletimeout, repositorysyncfiletimeout and repositorysyncimagetimeout.

=== 2.5 ===

* repository::append_suffix() has been deprecated, use repository::get_unused_filename() if you need
  to get a file name which has not yet been used in the draft area.

* contains_private_data() is a new method to determine if a user 'logged in as' another user
  can access the content of the repository. The default is to return True (no access).

* get_typename() returns the type of repository: dropbox, googledocs, etc...

* can_be_edited_by_user() encapsulates all the tests to make sure that the current user
  has the rights to edit the instance of this repository.

* repository::get_instances() (used by filepicker and texteditor to populate the
  list of available repositories) now calls repository constructor specifying the
  context where repository will be used.
  When checking permissions inside repository class use:
  $this->instance->contextid - to find the context where repository was created;
  $this->context - to find the current context where repository is used.
  This also means that the same repository instance may now have different names when
  called from different contexts.
  Avoid calling repository::get_instance(), use repository::get_repository_by_id() instead.

=== 2.4 ===

* copy_to_area() can receive a new parameter called $areamaxbytes which controls the maximum
  size of the area the files will be stored in.

* the repositories using the upload() method should implement a check for $areamaxbytes,
  see repository/upload/lib.php upload() and process_upload() for an example on how handling it.

=== 2.3 ===

* instance_config_form() must now be declared static for php5.4 compatibility.

* get_listing() and search() file metadata details are now now more prominently
  displayed in the interface. Dates and timestamos are now able to be sorted on in
  the filepicker interface so plugin authors are asked to ensure:
    - Dates are defined as UNIX timestamps
    - Filesize is an integer in bytes

* It is recomended to define function get_file_source_info() to provide more rich
  infromation about the source of a file.

* The API was extended to allow repositories can now support external references, please
  see http://docs.moodle.org/dev/Repository_API for further details.<|MERGE_RESOLUTION|>--- conflicted
+++ resolved
@@ -5,18 +5,15 @@
 
 === 3.1 ===
 
-<<<<<<< HEAD
 * The following functions, previously used (exclusively) by upgrade steps are not available
   anymore because of the upgrade cleanup performed for this version. See MDL-51580 for more info:
     - repository_picasa_admin_upgrade_notification()
     - repository_googledocs_admin_upgrade_notification()
     - repository_boxnet_admin_upgrade_notification()
     - repository_alfresco_admin_security_key_notice()
-=======
 * The prepare_file() function will now return a file in a per-request directory which will
   be automatically cleaned at the end of the request.
   No modifications should be required as a result of this change.
->>>>>>> a9e12347
 
 === 2.8 ===
 
