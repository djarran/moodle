--- conflicted
+++ resolved
@@ -240,10 +240,7 @@
             // Just set the value if it's a string.
             body.html(value);
             Event.notifyFilterContentUpdated(body);
-<<<<<<< HEAD
-=======
             this.getRoot().trigger(ModalEvents.bodyRendered, this);
->>>>>>> 38b325a3
         } else {
             // Otherwise we assume it's a promise to be resolved with
             // html and javascript.
@@ -263,10 +260,7 @@
                         }
                     }
                     Event.notifyFilterContentUpdated(body);
-<<<<<<< HEAD
-=======
                     this.getRoot().trigger(ModalEvents.bodyRendered, this);
->>>>>>> 38b325a3
                 }.bind(this));
             }.bind(this));
         }
