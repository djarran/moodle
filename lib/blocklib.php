--- conflicted
+++ resolved
@@ -1357,21 +1357,18 @@
             $deleteactionurl = new moodle_url($actionurl, ['bui_deleteid' => $block->instance->id]);
             $deleteactionurl->remove_params(['sesskey']);
 
-<<<<<<< HEAD
+            // Handle deleting block on admin index page, prevent the page redirecting before block action can begin.
+            if ($deleteactionurl->compare(new moodle_url('/admin/index.php'), URL_MATCH_BASE)) {
+                $deleteactionurl->param('cache', 1);
+            }
+
             $deleteconfirmationurl = new moodle_url($actionurl, [
                 'bui_deleteid' => $block->instance->id,
                 'bui_confirm' => 1,
                 'sesskey' => sesskey(),
             ]);
-
             $blocktitle = $block->get_title();
-=======
-            // Handle deleting block on admin index page, prevent the page redirecting before block action can begin.
-            if ($deleteactionurl->compare(new moodle_url('/admin/index.php'), URL_MATCH_BASE)) {
-                $deleteactionurl->param('cache', 1);
-            }
-
->>>>>>> 8f10f91b
+
             $controls[] = new action_menu_link_secondary(
                 $deleteactionurl,
                 new pix_icon('t/delete', $str, 'moodle', array('class' => 'iconsmall', 'title' => '')),
