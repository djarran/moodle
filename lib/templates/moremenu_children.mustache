--- conflicted
+++ resolved
@@ -64,13 +64,8 @@
     </li>
 {{/haschildren}}
 {{^haschildren}}
-<<<<<<< HEAD
-    <li class="nav-item" role="none" data-forceintomoremenu="{{#forceintomoremenu}}true{{/forceintomoremenu}}{{^forceintomoremenu}}false{{/forceintomoremenu}}">
+    <li data-key="{{key}}" class="nav-item" role="none" data-forceintomoremenu="{{#forceintomoremenu}}true{{/forceintomoremenu}}{{^forceintomoremenu}}false{{/forceintomoremenu}}">
         {{#istablist}}
-=======
-    <li data-key="{{key}}" class="nav-item" role="none" data-forceintomoremenu="{{#forceintomoremenu}}true{{/forceintomoremenu}}{{^forceintomoremenu}}false{{/forceintomoremenu}}">
-        {{#tab}}
->>>>>>> f0e32f99
             {{#is_action_link}}
                 <a role="tab" class="nav-link {{#classes}}{{.}} {{/classes}}" href="{{tab}}" data-toggle="tab" data-text="{{{text}}}" data-disableactive="true" tabindex="-1">
                     {{{text}}}
