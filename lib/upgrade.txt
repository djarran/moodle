--- conflicted
+++ resolved
@@ -10,11 +10,8 @@
 * load_temp_role() and remove_temp_roles() can not be used any more.
 * get_system_context() is deprecated, please use context_system::instance().
 * get_parent_contexts() is deprecated, please use $context->get_parent_context_ids().
-<<<<<<< HEAD
+* get_parent_contextid() is deprecated, please use $context->get_parent_context().
 * Use new function moodleform::mock_submit() to simulate form submission in unit tests (backported).
-=======
-* get_parent_contextid() is deprecated, please use $context->get_parent_context().
->>>>>>> c513812c
 
 === 2.5.1 ===
 
