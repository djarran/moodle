<?php

// This file is part of Moodle - http://moodle.org/
//
// Moodle is free software: you can redistribute it and/or modify
// it under the terms of the GNU General Public License as published by
// the Free Software Foundation, either version 3 of the License, or
// (at your option) any later version.
//
// Moodle is distributed in the hope that it will be useful,
// but WITHOUT ANY WARRANTY; without even the implied warranty of
// MERCHANTABILITY or FITNESS FOR A PARTICULAR PURPOSE.  See the
// GNU General Public License for more details.
//
// You should have received a copy of the GNU General Public License
// along with Moodle.  If not, see <http://www.gnu.org/licenses/>.

/**
 * deprecatedlib.php - Old functions retained only for backward compatibility
 *
 * Old functions retained only for backward compatibility.  New code should not
 * use any of these functions.
 *
 * @package    core
 * @subpackage deprecated
 * @copyright  1999 onwards Martin Dougiamas  {@link http://moodle.com}
 * @license    http://www.gnu.org/copyleft/gpl.html GNU GPL v3 or later
 * @deprecated
 */

defined('MOODLE_INTERNAL') || die();

/* === Functions that needs to be kept longer in deprecated lib than normal time period === */

/**
 * Add an entry to the legacy log table.
 *
 * @deprecated since 2.7 use new events instead
 *
 * @param    int     $courseid  The course id
 * @param    string  $module  The module name  e.g. forum, journal, resource, course, user etc
 * @param    string  $action  'view', 'update', 'add' or 'delete', possibly followed by another word to clarify.
 * @param    string  $url     The file and parameters used to see the results of the action
 * @param    string  $info    Additional description information
 * @param    int     $cm      The course_module->id if there is one
 * @param    int|stdClass $user If log regards $user other than $USER
 * @return void
 */
function add_to_log($courseid, $module, $action, $url='', $info='', $cm=0, $user=0) {
    debugging('add_to_log() has been deprecated, please rewrite your code to the new events API', DEBUG_DEVELOPER);

    // This is a nasty hack that allows us to put all the legacy stuff into legacy storage,
    // this way we may move all the legacy settings there too.
    $manager = get_log_manager();
    if (method_exists($manager, 'legacy_add_to_log')) {
        $manager->legacy_add_to_log($courseid, $module, $action, $url, $info, $cm, $user);
    }
}

/**
 * @deprecated since 2.6
 */
function events_trigger() {
    throw new coding_exception('events_trigger() has been deprecated along with all Events 1 API in favour of Events 2 API.');
}

/**
 * List all core subsystems and their location
 *
 * This is a whitelist of components that are part of the core and their
 * language strings are defined in /lang/en/<<subsystem>>.php. If a given
 * plugin is not listed here and it does not have proper plugintype prefix,
 * then it is considered as course activity module.
 *
 * The location is optionally dirroot relative path. NULL means there is no special
 * directory for this subsystem. If the location is set, the subsystem's
 * renderer.php is expected to be there.
 *
 * @deprecated since 2.6, use core_component::get_core_subsystems()
 *
 * @param bool $fullpaths false means relative paths from dirroot, use true for performance reasons
 * @return array of (string)name => (string|null)location
 */
function get_core_subsystems($fullpaths = false) {
    global $CFG;

    // NOTE: do not add any other debugging here, keep forever.

    $subsystems = core_component::get_core_subsystems();

    if ($fullpaths) {
        return $subsystems;
    }

    debugging('Short paths are deprecated when using get_core_subsystems(), please fix the code to use fullpaths instead.', DEBUG_DEVELOPER);

    $dlength = strlen($CFG->dirroot);

    foreach ($subsystems as $k => $v) {
        if ($v === null) {
            continue;
        }
        $subsystems[$k] = substr($v, $dlength+1);
    }

    return $subsystems;
}

/**
 * Lists all plugin types.
 *
 * @deprecated since 2.6, use core_component::get_plugin_types()
 *
 * @param bool $fullpaths false means relative paths from dirroot
 * @return array Array of strings - name=>location
 */
function get_plugin_types($fullpaths = true) {
    global $CFG;

    // NOTE: do not add any other debugging here, keep forever.

    $types = core_component::get_plugin_types();

    if ($fullpaths) {
        return $types;
    }

    debugging('Short paths are deprecated when using get_plugin_types(), please fix the code to use fullpaths instead.', DEBUG_DEVELOPER);

    $dlength = strlen($CFG->dirroot);

    foreach ($types as $k => $v) {
        if ($k === 'theme') {
            $types[$k] = 'theme';
            continue;
        }
        $types[$k] = substr($v, $dlength+1);
    }

    return $types;
}

/**
 * Use when listing real plugins of one type.
 *
 * @deprecated since 2.6, use core_component::get_plugin_list()
 *
 * @param string $plugintype type of plugin
 * @return array name=>fulllocation pairs of plugins of given type
 */
function get_plugin_list($plugintype) {

    // NOTE: do not add any other debugging here, keep forever.

    if ($plugintype === '') {
        $plugintype = 'mod';
    }

    return core_component::get_plugin_list($plugintype);
}

/**
 * Get a list of all the plugins of a given type that define a certain class
 * in a certain file. The plugin component names and class names are returned.
 *
 * @deprecated since 2.6, use core_component::get_plugin_list_with_class()
 *
 * @param string $plugintype the type of plugin, e.g. 'mod' or 'report'.
 * @param string $class the part of the name of the class after the
 *      frankenstyle prefix. e.g 'thing' if you are looking for classes with
 *      names like report_courselist_thing. If you are looking for classes with
 *      the same name as the plugin name (e.g. qtype_multichoice) then pass ''.
 * @param string $file the name of file within the plugin that defines the class.
 * @return array with frankenstyle plugin names as keys (e.g. 'report_courselist', 'mod_forum')
 *      and the class names as values (e.g. 'report_courselist_thing', 'qtype_multichoice').
 */
function get_plugin_list_with_class($plugintype, $class, $file) {

    // NOTE: do not add any other debugging here, keep forever.

    return core_component::get_plugin_list_with_class($plugintype, $class, $file);
}

/**
 * Returns the exact absolute path to plugin directory.
 *
 * @deprecated since 2.6, use core_component::get_plugin_directory()
 *
 * @param string $plugintype type of plugin
 * @param string $name name of the plugin
 * @return string full path to plugin directory; NULL if not found
 */
function get_plugin_directory($plugintype, $name) {

    // NOTE: do not add any other debugging here, keep forever.

    if ($plugintype === '') {
        $plugintype = 'mod';
    }

    return core_component::get_plugin_directory($plugintype, $name);
}

/**
 * Normalize the component name using the "frankenstyle" names.
 *
 * @deprecated since 2.6, use core_component::normalize_component()
 *
 * @param string $component
 * @return array two-items list of [(string)type, (string|null)name]
 */
function normalize_component($component) {

    // NOTE: do not add any other debugging here, keep forever.

    return core_component::normalize_component($component);
}

/**
 * Return exact absolute path to a plugin directory.
 *
 * @deprecated since 2.6, use core_component::normalize_component()
 *
 * @param string $component name such as 'moodle', 'mod_forum'
 * @return string full path to component directory; NULL if not found
 */
function get_component_directory($component) {

    // NOTE: do not add any other debugging here, keep forever.

    return core_component::get_component_directory($component);
}

/**
 * Get the context instance as an object. This function will create the
 * context instance if it does not exist yet.
 *
 * @deprecated since 2.2, use context_course::instance() or other relevant class instead
 * @todo This will be deleted in Moodle 2.8, refer MDL-34472
 * @param integer $contextlevel The context level, for example CONTEXT_COURSE, or CONTEXT_MODULE.
 * @param integer $instance The instance id. For $level = CONTEXT_COURSE, this would be $course->id,
 *      for $level = CONTEXT_MODULE, this would be $cm->id. And so on. Defaults to 0
 * @param int $strictness IGNORE_MISSING means compatible mode, false returned if record not found, debug message if more found;
 *      MUST_EXIST means throw exception if no record or multiple records found
 * @return context The context object.
 */
function get_context_instance($contextlevel, $instance = 0, $strictness = IGNORE_MISSING) {

    debugging('get_context_instance() is deprecated, please use context_xxxx::instance() instead.', DEBUG_DEVELOPER);

    $instances = (array)$instance;
    $contexts = array();

    $classname = context_helper::get_class_for_level($contextlevel);

    // we do not load multiple contexts any more, PAGE should be responsible for any preloading
    foreach ($instances as $inst) {
        $contexts[$inst] = $classname::instance($inst, $strictness);
    }

    if (is_array($instance)) {
        return $contexts;
    } else {
        return $contexts[$instance];
    }
}
/* === End of long term deprecated api list === */

/**
 * @deprecated since 2.7 - use new file picker instead
 */
function clam_log_upload() {
    throw new coding_exception('clam_log_upload() can not be used any more, please use file picker instead');
}

/**
 * @deprecated since 2.7 - use new file picker instead
 */
function clam_log_infected() {
    throw new coding_exception('clam_log_infected() can not be used any more, please use file picker instead');
}

/**
 * @deprecated since 2.7 - use new file picker instead
 */
function clam_change_log() {
    throw new coding_exception('clam_change_log() can not be used any more, please use file picker instead');
}

/**
 * @deprecated since 2.7 - infected files are now deleted in file picker
 */
function clam_replace_infected_file() {
    throw new coding_exception('clam_replace_infected_file() can not be used any more, please use file picker instead');
}

/**
 * @deprecated since 2.7
 */
function clam_handle_infected_file() {
    throw new coding_exception('clam_handle_infected_file() can not be used any more, please use file picker instead');
}

/**
 * @deprecated since 2.7
 */
function clam_scan_moodle_file() {
    throw new coding_exception('clam_scan_moodle_file() can not be used any more, please use file picker instead');
}


/**
 * @deprecated since 2.7 PHP 5.4.x should be always compatible.
 */
function password_compat_not_supported() {
    throw new coding_exception('Do not use password_compat_not_supported() - bcrypt is now always available');
}

/**
 * @deprecated since 2.6
 */
function session_get_instance() {
    throw new coding_exception('session_get_instance() is removed, use \core\session\manager instead');
}

/**
 * @deprecated since 2.6
 */
function session_is_legacy() {
    throw new coding_exception('session_is_legacy() is removed, do not use any more');
}

/**
 * @deprecated since 2.6
 */
function session_kill_all() {
    throw new coding_exception('session_kill_all() is removed, use \core\session\manager::kill_all_sessions() instead');
}

/**
 * @deprecated since 2.6
 */
function session_touch() {
    throw new coding_exception('session_touch() is removed, use \core\session\manager::touch_session() instead');
}

/**
 * @deprecated since 2.6
 */
function session_kill() {
    throw new coding_exception('session_kill() is removed, use \core\session\manager::kill_session() instead');
}

/**
 * @deprecated since 2.6
 */
function session_kill_user() {
    throw new coding_exception('session_kill_user() is removed, use \core\session\manager::kill_user_sessions() instead');
}

/**
 * @deprecated since 2.6
 */
function session_set_user() {
    throw new coding_exception('session_set_user() is removed, use \core\session\manager::set_user() instead');
}

/**
 * @deprecated since 2.6
 */
function session_is_loggedinas() {
    throw new coding_exception('session_is_loggedinas() is removed, use \core\session\manager::is_loggedinas() instead');
}

/**
 * @deprecated since 2.6
 */
function session_get_realuser() {
    throw new coding_exception('session_get_realuser() is removed, use \core\session\manager::get_realuser() instead');
}

/**
 * @deprecated since 2.6
 */
function session_loginas() {
    throw new coding_exception('session_loginas() is removed, use \core\session\manager::loginas() instead');
}

/**
 * @deprecated since 2.6
 */
function js_minify() {
    throw new coding_exception('js_minify() is removed, use core_minify::js_files() or core_minify::js() instead.');
}

/**
 * @deprecated since 2.6
 */
function css_minify_css() {
    throw new coding_exception('css_minify_css() is removed, use core_minify::css_files() or core_minify::css() instead.');
}

// === Deprecated before 2.6.0 ===

/**
 * @deprecated
 */
function check_gd_version() {
    throw new coding_exception('check_gd_version() is removed, GD extension is always available now');
}

/**
 * @deprecated
 */
function update_login_count() {
    throw new coding_exception('update_login_count() is removed, all calls need to be removed');
}

/**
 * @deprecated
 */
function reset_login_count() {
    throw new coding_exception('reset_login_count() is removed, all calls need to be removed');
}

/**
 * @deprecated
 */
function update_log_display_entry() {

    throw new coding_exception('The update_log_display_entry() is removed, please use db/log.php description file instead.');
}

/**
 * @deprecated use the text formatting in a standard way instead (http://docs.moodle.org/dev/Output_functions)
 *             this was abused mostly for embedding of attachments
 */
function filter_text() {
    throw new coding_exception('filter_text() can not be used anymore, use format_text(), format_string() etc instead.');
}

/**
 * @deprecated Loginhttps is no longer supported
 */
function httpsrequired() {
    throw new coding_exception('httpsrequired() can not be used any more. Loginhttps is no longer supported.');
}

/**
 * @deprecated since 3.1 - replacement legacy file API methods can be found on the moodle_url class, for example:
 * The moodle_url::make_legacyfile_url() method can be used to generate a legacy course file url. To generate
 * course module file.php url the moodle_url::make_file_url() should be used.
 */
function get_file_url() {
    throw new coding_exception('get_file_url() can not be used anymore. Please use ' .
        'moodle_url factory methods instead.');
}

/**
 * @deprecated use get_enrolled_users($context) instead.
 */
function get_course_participants() {
    throw new coding_exception('get_course_participants() can not be used any more, use get_enrolled_users() instead.');
}

/**
 * @deprecated use is_enrolled($context, $userid) instead.
 */
function is_course_participant() {
    throw new coding_exception('is_course_participant() can not be used any more, use is_enrolled() instead.');
}

/**
 * @deprecated
 */
function get_recent_enrolments() {
    throw new coding_exception('get_recent_enrolments() is removed as it returned inaccurate results.');
}

/**
 * @deprecated use clean_param($string, PARAM_FILE) instead.
 */
function detect_munged_arguments() {
    throw new coding_exception('detect_munged_arguments() can not be used any more, please use clean_param(,PARAM_FILE) instead.');
}


/**
 * Unzip one zip file to a destination dir
 * Both parameters must be FULL paths
 * If destination isn't specified, it will be the
 * SAME directory where the zip file resides.
 *
 * @global object
 * @param string $zipfile The zip file to unzip
 * @param string $destination The location to unzip to
 * @param bool $showstatus_ignored Unused
 * @deprecated since 2.0 MDL-15919
 */
function unzip_file($zipfile, $destination = '', $showstatus_ignored = true) {
    debugging(__FUNCTION__ . '() is deprecated. '
            . 'Please use the application/zip file_packer implementation instead.', DEBUG_DEVELOPER);

    // Extract everything from zipfile.
    $path_parts = pathinfo(cleardoubleslashes($zipfile));
    $zippath = $path_parts["dirname"];       //The path of the zip file
    $zipfilename = $path_parts["basename"];  //The name of the zip file
    $extension = $path_parts["extension"];    //The extension of the file

    //If no file, error
    if (empty($zipfilename)) {
        return false;
    }

    //If no extension, error
    if (empty($extension)) {
        return false;
    }

    //Clear $zipfile
    $zipfile = cleardoubleslashes($zipfile);

    //Check zipfile exists
    if (!file_exists($zipfile)) {
        return false;
    }

    //If no destination, passed let's go with the same directory
    if (empty($destination)) {
        $destination = $zippath;
    }

    //Clear $destination
    $destpath = rtrim(cleardoubleslashes($destination), "/");

    //Check destination path exists
    if (!is_dir($destpath)) {
        return false;
    }

    $packer = get_file_packer('application/zip');

    $result = $packer->extract_to_pathname($zipfile, $destpath);

    if ($result === false) {
        return false;
    }

    foreach ($result as $status) {
        if ($status !== true) {
            return false;
        }
    }

    return true;
}

/**
 * Zip an array of files/dirs to a destination zip file
 * Both parameters must be FULL paths to the files/dirs
 *
 * @global object
 * @param array $originalfiles Files to zip
 * @param string $destination The destination path
 * @return bool Outcome
 *
 * @deprecated since 2.0 MDL-15919
 */
function zip_files($originalfiles, $destination) {
    debugging(__FUNCTION__ . '() is deprecated. '
            . 'Please use the application/zip file_packer implementation instead.', DEBUG_DEVELOPER);

    // Extract everything from destination.
    $path_parts = pathinfo(cleardoubleslashes($destination));
    $destpath = $path_parts["dirname"];       //The path of the zip file
    $destfilename = $path_parts["basename"];  //The name of the zip file
    $extension = $path_parts["extension"];    //The extension of the file

    //If no file, error
    if (empty($destfilename)) {
        return false;
    }

    //If no extension, add it
    if (empty($extension)) {
        $extension = 'zip';
        $destfilename = $destfilename.'.'.$extension;
    }

    //Check destination path exists
    if (!is_dir($destpath)) {
        return false;
    }

    //Check destination path is writable. TODO!!

    //Clean destination filename
    $destfilename = clean_filename($destfilename);

    //Now check and prepare every file
    $files = array();
    $origpath = NULL;

    foreach ($originalfiles as $file) {  //Iterate over each file
        //Check for every file
        $tempfile = cleardoubleslashes($file); // no doubleslashes!
        //Calculate the base path for all files if it isn't set
        if ($origpath === NULL) {
            $origpath = rtrim(cleardoubleslashes(dirname($tempfile)), "/");
        }
        //See if the file is readable
        if (!is_readable($tempfile)) {  //Is readable
            continue;
        }
        //See if the file/dir is in the same directory than the rest
        if (rtrim(cleardoubleslashes(dirname($tempfile)), "/") != $origpath) {
            continue;
        }
        //Add the file to the array
        $files[] = $tempfile;
    }

    $zipfiles = array();
    $start = strlen($origpath)+1;
    foreach($files as $file) {
        $zipfiles[substr($file, $start)] = $file;
    }

    $packer = get_file_packer('application/zip');

    return $packer->archive_to_pathname($zipfiles, $destpath . '/' . $destfilename);
}

/**
 * @deprecated use groups_get_all_groups() instead.
 */
function mygroupid() {
    throw new coding_exception('mygroupid() can not be used any more, please use groups_get_all_groups() instead.');
}

/**
 * @deprecated since Moodle 2.0 MDL-14617 - please do not use this function any more.
 */
function groupmode() {
    throw new coding_exception('groupmode() can not be used any more, please use groups_get_* instead.');
}

/**
 * @deprecated Since year 2006 - please do not use this function any more.
 */
function set_current_group() {
    throw new coding_exception('set_current_group() can not be used anymore, please use $SESSION->currentgroup[$courseid] instead');
}

/**
 * @deprecated Since year 2006 - please do not use this function any more.
 */
function get_current_group() {
    throw new coding_exception('get_current_group() can not be used any more, please use groups_get_* instead');
}

/**
 * @deprecated Since Moodle 2.8
 */
function groups_filter_users_by_course_module_visible() {
    throw new coding_exception('groups_filter_users_by_course_module_visible() is removed. ' .
            'Replace with a call to \core_availability\info_module::filter_user_list(), ' .
            'which does basically the same thing but includes other restrictions such ' .
            'as profile restrictions.');
}

/**
 * @deprecated Since Moodle 2.8
 */
function groups_course_module_visible() {
    throw new coding_exception('groups_course_module_visible() is removed, use $cm->uservisible to decide whether the current
        user can ' . 'access an activity.', DEBUG_DEVELOPER);
}

/**
 * @deprecated since 2.0
 */
function error() {
    throw new coding_exception('notlocalisederrormessage', 'error', $link, $message, 'error() is a removed, please call
            print_error() instead of error()');
}


/**
 * @deprecated use $PAGE->theme->name instead.
 */
function current_theme() {
    throw new coding_exception('current_theme() can not be used any more, please use $PAGE->theme->name instead');
}

/**
 * @deprecated
 */
function formerr() {
    throw new coding_exception('formerr() is removed. Please change your code to use $OUTPUT->error_text($string).');
}

/**
 * @deprecated use $OUTPUT->skip_link_target() in instead.
 */
function skip_main_destination() {
    throw new coding_exception('skip_main_destination() can not be used any more, please use $OUTPUT->skip_link_target() instead.');
}

/**
 * @deprecated use $OUTPUT->container() instead.
 */
function print_container() {
    throw new coding_exception('print_container() can not be used any more. Please use $OUTPUT->container() instead.');
}

/**
 * @deprecated use $OUTPUT->container_start() instead.
 */
function print_container_start() {
    throw new coding_exception('print_container_start() can not be used any more. Please use $OUTPUT->container_start() instead.');
}

/**
 * @deprecated use $OUTPUT->container_end() instead.
 */
function print_container_end() {
    throw new coding_exception('print_container_end() can not be used any more. Please use $OUTPUT->container_end() instead.');
}

/**
 * @deprecated since Moodle 2.0 MDL-19077 - use $OUTPUT->notification instead.
 */
function notify() {
    throw new coding_exception('notify() is removed, please use $OUTPUT->notification() instead');
}

/**
 * @deprecated use $OUTPUT->continue_button() instead.
 */
function print_continue() {
    throw new coding_exception('print_continue() can not be used any more. Please use $OUTPUT->continue_button() instead.');
}

/**
 * @deprecated use $PAGE methods instead.
 */
function print_header() {

    throw new coding_exception('print_header() can not be used any more. Please use $PAGE methods instead.');
}

/**
 * @deprecated use $PAGE methods instead.
 */
function print_header_simple() {

    throw new coding_exception('print_header_simple() can not be used any more. Please use $PAGE methods instead.');
}

/**
 * @deprecated use $OUTPUT->block() instead.
 */
function print_side_block() {
    throw new coding_exception('print_side_block() can not be used any more, please use $OUTPUT->block() instead.');
}

/**
 * Prints a basic textarea field.
 *
 * @deprecated since Moodle 2.0
 *
 * When using this function, you should
 *
 * @global object
 * @param bool $unused No longer used.
 * @param int $rows Number of rows to display  (minimum of 10 when $height is non-null)
 * @param int $cols Number of columns to display (minimum of 65 when $width is non-null)
 * @param null $width (Deprecated) Width of the element; if a value is passed, the minimum value for $cols will be 65. Value is otherwise ignored.
 * @param null $height (Deprecated) Height of the element; if a value is passe, the minimum value for $rows will be 10. Value is otherwise ignored.
 * @param string $name Name to use for the textarea element.
 * @param string $value Initial content to display in the textarea.
 * @param int $obsolete deprecated
 * @param bool $return If false, will output string. If true, will return string value.
 * @param string $id CSS ID to add to the textarea element.
 * @return string|void depending on the value of $return
 */
function print_textarea($unused, $rows, $cols, $width, $height, $name, $value='', $obsolete=0, $return=false, $id='') {
    /// $width and height are legacy fields and no longer used as pixels like they used to be.
    /// However, you can set them to zero to override the mincols and minrows values below.

    // Disabling because there is not yet a viable $OUTPUT option for cases when mforms can't be used
    // debugging('print_textarea() has been deprecated. You should be using mforms and the editor element.');

    global $CFG;

    $mincols = 65;
    $minrows = 10;
    $str = '';

    if ($id === '') {
        $id = 'edit-'.$name;
    }

    if ($height && ($rows < $minrows)) {
        $rows = $minrows;
    }
    if ($width && ($cols < $mincols)) {
        $cols = $mincols;
    }

    editors_head_setup();
    $editor = editors_get_preferred_editor(FORMAT_HTML);
    $editor->set_text($value);
    $editor->use_editor($id, array('legacy'=>true));

    $str .= "\n".'<textarea class="form-textarea" id="'. $id .'" name="'. $name .'" rows="'. $rows .'" cols="'. $cols .'" spellcheck="true">'."\n";
    $str .= htmlspecialchars($value); // needed for editing of cleaned text!
    $str .= '</textarea>'."\n";

    if ($return) {
        return $str;
    }
    echo $str;
}

/**
 * Returns an image of an up or down arrow, used for column sorting. To avoid unnecessary DB accesses, please
 * provide this function with the language strings for sortasc and sortdesc.
 *
 * @deprecated use $OUTPUT->arrow() instead.
 * @todo final deprecation of this function once MDL-45448 is resolved
 *
 * If no sort string is associated with the direction, an arrow with no alt text will be printed/returned.
 *
 * @global object
 * @param string $direction 'up' or 'down'
 * @param string $strsort The language string used for the alt attribute of this image
 * @param bool $return Whether to print directly or return the html string
 * @return string|void depending on $return
 *
 */
function print_arrow($direction='up', $strsort=null, $return=false) {
    global $OUTPUT;

    debugging('print_arrow() is deprecated. Please use $OUTPUT->arrow() instead.', DEBUG_DEVELOPER);

    if (!in_array($direction, array('up', 'down', 'right', 'left', 'move'))) {
        return null;
    }

    $return = null;

    switch ($direction) {
        case 'up':
            $sortdir = 'asc';
            break;
        case 'down':
            $sortdir = 'desc';
            break;
        case 'move':
            $sortdir = 'asc';
            break;
        default:
            $sortdir = null;
            break;
    }

    // Prepare language string
    $strsort = '';
    if (empty($strsort) && !empty($sortdir)) {
        $strsort  = get_string('sort' . $sortdir, 'grades');
    }

    $return = ' ' . $OUTPUT->pix_icon('t/' . $direction, $strsort) . ' ';

    if ($return) {
        return $return;
    } else {
        echo $return;
    }
}

/**
 * @deprecated since Moodle 2.0
 */
function choose_from_menu() {
    throw new coding_exception('choose_from_menu() is removed. Please change your code to use html_writer::select().');
}

/**
 * @deprecated use $OUTPUT->help_icon_scale($courseid, $scale) instead.
 */
function print_scale_menu_helpbutton() {
    throw new coding_exception('print_scale_menu_helpbutton() can not be used any more. '.
        'Please use $OUTPUT->help_icon_scale($courseid, $scale) instead.');
}

/**
 * @deprecated use html_writer::checkbox() instead.
 */
function print_checkbox() {
    throw new coding_exception('print_checkbox() can not be used any more. Please use html_writer::checkbox() instead.');
}

/**
 * @deprecated since Moodle 3.2
 */
function update_module_button() {
    throw new coding_exception('update_module_button() can not be used anymore. Activity modules should ' .
        'not add the edit module button, the link is already available in the Administration block. Themes ' .
        'can choose to display the link in the buttons row consistently for all module types.');
}

/**
 * @deprecated use $OUTPUT->navbar() instead
 */
function print_navigation () {
    throw new coding_exception('print_navigation() can not be used any more, please update use $OUTPUT->navbar() instead.');
}

/**
 * @deprecated Please use $PAGE->navabar methods instead.
 */
function build_navigation() {
    throw new coding_exception('build_navigation() can not be used any more, please use $PAGE->navbar methods instead.');
}

/**
 * @deprecated not relevant with global navigation in Moodle 2.x+
 */
function navmenu() {
    throw new coding_exception('navmenu() can not be used any more, it is no longer relevant with global navigation.');
}

/// CALENDAR MANAGEMENT  ////////////////////////////////////////////////////////////////


/**
 * @deprecated please use calendar_event::create() instead.
 */
function add_event() {
    throw new coding_exception('add_event() can not be used any more, please use calendar_event::create() instead.');
}

/**
 * @deprecated please calendar_event->update() instead.
 */
function update_event() {
    throw new coding_exception('update_event() is removed, please use calendar_event->update() instead.');
}

/**
 * @deprecated please use calendar_event->delete() instead.
 */
function delete_event() {
    throw new coding_exception('delete_event() can not be used any more, please use '.
        'calendar_event->delete() instead.');
}

/**
 * @deprecated please use calendar_event->toggle_visibility(false) instead.
 */
function hide_event() {
    throw new coding_exception('hide_event() can not be used any more, please use '.
        'calendar_event->toggle_visibility(false) instead.');
}

/**
 * @deprecated please use calendar_event->toggle_visibility(true) instead.
 */
function show_event() {
    throw new coding_exception('show_event() can not be used any more, please use '.
        'calendar_event->toggle_visibility(true) instead.');
}

/**
 * @deprecated since Moodle 2.2 use core_text::xxxx() instead.
 */
function textlib_get_instance() {
    throw new coding_exception('textlib_get_instance() can not be used any more, please use '.
        'core_text::functioname() instead.');
}

/**
 * @deprecated since 2.4
 */
function get_generic_section_name() {
    throw new coding_exception('get_generic_section_name() is deprecated. Please use appropriate functionality from class format_base');
}

/**
 * @deprecated since 2.4
 */
function get_all_sections() {
    throw new coding_exception('get_all_sections() is removed. See phpdocs for this function');
}

/**
 * @deprecated since 2.4
 */
function add_mod_to_section() {
    throw new coding_exception('Function add_mod_to_section() is removed, please use course_add_cm_to_section()');
}

/**
 * @deprecated since 2.4
 */
function get_all_mods() {
    throw new coding_exception('Function get_all_mods() is removed. Use get_fast_modinfo() and get_module_types_names() instead. See phpdocs for details');
}

/**
 * @deprecated since 2.4
 */
function get_course_section() {
    throw new coding_exception('Function get_course_section() is removed. Please use course_create_sections_if_missing() and get_fast_modinfo() instead.');
}

/**
 * @deprecated since 2.4
 */
function format_weeks_get_section_dates() {
    throw new coding_exception('Function format_weeks_get_section_dates() is removed. It is not recommended to'.
            ' use it outside of format_weeks plugin');
}

/**
 * @deprecated since 2.5
 */
function get_print_section_cm_text() {
    throw new coding_exception('Function get_print_section_cm_text() is removed. Please use '.
            'cm_info::get_formatted_content() and cm_info::get_formatted_name()');
}

/**
 * @deprecated since 2.5
 */
function print_section_add_menus() {
    throw new coding_exception('Function print_section_add_menus() is removed. Please use course renderer '.
            'function course_section_add_cm_control()');
}

/**
 * @deprecated since 2.5. Please use:
 * $courserenderer = $PAGE->get_renderer('core', 'course');
 * $actions = course_get_cm_edit_actions($mod, $indent, $section);
 * return ' ' . $courserenderer->course_section_cm_edit_actions($actions);
 */
function make_editing_buttons() {
    throw new coding_exception('Function make_editing_buttons() is removed, please see PHPdocs in '.
            'lib/deprecatedlib.php on how to replace it');
}

/**
 * @deprecated since 2.5
 */
function print_section() {
    throw new coding_exception('Function print_section() is removed. Please use course renderer function '.
            'course_section_cm_list() instead.');
}

/**
 * @deprecated since 2.5
 */
function print_overview() {
    throw new coding_exception('Function print_overview() is removed. Use block course_overview to display this information');
}

/**
 * @deprecated since 2.5
 */
function print_recent_activity() {
    throw new coding_exception('Function print_recent_activity() is removed. It is not recommended to'.
            ' use it outside of block_recent_activity');
}

/**
 * @deprecated since 2.5
 */
function delete_course_module() {
    throw new coding_exception('Function delete_course_module() is removed. Please use course_delete_module() instead.');
}

/**
 * @deprecated since 2.5
 */
function update_category_button() {
    throw new coding_exception('Function update_category_button() is removed. Pages to view '.
            'and edit courses are now separate and no longer depend on editing mode.');
}

/**
 * @deprecated since 2.5
 */
function make_categories_list() {
    throw new coding_exception('Global function make_categories_list() is removed. Please use '.
            'coursecat::make_categories_list() and coursecat::get_parents()');
}

/**
 * @deprecated since 2.5
 */
function category_delete_move() {
    throw new coding_exception('Function category_delete_move() is removed. Please use coursecat::delete_move() instead.');
}

/**
 * @deprecated since 2.5
 */
function category_delete_full() {
    throw new coding_exception('Function category_delete_full() is removed. Please use coursecat::delete_full() instead.');
}

/**
 * @deprecated since 2.5
 */
function move_category() {
    throw new coding_exception('Function move_category() is removed. Please use coursecat::change_parent() instead.');
}

/**
 * @deprecated since 2.5
 */
function course_category_hide() {
    throw new coding_exception('Function course_category_hide() is removed. Please use coursecat::hide() instead.');
}

/**
 * @deprecated since 2.5
 */
function course_category_show() {
    throw new coding_exception('Function course_category_show() is removed. Please use coursecat::show() instead.');
}

/**
 * @deprecated since 2.5. Please use coursecat::get($catid, IGNORE_MISSING) or coursecat::get($catid, MUST_EXIST).
 */
function get_course_category() {
    throw new coding_exception('Function get_course_category() is removed. Please use coursecat::get(), see phpdocs for more details');
}

/**
 * @deprecated since 2.5
 */
function create_course_category() {
    throw new coding_exception('Function create_course_category() is removed. Please use coursecat::create()');
}

/**
 * @deprecated since 2.5. Please use coursecat::get() and coursecat::get_children()
 */
function get_all_subcategories() {
    throw new coding_exception('Function get_all_subcategories() is removed. Please use appropriate methods() ' .
            'of coursecat class.');
}

/**
 * @deprecated since 2.5. Please use coursecat::get($parentid)->get_children().
 */
function get_child_categories() {
    throw new coding_exception('Function get_child_categories() is removed. Use coursecat::get_children().');
}

/**
 * @deprecated since 2.5
 */
function get_categories() {
    throw new coding_exception('Function get_categories() is removed. Please use ' .
            'appropriate functions from class coursecat');
}

/**
* @deprecated since 2.5
*/
function print_course_search() {
    throw new coding_exception('Function print_course_search() is removed, please use course renderer');
}

/**
 * @deprecated since 2.5
 */
function print_my_moodle() {
    throw new coding_exception('Function print_my_moodle() is removed, please use course renderer ' .
            'function frontpage_my_courses()');
}

/**
 * @deprecated since 2.5
 */
function print_remote_course() {
    throw new coding_exception('Function print_remote_course() is removed, please use course renderer');
}

/**
 * @deprecated since 2.5
 */
function print_remote_host() {
    throw new coding_exception('Function print_remote_host() is removed, please use course renderer');
}

/**
 * @deprecated since 2.5
 */
function print_whole_category_list() {
    throw new coding_exception('Function print_whole_category_list() is removed, please use course renderer');
}

/**
 * @deprecated since 2.5
 */
function print_category_info() {
    throw new coding_exception('Function print_category_info() is removed, please use course renderer');
}

/**
 * @deprecated since 2.5
 */
function get_course_category_tree() {
    throw new coding_exception('Function get_course_category_tree() is removed, please use course ' .
            'renderer or coursecat class, see function phpdocs for more info');
}

/**
 * @deprecated since 2.5
 */
function print_courses() {
    throw new coding_exception('Function print_courses() is removed, please use course renderer');
}

/**
 * @deprecated since 2.5
 */
function print_course() {
    throw new coding_exception('Function print_course() is removed, please use course renderer');
}

/**
 * @deprecated since 2.5
 */
function get_category_courses_array() {
    throw new coding_exception('Function get_category_courses_array() is removed, please use methods of coursecat class');
}

/**
 * @deprecated since 2.5
 */
function get_category_courses_array_recursively() {
    throw new coding_exception('Function get_category_courses_array_recursively() is removed, please use methods of coursecat class', DEBUG_DEVELOPER);
}

/**
 * @deprecated since Moodle 2.5 MDL-27814 - please do not use this function any more.
 */
function blog_get_context_url() {
    throw new coding_exception('Function  blog_get_context_url() is removed, getting params from context is not reliable for blogs.');
}

/**
 * @deprecated since 2.5
 */
function get_courses_wmanagers() {
    throw new coding_exception('Function get_courses_wmanagers() is removed, please use coursecat::get_courses()');
}

/**
 * @deprecated since 2.5
 */
function convert_tree_to_html() {
    throw new coding_exception('Function convert_tree_to_html() is removed. Consider using class tabtree and core_renderer::render_tabtree()');
}

/**
 * @deprecated since 2.5
 */
function convert_tabrows_to_tree() {
    throw new coding_exception('Function convert_tabrows_to_tree() is removed. Consider using class tabtree');
}

/**
 * @deprecated since 2.5 - do not use, the textrotate.js will work it out automatically
 */
function can_use_rotated_text() {
    debugging('can_use_rotated_text() is removed. JS feature detection is used automatically.');
}

/**
 * @deprecated since Moodle 2.2 MDL-35009 - please do not use this function any more.
 */
function get_context_instance_by_id() {
    throw new coding_exception('get_context_instance_by_id() is now removed, please use context::instance_by_id($id) instead.');
}

/**
 * Returns system context or null if can not be created yet.
 *
 * @see context_system::instance()
 * @deprecated since 2.2
 * @param bool $cache use caching
 * @return context system context (null if context table not created yet)
 */
function get_system_context($cache = true) {
    debugging('get_system_context() is deprecated, please use context_system::instance() instead.', DEBUG_DEVELOPER);
    return context_system::instance(0, IGNORE_MISSING, $cache);
}

/**
 * @deprecated since 2.2, use $context->get_parent_context_ids() instead
 */
function get_parent_contexts() {
    throw new coding_exception('get_parent_contexts() is removed, please use $context->get_parent_context_ids() instead.');
}

/**
 * @deprecated since Moodle 2.2
 */
function get_parent_contextid() {
    throw new coding_exception('get_parent_contextid() is removed, please use $context->get_parent_context() instead.');
}

/**
 * @deprecated since 2.2
 */
function get_child_contexts() {
    throw new coding_exception('get_child_contexts() is removed, please use $context->get_child_contexts() instead.');
}

/**
 * @deprecated since 2.2
 */
function create_contexts() {
    throw new coding_exception('create_contexts() is removed, please use context_helper::create_instances() instead.');
}

/**
 * @deprecated since 2.2
 */
function cleanup_contexts() {
    throw new coding_exception('cleanup_contexts() is removed, please use context_helper::cleanup_instances() instead.');
}

/**
 * @deprecated since 2.2
 */
function build_context_path() {
    throw new coding_exception('build_context_path() is removed, please use context_helper::build_all_paths() instead.');
}

/**
 * @deprecated since 2.2
 */
function rebuild_contexts() {
    throw new coding_exception('rebuild_contexts() is removed, please use $context->reset_paths(true) instead.');
}

/**
 * @deprecated since Moodle 2.2
 */
function preload_course_contexts() {
    throw new coding_exception('preload_course_contexts() is removed, please use context_helper::preload_course() instead.');
}

/**
 * @deprecated since Moodle 2.2
 */
function context_moved() {
    throw new coding_exception('context_moved() is removed, please use context::update_moved() instead.');
}

/**
 * @deprecated since 2.2
 */
function fetch_context_capabilities() {
    throw new coding_exception('fetch_context_capabilities() is removed, please use $context->get_capabilities() instead.');
}

/**
 * @deprecated since 2.2
 */
function context_instance_preload() {
    throw new coding_exception('context_instance_preload() is removed, please use context_helper::preload_from_record() instead.');
}

/**
 * @deprecated since 2.2
 */
function get_contextlevel_name() {
    throw new coding_exception('get_contextlevel_name() is removed, please use context_helper::get_level_name() instead.');
}

/**
 * @deprecated since 2.2
 */
function print_context_name() {
    throw new coding_exception('print_context_name() is removed, please use $context->get_context_name() instead.');
}

/**
 * @deprecated since 2.2, use $context->mark_dirty() instead
 */
function mark_context_dirty() {
    throw new coding_exception('mark_context_dirty() is removed, please use $context->mark_dirty() instead.');
}

/**
 * @deprecated since Moodle 2.2
 */
function delete_context() {
    throw new coding_exception('delete_context() is removed, please use context_helper::delete_instance() ' .
            'or $context->delete_content() instead.');
}

/**
 * @deprecated since 2.2
 */
function get_context_url() {
    throw new coding_exception('get_context_url() is removed, please use $context->get_url() instead.');
}

/**
 * @deprecated since 2.2
 */
function get_course_context() {
    throw new coding_exception('get_course_context() is removed, please use $context->get_course_context(true) instead.');
}

/**
 * @deprecated since 2.2
 */
function get_user_courses_bycap() {
    throw new coding_exception('get_user_courses_bycap() is removed, please use enrol_get_users_courses() instead.');
}

/**
 * @deprecated since Moodle 2.2
 */
function get_role_context_caps() {
    throw new coding_exception('get_role_context_caps() is removed, it is really slow. Don\'t use it.');
}

/**
 * @deprecated since 2.2
 */
function get_courseid_from_context() {
    throw new coding_exception('get_courseid_from_context() is removed, please use $context->get_course_context(false) instead.');
}

/**
 * @deprecated since 2.2
 */
function context_instance_preload_sql() {
    throw new coding_exception('context_instance_preload_sql() is removed, please use context_helper::get_preload_record_columns_sql() instead.');
}

/**
 * @deprecated since 2.2
 */
function get_related_contexts_string() {
    throw new coding_exception('get_related_contexts_string() is removed, please use $context->get_parent_context_ids(true) instead.');
}

/**
 * @deprecated since 2.6
 */
function get_plugin_list_with_file() {
    throw new coding_exception('get_plugin_list_with_file() is removed, please use core_component::get_plugin_list_with_file() instead.');
}

/**
 * @deprecated since 2.6
 */
function check_browser_operating_system() {
    throw new coding_exception('check_browser_operating_system is removed, please update your code to use core_useragent instead.');
}

/**
 * @deprecated since 2.6
 */
function check_browser_version() {
    throw new coding_exception('check_browser_version is removed, please update your code to use core_useragent instead.');
}

/**
 * @deprecated since 2.6
 */
function get_device_type() {
    throw new coding_exception('get_device_type is removed, please update your code to use core_useragent instead.');
}

/**
 * @deprecated since 2.6
 */
function get_device_type_list() {
    throw new coding_exception('get_device_type_list is removed, please update your code to use core_useragent instead.');
}

/**
 * @deprecated since 2.6
 */
function get_selected_theme_for_device_type() {
    throw new coding_exception('get_selected_theme_for_device_type is removed, please update your code to use core_useragent instead.');
}

/**
 * @deprecated since 2.6
 */
function get_device_cfg_var_name() {
    throw new coding_exception('get_device_cfg_var_name is removed, please update your code to use core_useragent instead.');
}

/**
 * @deprecated since 2.6
 */
function set_user_device_type() {
    throw new coding_exception('set_user_device_type is removed, please update your code to use core_useragent instead.');
}

/**
 * @deprecated since 2.6
 */
function get_user_device_type() {
    throw new coding_exception('get_user_device_type is removed, please update your code to use core_useragent instead.');
}

/**
 * @deprecated since 2.6
 */
function get_browser_version_classes() {
    throw new coding_exception('get_browser_version_classes is removed, please update your code to use core_useragent instead.');
}

/**
 * @deprecated since Moodle 2.6
 */
function generate_email_supportuser() {
    throw new coding_exception('generate_email_supportuser is removed, please use core_user::get_support_user');
}

/**
 * @deprecated since Moodle 2.6
 */
function badges_get_issued_badge_info() {
    throw new coding_exception('Function badges_get_issued_badge_info() is removed. Please use core_badges_assertion class and methods to generate badge assertion.');
}

/**
 * @deprecated since 2.6
 */
function can_use_html_editor() {
    throw new coding_exception('can_use_html_editor is removed, please update your code to assume it returns true.');
}


/**
 * @deprecated since Moodle 2.7, use {@link user_count_login_failures()} instead.
 */
function count_login_failures() {
    throw new coding_exception('count_login_failures() can not be used any more, please use user_count_login_failures().');
}

/**
 * @deprecated since 2.7 MDL-33099/MDL-44088 - please do not use this function any more.
 */
function ajaxenabled() {
    throw new coding_exception('ajaxenabled() can not be used anymore. Update your code to work with JS at all times.');
}

/**
 * @deprecated Since Moodle 2.7 MDL-44070
 */
function coursemodule_visible_for_user() {
    throw new coding_exception('coursemodule_visible_for_user() can not be used any more,
            please use \core_availability\info_module::is_user_visible()');
}

/**
 * @deprecated since Moodle 2.8 MDL-36014, MDL-35618 this functionality is removed
 */
function enrol_cohort_get_cohorts() {
    throw new coding_exception('Function enrol_cohort_get_cohorts() is removed, use '.
        'cohort_get_available_cohorts() instead');
}

/**
 * @deprecated since Moodle 2.8 MDL-36014 please use cohort_can_view_cohort()
 */
function enrol_cohort_can_view_cohort() {
    throw new coding_exception('Function enrol_cohort_can_view_cohort() is removed, use cohort_can_view_cohort() instead');
}

/**
 * @deprecated since Moodle 2.8 MDL-36014 use cohort_get_available_cohorts() instead
 */
function cohort_get_visible_list() {
    throw new coding_exception('Function cohort_get_visible_list() is removed. Please use function cohort_get_available_cohorts() ".
        "that correctly checks capabilities.');
}

/**
 * @deprecated since Moodle 2.8 MDL-35618 this functionality is removed
 */
function enrol_cohort_enrol_all_users() {
    throw new coding_exception('enrol_cohort_enrol_all_users() is removed. This functionality is moved to enrol_manual.');
}

/**
 * @deprecated since Moodle 2.8 MDL-35618 this functionality is removed
 */
function enrol_cohort_search_cohorts() {
    throw new coding_exception('enrol_cohort_search_cohorts() is removed. This functionality is moved to enrol_manual.');
}

/* === Apis deprecated in since Moodle 2.9 === */

/**
 * @deprecated since Moodle 2.9 MDL-49371 - please do not use this function any more.
 */
function message_current_user_is_involved() {
    throw new coding_exception('message_current_user_is_involved() can not be used any more.');
}

/**
 * @deprecated since Moodle 2.9 MDL-45898 - please do not use this function any more.
 */
function profile_display_badges() {
    throw new coding_exception('profile_display_badges() can not be used any more.');
}

/**
 * @deprecated since Moodle 2.9 MDL-45774 - Please do not use this function any more.
 */
function useredit_shared_definition_preferences() {
    throw new coding_exception('useredit_shared_definition_preferences() can not be used any more.');
}


/**
 * @deprecated since Moodle 2.9
 */
function calendar_normalize_tz() {
    throw new coding_exception('calendar_normalize_tz() can not be used any more, please use core_date::normalise_timezone() instead.');
}

/**
 * @deprecated since Moodle 2.9
 */
function get_user_timezone_offset() {
    throw new coding_exception('get_user_timezone_offset() can not be used any more, please use standard PHP DateTimeZone class instead');

}

/**
 * @deprecated since Moodle 2.9
 */
function get_timezone_offset() {
    throw new coding_exception('get_timezone_offset() can not be used any more, please use standard PHP DateTimeZone class instead');
}

/**
 * @deprecated since Moodle 2.9
 */
function get_list_of_timezones() {
    throw new coding_exception('get_list_of_timezones() can not be used any more, please use core_date::get_list_of_timezones() instead');
}

/**
 * @deprecated since Moodle 2.9
 */
function update_timezone_records() {
    throw new coding_exception('update_timezone_records() can not be used any more, please use standard PHP DateTime class instead');
}

/**
 * @deprecated since Moodle 2.9
 */
function calculate_user_dst_table() {
    throw new coding_exception('calculate_user_dst_table() can not be used any more, please use standard PHP DateTime class instead');
}

/**
 * @deprecated since Moodle 2.9
 */
function dst_changes_for_year() {
    throw new coding_exception('dst_changes_for_year() can not be used any more, please use standard DateTime class instead');
}

/**
 * @deprecated since Moodle 2.9
 */
function get_timezone_record() {
    throw new coding_exception('get_timezone_record() can not be used any more, please use standard PHP DateTime class instead');
}

/* === Apis deprecated since Moodle 3.0 === */
/**
 * @deprecated since Moodle 3.0 MDL-49360 - please do not use this function any more.
 */
function get_referer() {
    throw new coding_exception('get_referer() can not be used any more. Please use get_local_referer() instead.');
}

/**
 * @deprecated since Moodle 3.0 use \core_useragent::is_web_crawler instead.
 */
function is_web_crawler() {
    throw new coding_exception('is_web_crawler() can not be used any more. Please use core_useragent::is_web_crawler() instead.');
}

/**
 * @deprecated since Moodle 3.0 MDL-50287 - please do not use this function any more.
 */
function completion_cron() {
    throw new coding_exception('completion_cron() can not be used any more. Functionality has been moved to scheduled tasks.');
}

/**
 * @deprecated since 3.0
 */
function coursetag_get_tags() {
    throw new coding_exception('Function coursetag_get_tags() can not be used any more. ' .
            'Userid is no longer used for tagging courses.');
}

/**
 * @deprecated since 3.0
 */
function coursetag_get_all_tags() {
    throw new coding_exception('Function coursetag_get_all_tags() can not be used any more. Userid is no ' .
        'longer used for tagging courses.');
}

/**
 * @deprecated since 3.0
 */
function coursetag_get_jscript() {
    throw new coding_exception('Function coursetag_get_jscript() can not be used any more and is obsolete.');
}

/**
 * @deprecated since 3.0
 */
function coursetag_get_jscript_links() {
    throw new coding_exception('Function coursetag_get_jscript_links() can not be used any more and is obsolete.');
}

/**
 * @deprecated since 3.0
 */
function coursetag_get_records() {
    throw new coding_exception('Function coursetag_get_records() can not be used any more. ' .
            'Userid is no longer used for tagging courses.');
}

/**
 * @deprecated since 3.0
 */
function coursetag_store_keywords() {
    throw new coding_exception('Function coursetag_store_keywords() can not be used any more. ' .
            'Userid is no longer used for tagging courses.');
}

/**
 * @deprecated since 3.0
 */
function coursetag_delete_keyword() {
    throw new coding_exception('Function coursetag_delete_keyword() can not be used any more. ' .
            'Userid is no longer used for tagging courses.');
}

/**
 * @deprecated since 3.0
 */
function coursetag_get_tagged_courses() {
    throw new coding_exception('Function coursetag_get_tagged_courses() can not be used any more. ' .
            'Userid is no longer used for tagging courses.');
}

/**
 * @deprecated since 3.0
 */
function coursetag_delete_course_tags() {
    throw new coding_exception('Function coursetag_delete_course_tags() is deprecated. ' .
            'Use core_tag_tag::remove_all_item_tags().');
}

/**
 * @deprecated since 3.1. Use core_tag_tag::get($tagid)->update() instead
 */
function tag_type_set() {
    throw new coding_exception('tag_type_set() can not be used anymore. Please use ' .
        'core_tag_tag::get($tagid)->update().');
}

/**
 * @deprecated since 3.1. Use core_tag_tag::get($tagid)->update() instead
 */
function tag_description_set() {
    throw new coding_exception('tag_description_set() can not be used anymore. Please use ' .
        'core_tag_tag::get($tagid)->update().');
}

/**
 * @deprecated since 3.1. Use core_tag_tag::get_item_tags() instead
 */
function tag_get_tags() {
    throw new coding_exception('tag_get_tags() can not be used anymore. Please use ' .
        'core_tag_tag::get_item_tags().');
}

/**
 * @deprecated since 3.1
 */
function tag_get_tags_array() {
    throw new coding_exception('tag_get_tags_array() can not be used anymore. Please use ' .
        'core_tag_tag::get_item_tags_array().');
}

/**
 * @deprecated since 3.1. Use core_tag_tag::get_item_tags_array() or $OUTPUT->tag_list(core_tag_tag::get_item_tags())
 */
function tag_get_tags_csv() {
    throw new coding_exception('tag_get_tags_csv() can not be used anymore. Please use ' .
        'core_tag_tag::get_item_tags_array() or $OUTPUT->tag_list(core_tag_tag::get_item_tags()).');
}

/**
 * @deprecated since 3.1. Use core_tag_tag::get_item_tags() instead
 */
function tag_get_tags_ids() {
    throw new coding_exception('tag_get_tags_ids() can not be used anymore. Please consider using ' .
        'core_tag_tag::get_item_tags() or similar methods.');
}

/**
 * @deprecated since 3.1. Use core_tag_tag::get_by_name() or core_tag_tag::get_by_name_bulk()
 */
function tag_get_id() {
    throw new coding_exception('tag_get_id() can not be used anymore. Please use ' .
        'core_tag_tag::get_by_name() or core_tag_tag::get_by_name_bulk()');
}

/**
 * @deprecated since 3.1. Use core_tag_tag::get($tagid)->update() instead
 */
function tag_rename() {
    throw new coding_exception('tag_rename() can not be used anymore. Please use ' .
        'core_tag_tag::get($tagid)->update()');
}

/**
 * @deprecated since 3.1. Use core_tag_tag::remove_item_tag() instead
 */
function tag_delete_instance() {
    throw new coding_exception('tag_delete_instance() can not be used anymore. Please use ' .
        'core_tag_tag::remove_item_tag()');
}

/**
 * @deprecated since 3.1. Use core_tag_tag::get_by_name()->get_tagged_items() instead
 */
function tag_find_records() {
    throw new coding_exception('tag_find_records() can not be used anymore. Please use ' .
        'core_tag_tag::get_by_name()->get_tagged_items()');
}

/**
 * @deprecated since 3.1
 */
function tag_add() {
    throw new coding_exception('tag_add() can not be used anymore. You can use ' .
        'core_tag_tag::create_if_missing(), however it should not be necessary since tags are ' .
        'created automatically when assigned to items');
}

/**
 * @deprecated since 3.1. Use core_tag_tag::set_item_tags() or core_tag_tag::add_item_tag() instead
 */
function tag_assign() {
    throw new coding_exception('tag_assign() can not be used anymore. Please use ' .
        'core_tag_tag::set_item_tags() or core_tag_tag::add_item_tag() instead. Tag instance ' .
        'ordering should not be set manually');
}

/**
 * @deprecated since 3.1. Use core_tag_tag::get($tagid)->count_tagged_items() instead
 */
function tag_record_count() {
    throw new coding_exception('tag_record_count() can not be used anymore. Please use ' .
        'core_tag_tag::get($tagid)->count_tagged_items().');
}

/**
 * @deprecated since 3.1. Use core_tag_tag::get($tagid)->is_item_tagged_with() instead
 */
function tag_record_tagged_with() {
    throw new coding_exception('tag_record_tagged_with() can not be used anymore. Please use ' .
        'core_tag_tag::get($tagid)->is_item_tagged_with().');
}

/**
 * @deprecated since 3.1. Use core_tag_tag::get($tagid)->flag() instead
 */
function tag_set_flag() {
    throw new coding_exception('tag_set_flag() can not be used anymore. Please use ' .
        'core_tag_tag::get($tagid)->flag()');
}

/**
 * @deprecated since 3.1. Use core_tag_tag::get($tagid)->reset_flag() instead
 */
function tag_unset_flag() {
    throw new coding_exception('tag_unset_flag() can not be used anymore. Please use ' .
        'core_tag_tag::get($tagid)->reset_flag()');
}

/**
 * @deprecated since 3.1
 */
function tag_print_cloud() {
    throw new coding_exception('tag_print_cloud() can not be used anymore. Please use ' .
        'core_tag_collection::get_tag_cloud(), templateable core_tag\output\tagcloud and ' .
        'template core_tag/tagcloud.');
}

/**
 * @deprecated since 3.0
 */
function tag_autocomplete() {
    throw new coding_exception('tag_autocomplete() can not be used anymore. New form ' .
        'element "tags" does proper autocomplete.');
}

/**
 * @deprecated since 3.1
 */
function tag_print_description_box() {
    throw new coding_exception('tag_print_description_box() can not be used anymore. ' .
        'See core_tag_renderer for similar code');
}

/**
 * @deprecated since 3.1
 */
function tag_print_management_box() {
    throw new coding_exception('tag_print_management_box() can not be used anymore. ' .
        'See core_tag_renderer for similar code');
}

/**
 * @deprecated since 3.1
 */
function tag_print_search_box() {
    throw new coding_exception('tag_print_search_box() can not be used anymore. ' .
        'See core_tag_renderer for similar code');
}

/**
 * @deprecated since 3.1
 */
function tag_print_search_results() {
    throw new coding_exception('tag_print_search_results() can not be used anymore. ' .
        'In /tag/search.php the search results are printed using the core_tag/tagcloud template.');
}

/**
 * @deprecated since 3.1
 */
function tag_print_tagged_users_table() {
    throw new coding_exception('tag_print_tagged_users_table() can not be used anymore. ' .
        'See core_user_renderer for similar code');
}

/**
 * @deprecated since 3.1
 */
function tag_print_user_box() {
    throw new coding_exception('tag_print_user_box() can not be used anymore. ' .
        'See core_user_renderer for similar code');
}

/**
 * @deprecated since 3.1
 */
function tag_print_user_list() {
    throw new coding_exception('tag_print_user_list() can not be used anymore. ' .
        'See core_user_renderer for similar code');
}

/**
 * @deprecated since 3.1
 */
function tag_display_name() {
    throw new coding_exception('tag_display_name() can not be used anymore. Please use ' .
        'core_tag_tag::make_display_name().');

}

/**
 * @deprecated since 3.1
 */
function tag_normalize() {
    throw new coding_exception('tag_normalize() can not be used anymore. Please use ' .
        'core_tag_tag::normalize().');
}

/**
 * @deprecated since 3.1
 */
function tag_get_related_tags_csv() {
    throw new coding_exception('tag_get_related_tags_csv() can not be used anymore. Please ' .
        'consider looping through array or using $OUTPUT->tag_list(core_tag_tag::get_item_tags()).');
}

/**
 * @deprecated since 3.1
 */
function tag_set() {
    throw new coding_exception('tag_set() can not be used anymore. Please use ' .
        'core_tag_tag::set_item_tags().');
}

/**
 * @deprecated since 3.1
 */
function tag_set_add() {
    throw new coding_exception('tag_set_add() can not be used anymore. Please use ' .
        'core_tag_tag::add_item_tag().');
}

/**
 * @deprecated since 3.1
 */
function tag_set_delete() {
    throw new coding_exception('tag_set_delete() can not be used anymore. Please use ' .
        'core_tag_tag::remove_item_tag().');
}

/**
 * @deprecated since 3.1
 */
function tag_get() {
    throw new coding_exception('tag_get() can not be used anymore. Please use ' .
        'core_tag_tag::get() or core_tag_tag::get_by_name().');
}

/**
 * @deprecated since 3.1
 */
function tag_get_related_tags() {
    throw new coding_exception('tag_get_related_tags() can not be used anymore. Please use ' .
        'core_tag_tag::get_correlated_tags(), core_tag_tag::get_related_tags() or ' .
        'core_tag_tag::get_manual_related_tags().');
}

/**
 * @deprecated since 3.1
 */
function tag_delete() {
    throw new coding_exception('tag_delete() can not be used anymore. Please use ' .
        'core_tag_tag::delete_tags().');
}

/**
 * @deprecated since 3.1
 */
function tag_delete_instances() {
    throw new coding_exception('tag_delete_instances() can not be used anymore. Please use ' .
        'core_tag_tag::delete_instances().');
}

/**
 * @deprecated since 3.1
 */
function tag_cleanup() {
    throw new coding_exception('tag_cleanup() can not be used anymore. Please use ' .
        '\core\task\tag_cron_task::cleanup().');
}

/**
 * @deprecated since 3.1
 */
function tag_bulk_delete_instances() {
    throw new coding_exception('tag_bulk_delete_instances() can not be used anymore. Please use ' .
        '\core\task\tag_cron_task::bulk_delete_instances().');

}

/**
 * @deprecated since 3.1
 */
function tag_compute_correlations() {
    throw new coding_exception('tag_compute_correlations() can not be used anymore. Please use ' .
        'use \core\task\tag_cron_task::compute_correlations().');
}

/**
 * @deprecated since 3.1
 */
function tag_process_computed_correlation() {
    throw new coding_exception('tag_process_computed_correlation() can not be used anymore. Please use ' .
        'use \core\task\tag_cron_task::process_computed_correlation().');
}

/**
 * @deprecated since 3.1
 */
function tag_cron() {
    throw new coding_exception('tag_cron() can not be used anymore. Please use ' .
        'use \core\task\tag_cron_task::execute().');
}

/**
 * @deprecated since 3.1
 */
function tag_find_tags() {
    throw new coding_exception('tag_find_tags() can not be used anymore.');
}

/**
 * @deprecated since 3.1
 */
function tag_get_name() {
    throw new coding_exception('tag_get_name() can not be used anymore.');
}

/**
 * @deprecated since 3.1
 */
function tag_get_correlated() {
    throw new coding_exception('tag_get_correlated() can not be used anymore. Please use ' .
        'use core_tag_tag::get_correlated_tags().');

}

/**
 * @deprecated since 3.1
 */
function tag_cloud_sort() {
    throw new coding_exception('tag_cloud_sort() can not be used anymore. Similar method can ' .
        'be found in core_tag_collection::cloud_sort().');
}

/**
 * @deprecated since Moodle 3.1
 */
function events_load_def() {
    throw new coding_exception('events_load_def() has been deprecated along with all Events 1 API in favour of Events 2 API.');

}

/**
 * @deprecated since Moodle 3.1
 */
function events_queue_handler() {
    throw new coding_exception('events_queue_handler() has been deprecated along with all Events 1 API in favour of Events 2 API.');
}

/**
 * @deprecated since Moodle 3.1
 */
function events_dispatch() {
    throw new coding_exception('events_dispatch() has been deprecated along with all Events 1 API in favour of Events 2 API.');
}

/**
 * @deprecated since Moodle 3.1
 */
function events_process_queued_handler() {
    throw new coding_exception(
        'events_process_queued_handler() has been deprecated along with all Events 1 API in favour of Events 2 API.'
    );
}

/**
 * @deprecated since Moodle 3.1
 */
function events_update_definition() {
    throw new coding_exception(
        'events_update_definition has been deprecated along with all Events 1 API in favour of Events 2 API.'
    );
}

/**
 * @deprecated since Moodle 3.1
 */
function events_cron() {
    throw new coding_exception('events_cron() has been deprecated along with all Events 1 API in favour of Events 2 API.');
}

/**
 * @deprecated since Moodle 3.1
 */
function events_trigger_legacy() {
    throw new coding_exception('events_trigger_legacy() has been deprecated along with all Events 1 API in favour of Events 2 API.');
}

/**
 * @deprecated since Moodle 3.1
 */
function events_is_registered() {
    throw new coding_exception('events_is_registered() has been deprecated along with all Events 1 API in favour of Events 2 API.');
}

/**
 * @deprecated since Moodle 3.1
 */
function events_pending_count() {
    throw new coding_exception('events_pending_count() has been deprecated along with all Events 1 API in favour of Events 2 API.');
}

/**
 * @deprecated since Moodle 3.0 - this is a part of clamav plugin now.
 */
function clam_message_admins() {
    throw new coding_exception('clam_message_admins() can not be used anymore. Please use ' .
        'message_admins() method of \antivirus_clamav\scanner class.');
}

/**
 * @deprecated since Moodle 3.0 - this is a part of clamav plugin now.
 */
function get_clam_error_code() {
    throw new coding_exception('get_clam_error_code() can not be used anymore. Please use ' .
        'get_clam_error_code() method of \antivirus_clamav\scanner class.');
}

/**
 * @deprecated since 3.1
 */
function course_get_cm_rename_action() {
    throw new coding_exception('course_get_cm_rename_action() can not be used anymore. Please use ' .
        'inplace_editable https://docs.moodle.org/dev/Inplace_editable.');

}

/**
 * @deprecated since Moodle 3.1
 */
function course_scale_used() {
    throw new coding_exception('course_scale_used() can not be used anymore. Plugins can ' .
        'implement <modname>_scale_used_anywhere, all implementations of <modname>_scale_used are now ignored');
}

/**
 * @deprecated since Moodle 3.1
 */
function site_scale_used() {
    throw new coding_exception('site_scale_used() can not be used anymore. Plugins can implement ' .
        '<modname>_scale_used_anywhere, all implementations of <modname>_scale_used are now ignored');
}

/**
 * @deprecated since Moodle 3.1. Use external_api::external_function_info().
 */
function external_function_info() {
    throw new coding_exception('external_function_info() can not be used any'.
        'more. Please use external_api::external_function_info() instead.');
}

/**
 * @deprecated since Moodle 3.2
 * @see csv_import_reader::load_csv_content()
 */
function get_records_csv() {
    throw new coding_exception('get_records_csv() can not be used anymore. Please use ' .
        'lib/csvlib.class.php csv_import_reader() instead.');
}

/**
 * @deprecated since Moodle 3.2
 * @see download_as_dataformat (lib/dataformatlib.php)
 */
function put_records_csv() {
    throw new coding_exception('put_records_csv() can not be used anymore. Please use ' .
        'lib/dataformatlib.php download_as_dataformat() instead.');
}

/**
 * @deprecated since Moodle 3.2
 */
function css_is_colour() {
    throw new coding_exception('css_is_colour() can not be used anymore.');
}

/**
 * @deprecated since Moodle 3.2
 */
function css_is_width() {
    throw new coding_exception('css_is_width() can not be used anymore.');
}

/**
 * @deprecated since Moodle 3.2
 */
function css_sort_by_count() {
    throw new coding_exception('css_sort_by_count() can not be used anymore.');
}

/**
 * @deprecated since Moodle 3.2
 */
function message_get_course_contexts() {
    throw new coding_exception('message_get_course_contexts() can not be used anymore.');
}

/**
 * @deprecated since Moodle 3.2
 */
function message_remove_url_params() {
    throw new coding_exception('message_remove_url_params() can not be used anymore.');
}

/**
 * @deprecated since Moodle 3.2
 */
function message_count_messages() {
    throw new coding_exception('message_count_messages() can not be used anymore.');
}

/**
 * @deprecated since Moodle 3.2
 */
function message_count_blocked_users() {
    throw new coding_exception('message_count_blocked_users() can not be used anymore. Please use ' .
        '\core_message\api::count_blocked_users() instead.');
}

/**
 * @deprecated since Moodle 3.2
 */
function message_contact_link() {
    throw new coding_exception('message_contact_link() can not be used anymore.');
}

/**
 * @deprecated since Moodle 3.2
 */
function message_get_recent_notifications() {
    throw new coding_exception('message_get_recent_notifications() can not be used anymore.');
}

/**
 * @deprecated since Moodle 3.2
 */
function message_history_link() {
    throw new coding_exception('message_history_link() can not be used anymore.');
}

/**
 * @deprecated since Moodle 3.2
 */
function message_search() {
    throw new coding_exception('message_search() can not be used anymore.');
}

/**
 * @deprecated since Moodle 3.2
 */
function message_shorten_message() {
    throw new coding_exception('message_shorten_message() can not be used anymore.');
}

/**
 * @deprecated since Moodle 3.2
 */
function message_get_fragment() {
    throw new coding_exception('message_get_fragment() can not be used anymore.');
}

/**
 * @deprecated since Moodle 3.2
 */
function message_get_history() {
    throw new coding_exception('message_get_history() can not be used anymore.');
}

/**
 * @deprecated since Moodle 3.2
 */
function message_get_contact_add_remove_link() {
    throw new coding_exception('message_get_contact_add_remove_link() can not be used anymore.');
}

/**
 * @deprecated since Moodle 3.2
 */
function message_get_contact_block_link() {
    throw new coding_exception('message_get_contact_block_link() can not be used anymore.');
}

/**
 * @deprecated since Moodle 3.2
 */
function message_mark_messages_read() {
    throw new coding_exception('message_mark_messages_read() can not be used anymore. Please use ' .
        '\core_message\api::mark_all_messages_as_read() instead.');
}

/**
 * @deprecated since Moodle 3.2
 */
function message_page_type_list() {
    throw new coding_exception('message_page_type_list() can not be used anymore.');
}

/**
 * @deprecated since Moodle 3.2
 */
function message_can_post_message() {
    throw new coding_exception('message_can_post_message() can not be used anymore. Please use ' .
        '\core_message\api::can_post_message() instead.');
}

/**
 * @deprecated since Moodle 3.2
 */
function message_is_user_non_contact_blocked() {
    throw new coding_exception('message_is_user_non_contact_blocked() can not be used anymore. Please use ' .
        '\core_message\api::is_user_non_contact_blocked() instead.');
}

/**
 * @deprecated since Moodle 3.2
 */
function message_is_user_blocked() {
    throw new coding_exception('message_is_user_blocked() can not be used anymore. Please use ' .
        '\core_message\api::is_user_blocked() instead.');
}

/**
 * @deprecated since Moodle 3.2
 */
function print_log() {
    throw new coding_exception('print_log() can not be used anymore. Please use the ' .
        'report_log framework instead.');
}

/**
 * @deprecated since Moodle 3.2
 */
function print_mnet_log() {
    throw new coding_exception('print_mnet_log() can not be used anymore. Please use the ' .
        'report_log framework instead.');
}

/**
 * @deprecated since Moodle 3.2
 */
function print_log_csv() {
    throw new coding_exception('print_log_csv() can not be used anymore. Please use the ' .
        'report_log framework instead.');
}

/**
 * @deprecated since Moodle 3.2
 */
function print_log_xls() {
    throw new coding_exception('print_log_xls() can not be used anymore. Please use the ' .
        'report_log framework instead.');
}

/**
 * @deprecated since Moodle 3.2
 */
function print_log_ods() {
    throw new coding_exception('print_log_ods() can not be used anymore. Please use the ' .
        'report_log framework instead.');
}

/**
 * @deprecated since Moodle 3.2
 */
function build_logs_array() {
    throw new coding_exception('build_logs_array() can not be used anymore. Please use the ' .
        'report_log framework instead.');
}

/**
 * @deprecated since Moodle 3.2
 */
function get_logs_usercourse() {
    throw new coding_exception('get_logs_usercourse() can not be used anymore. Please use the ' .
        'report_log framework instead.');
}

/**
 * @deprecated since Moodle 3.2
 */
function get_logs_userday() {
    throw new coding_exception('get_logs_userday() can not be used anymore. Please use the ' .
        'report_log framework instead.');
}

/**
 * @deprecated since Moodle 3.2
 */
function get_logs() {
    throw new coding_exception('get_logs() can not be used anymore. Please use the ' .
        'report_log framework instead.');
}

/**
 * @deprecated since Moodle 3.2
 */
function prevent_form_autofill_password() {
    throw new coding_exception('prevent_form_autofill_password() can not be used anymore.');
}

/**
 * @deprecated since Moodle 3.3 MDL-57370
 */
function message_get_recent_conversations($userorid, $limitfrom = 0, $limitto = 100) {
    throw new coding_exception('message_get_recent_conversations() can not be used any more. ' .
        'Please use \core_message\api::get_conversations() instead.', DEBUG_DEVELOPER);
}

/**
 * @deprecated since Moodle 3.2
 */
function calendar_preferences_button() {
    throw new coding_exception('calendar_preferences_button() can not be used anymore. The calendar ' .
        'preferences are now linked to the user preferences page.');
}

/**
 * Return the name of the weekday
 *
 * @deprecated since 3.3
 * @todo The final deprecation of this function will take place in Moodle 3.7 - see MDL-57617.
 * @param string $englishname
 * @return string of the weekeday
 */
function calendar_wday_name($englishname) {
    debugging(__FUNCTION__ . '() is deprecated and no longer used in core.', DEBUG_DEVELOPER);
    return get_string(strtolower($englishname), 'calendar');
}

/**
 * Get the upcoming event block.
 *
 * @deprecated since 3.3
 * @todo The final deprecation of this function will take place in Moodle 3.7 - see MDL-57617.
 * @param array $events list of events
 * @param moodle_url|string $linkhref link to event referer
 * @param boolean $showcourselink whether links to courses should be shown
 * @return string|null $content html block content
 */
function calendar_get_block_upcoming($events, $linkhref = null, $showcourselink = false) {
    global $CFG;

    debugging(
            __FUNCTION__ . '() has been deprecated. ' .
            'Please see block_calendar_upcoming::get_content() for the correct API usage.',
            DEBUG_DEVELOPER
        );

    require_once($CFG->dirroot . '/blocks/moodleblock.class.php');
    require_once($CFG->dirroot . '/blocks/calendar_upcoming/block_calendar_upcoming.php');
    return block_calendar_upcoming::get_upcoming_content($events, $linkhref, $showcourselink);
}

/**
 * Display month selector options.
 *
 * @deprecated since 3.3
 * @todo The final deprecation of this function will take place in Moodle 3.7 - see MDL-57617.
 * @param string $name for the select element
 * @param string|array $selected options for select elements
 */
function calendar_print_month_selector($name, $selected) {
    debugging(__FUNCTION__ . '() is deprecated and no longer used in core.', DEBUG_DEVELOPER);
    $months = array();
    for ($i = 1; $i <= 12; $i++) {
        $months[$i] = userdate(gmmktime(12, 0, 0, $i, 15, 2000), '%B');
    }
    echo html_writer::label(get_string('months'), 'menu'. $name, false, array('class' => 'accesshide'));
    echo html_writer::select($months, $name, $selected, false);
}

/**
 * Update calendar subscriptions.
 *
 * @deprecated since 3.3
 * @todo The final deprecation of this function will take place in Moodle 3.7 - see MDL-57617.
 * @return bool
 */
function calendar_cron() {
    debugging(__FUNCTION__ . '() is deprecated and should not be used. Please use the core\task\calendar_cron_task instead.',
        DEBUG_DEVELOPER);

    global $CFG, $DB;

    require_once($CFG->dirroot . '/calendar/lib.php');
    // In order to execute this we need bennu.
    require_once($CFG->libdir.'/bennu/bennu.inc.php');

    mtrace('Updating calendar subscriptions:');
    cron_trace_time_and_memory();

    $time = time();
    $subscriptions = $DB->get_records_sql('SELECT * FROM {event_subscriptions} WHERE pollinterval > 0
      AND lastupdated + pollinterval < ?', array($time));
    foreach ($subscriptions as $sub) {
        mtrace("Updating calendar subscription {$sub->name} in course {$sub->courseid}");
        try {
            $log = calendar_update_subscription_events($sub->id);
            mtrace(trim(strip_tags($log)));
        } catch (moodle_exception $ex) {
            mtrace('Error updating calendar subscription: ' . $ex->getMessage());
        }
    }

    mtrace('Finished updating calendar subscriptions.');

    return true;
}

/**
 * @deprecated since Moodle 3.4 and removed immediately. MDL-49398.
 */
function load_course_context() {
    throw new coding_exception('load_course_context() is removed. Do not use private functions or data structures.');
}

/**
 * @deprecated since Moodle 3.4 and removed immediately. MDL-49398.
 */
function load_role_access_by_context() {
    throw new coding_exception('load_role_access_by_context() is removed. Do not use private functions or data structures.');
}

/**
 * @deprecated since Moodle 3.4 and removed immediately. MDL-49398.
 */
function dedupe_user_access() {
    throw new coding_exception('dedupe_user_access() is removed. Do not use private functions or data structures.');
}

/**
 * Previous internal API, it was not supposed to be used anywhere.
 * Return a nested array showing role assignments
 * and all relevant role capabilities for the user.
 *
 * [ra]   => [/path][roleid]=roleid
 * [rdef] => ["$contextpath:$roleid"][capability]=permission
 *
 * @access private
 * @deprecated since Moodle 3.4. MDL-49398.
 * @param int $userid - the id of the user
 * @return array access info array
 */
function get_user_access_sitewide($userid) {
    debugging('get_user_access_sitewide() is deprecated. Do not use private functions or data structures.', DEBUG_DEVELOPER);

    $accessdata = get_user_accessdata($userid);
    $accessdata['rdef'] = array();
    $roles = array();

    foreach ($accessdata['ra'] as $path => $pathroles) {
        $roles = array_merge($pathroles, $roles);
    }

    $rdefs = get_role_definitions($roles);

    foreach ($rdefs as $roleid => $rdef) {
        foreach ($rdef as $path => $caps) {
            $accessdata['rdef']["$path:$roleid"] = $caps;
        }
    }

    return $accessdata;
}

/**
 * Generates the HTML for a miniature calendar.
 *
 * @param array $courses list of course to list events from
 * @param array $groups list of group
 * @param array $users user's info
 * @param int|bool $calmonth calendar month in numeric, default is set to false
 * @param int|bool $calyear calendar month in numeric, default is set to false
 * @param string|bool $placement the place/page the calendar is set to appear - passed on the the controls function
 * @param int|bool $courseid id of the course the calendar is displayed on - passed on the the controls function
 * @param int $time the unixtimestamp representing the date we want to view, this is used instead of $calmonth
 *     and $calyear to support multiple calendars
 * @return string $content return html table for mini calendar
 * @deprecated since Moodle 3.4. MDL-59333
 */
function calendar_get_mini($courses, $groups, $users, $calmonth = false, $calyear = false, $placement = false,
                           $courseid = false, $time = 0) {
    global $PAGE;

    debugging('calendar_get_mini() has been deprecated. Please update your code to use calendar_get_view.',
        DEBUG_DEVELOPER);

    if (!empty($calmonth) && !empty($calyear)) {
        // Do this check for backwards compatibility.
        // The core should be passing a timestamp rather than month and year.
        // If a month and year are passed they will be in Gregorian.
        // Ensure it is a valid date, else we will just set it to the current timestamp.
        if (checkdate($calmonth, 1, $calyear)) {
            $time = make_timestamp($calyear, $calmonth, 1);
        } else {
            $time = time();
        }
    } else if (empty($time)) {
        // Get the current date in the calendar type being used.
        $time = time();
    }

    if ($courseid == SITEID) {
        $course = get_site();
    } else {
        $course = get_course($courseid);
    }
    $calendar = new calendar_information(0, 0, 0, $time);
    $calendar->prepare_for_view($course, $courses);

    $renderer = $PAGE->get_renderer('core_calendar');
    list($data, $template) = calendar_get_view($calendar, 'mini');
    return $renderer->render_from_template($template, $data);
}

/**
 * Gets the calendar upcoming event.
 *
 * @param array $courses array of courses
 * @param array|int|bool $groups array of groups, group id or boolean for all/no group events
 * @param array|int|bool $users array of users, user id or boolean for all/no user events
 * @param int $daysinfuture number of days in the future we 'll look
 * @param int $maxevents maximum number of events
 * @param int $fromtime start time
 * @return array $output array of upcoming events
 * @deprecated since Moodle 3.4. MDL-59333
 */
function calendar_get_upcoming($courses, $groups, $users, $daysinfuture, $maxevents, $fromtime=0) {
    debugging(
            'calendar_get_upcoming() has been deprecated. ' .
            'Please see block_calendar_upcoming::get_content() for the correct API usage.',
            DEBUG_DEVELOPER
        );

    global $COURSE;

    $display = new \stdClass;
    $display->range = $daysinfuture; // How many days in the future we 'll look.
    $display->maxevents = $maxevents;

    $output = array();

    $processed = 0;
    $now = time(); // We 'll need this later.
    $usermidnighttoday = usergetmidnight($now);

    if ($fromtime) {
        $display->tstart = $fromtime;
    } else {
        $display->tstart = $usermidnighttoday;
    }

    // This works correctly with respect to the user's DST, but it is accurate
    // only because $fromtime is always the exact midnight of some day!
    $display->tend = usergetmidnight($display->tstart + DAYSECS * $display->range + 3 * HOURSECS) - 1;

    // Get the events matching our criteria.
    $events = calendar_get_legacy_events($display->tstart, $display->tend, $users, $groups, $courses);

    // This is either a genius idea or an idiot idea: in order to not complicate things, we use this rule: if, after
    // possibly removing SITEID from $courses, there is only one course left, then clicking on a day in the month
    // will also set the $SESSION->cal_courses_shown variable to that one course. Otherwise, we 'd need to add extra
    // arguments to this function.
    $hrefparams = array();
    if (!empty($courses)) {
        $courses = array_diff($courses, array(SITEID));
        if (count($courses) == 1) {
            $hrefparams['course'] = reset($courses);
        }
    }

    if ($events !== false) {
        foreach ($events as $event) {
            if (!empty($event->modulename)) {
                $instances = get_fast_modinfo($event->courseid)->get_instances_of($event->modulename);
                if (empty($instances[$event->instance]->uservisible)) {
                    continue;
                }
            }

            if ($processed >= $display->maxevents) {
                break;
            }

            $event->time = calendar_format_event_time($event, $now, $hrefparams);
            $output[] = $event;
            $processed++;
        }
    }

    return $output;
}

/**
 * Creates a record in the role_allow_override table
 *
 * @param int $sroleid source roleid
 * @param int $troleid target roleid
 * @return void
 * @deprecated since Moodle 3.4. MDL-50666
 */
function allow_override($sroleid, $troleid) {
    debugging('allow_override() has been deprecated. Please update your code to use core_role_set_override_allowed.',
            DEBUG_DEVELOPER);

    core_role_set_override_allowed($sroleid, $troleid);
}

/**
 * Creates a record in the role_allow_assign table
 *
 * @param int $fromroleid source roleid
 * @param int $targetroleid target roleid
 * @return void
 * @deprecated since Moodle 3.4. MDL-50666
 */
function allow_assign($fromroleid, $targetroleid) {
    debugging('allow_assign() has been deprecated. Please update your code to use core_role_set_assign_allowed.',
            DEBUG_DEVELOPER);

    core_role_set_assign_allowed($fromroleid, $targetroleid);
}

/**
 * Creates a record in the role_allow_switch table
 *
 * @param int $fromroleid source roleid
 * @param int $targetroleid target roleid
 * @return void
 * @deprecated since Moodle 3.4. MDL-50666
 */
function allow_switch($fromroleid, $targetroleid) {
    debugging('allow_switch() has been deprecated. Please update your code to use core_role_set_switch_allowed.',
            DEBUG_DEVELOPER);

    core_role_set_switch_allowed($fromroleid, $targetroleid);
}

/**
 * Organise categories into a single parent category (called the 'Top' category) per context.
 *
 * @param array $categories List of question categories in the format of ["$categoryid,$contextid" => $category].
 * @param array $pcontexts List of context ids.
 * @return array
 * @deprecated since Moodle 3.5. MDL-61132
 */
function question_add_tops($categories, $pcontexts) {
    debugging('question_add_tops() has been deprecated. You may want to pass $top = true to get_categories_for_contexts().',
            DEBUG_DEVELOPER);

    $topcats = array();
    foreach ($pcontexts as $contextid) {
        $topcat = question_get_top_category($contextid, true);
        $context = context::instance_by_id($contextid);

        $newcat = new stdClass();
        $newcat->id = "{$topcat->id},$contextid";
        $newcat->name = get_string('topfor', 'question', $context->get_context_name(false));
        $newcat->parent = 0;
        $newcat->contextid = $contextid;
        $topcats["{$topcat->id},$contextid"] = $newcat;
    }
    // Put topcats in at beginning of array - they'll be sorted into different contexts later.
    return array_merge($topcats, $categories);
}

/**
 * Checks if the question category is the highest-level category in the context that can be edited, and has no siblings.
 *
 * @param int $categoryid a category id.
 * @return bool
 * @deprecated since Moodle 3.5. MDL-61132
 */
function question_is_only_toplevel_category_in_context($categoryid) {
    debugging('question_is_only_toplevel_category_in_context() has been deprecated. '
            . 'Please update your code to use question_is_only_child_of_top_category_in_context() instead.',
            DEBUG_DEVELOPER);

    return question_is_only_child_of_top_category_in_context($categoryid);
}

/**
 * Moves messages from a particular user from the message table (unread messages) to message_read
 * This is typically only used when a user is deleted
 *
 * @param object $userid User id
 * @return boolean success
 * @deprecated since Moodle 3.5
 */
function message_move_userfrom_unread2read($userid) {
    debugging('message_move_userfrom_unread2read() is deprecated and is no longer used.', DEBUG_DEVELOPER);

    global $DB;

    // Move all unread messages from message table to message_read.
    if ($messages = $DB->get_records_select('message', 'useridfrom = ?', array($userid), 'timecreated')) {
        foreach ($messages as $message) {
            message_mark_message_read($message, 0); // Set timeread to 0 as the message was never read.
        }
    }
    return true;
}

/**
 * Retrieve users blocked by $user1
 *
 * @param object $user1 the user whose messages are being viewed
 * @param object $user2 the user $user1 is talking to. If they are being blocked
 *                      they will have a variable called 'isblocked' added to their user object
 * @return array the users blocked by $user1
 * @deprecated since Moodle 3.5
 */
function message_get_blocked_users($user1=null, $user2=null) {
    debugging('message_get_blocked_users() is deprecated, please use \core_message\api::get_blocked_users() instead.',
        DEBUG_DEVELOPER);

    global $USER;

    if (empty($user1)) {
        $user1 = new stdClass();
        $user1->id = $USER->id;
    }

    return \core_message\api::get_blocked_users($user1->id);
}

/**
 * Retrieve $user1's contacts (online, offline and strangers)
 *
 * @param object $user1 the user whose messages are being viewed
 * @param object $user2 the user $user1 is talking to. If they are a contact
 *                      they will have a variable called 'iscontact' added to their user object
 * @return array containing 3 arrays. array($onlinecontacts, $offlinecontacts, $strangers)
 * @deprecated since Moodle 3.5
 */
function message_get_contacts($user1=null, $user2=null) {
    debugging('message_get_contacts() is deprecated and is no longer used.', DEBUG_DEVELOPER);

    global $DB, $CFG, $USER;

    if (empty($user1)) {
        $user1 = $USER;
    }

    if (!empty($user2)) {
        $user2->iscontact = false;
    }

    $timetoshowusers = 300; // Seconds default.
    if (isset($CFG->block_online_users_timetosee)) {
        $timetoshowusers = $CFG->block_online_users_timetosee * 60;
    }

    // Rime which a user is counting as being active since.
    $timefrom = time() - $timetoshowusers;

    // People in our contactlist who are online.
    $onlinecontacts  = array();
    // People in our contactlist who are offline.
    $offlinecontacts = array();
    // People who are not in our contactlist but have sent us a message.
    $strangers       = array();

    // Get all in our contact list who are not blocked in our and count messages we have waiting from each of them.
    $rs = \core_message\api::get_contacts_with_unread_message_count($user1->id);
    foreach ($rs as $rd) {
        if ($rd->lastaccess >= $timefrom) {
            // They have been active recently, so are counted online.
            $onlinecontacts[] = $rd;

        } else {
            $offlinecontacts[] = $rd;
        }

        if (!empty($user2) && $user2->id == $rd->id) {
            $user2->iscontact = true;
        }
    }

    // Get messages from anyone who isn't in our contact list and count the number of messages we have from each of them.
    $rs = \core_message\api::get_non_contacts_with_unread_message_count($user1->id);
    // Add user id as array index, so supportuser and noreply user don't get duplicated (if they are real users).
    foreach ($rs as $rd) {
        $strangers[$rd->id] = $rd;
    }

    // Add noreply user and support user to the list, if they don't exist.
    $supportuser = core_user::get_support_user();
    if (!isset($strangers[$supportuser->id]) && !$supportuser->deleted) {
        $supportuser->messagecount = message_count_unread_messages($USER, $supportuser);
        if ($supportuser->messagecount > 0) {
            $strangers[$supportuser->id] = $supportuser;
        }
    }

    $noreplyuser = core_user::get_noreply_user();
    if (!isset($strangers[$noreplyuser->id]) && !$noreplyuser->deleted) {
        $noreplyuser->messagecount = message_count_unread_messages($USER, $noreplyuser);
        if ($noreplyuser->messagecount > 0) {
            $strangers[$noreplyuser->id] = $noreplyuser;
        }
    }

    return array($onlinecontacts, $offlinecontacts, $strangers);
}

/**
 * Mark a single message as read
 *
 * @param stdClass $message An object with an object property ie $message->id which is an id in the message table
 * @param int $timeread the timestamp for when the message should be marked read. Usually time().
 * @param bool $messageworkingempty Is the message_working table already confirmed empty for this message?
 * @return int the ID of the message in the messags table
 * @deprecated since Moodle 3.5
 */
function message_mark_message_read($message, $timeread, $messageworkingempty=false) {
    debugging('message_mark_message_read() is deprecated, please use \core_message\api::mark_message_as_read()
        or \core_message\api::mark_notification_as_read().', DEBUG_DEVELOPER);

    if (!empty($message->notification)) {
        \core_message\api::mark_notification_as_read($message, $timeread);
    } else {
        \core_message\api::mark_message_as_read($message->useridto, $message, $timeread);
    }

    return $message->id;
}


/**
 * Checks if a user can delete a message.
 *
 * @param stdClass $message the message to delete
 * @param string $userid the user id of who we want to delete the message for (this may be done by the admin
 *  but will still seem as if it was by the user)
 * @return bool Returns true if a user can delete the message, false otherwise.
 * @deprecated since Moodle 3.5
 */
function message_can_delete_message($message, $userid) {
    debugging('message_can_delete_message() is deprecated, please use \core_message\api::can_delete_message() instead.',
        DEBUG_DEVELOPER);

    return \core_message\api::can_delete_message($userid, $message->id);
}

/**
 * Deletes a message.
 *
 * This function does not verify any permissions.
 *
 * @param stdClass $message the message to delete
 * @param string $userid the user id of who we want to delete the message for (this may be done by the admin
 *  but will still seem as if it was by the user)
 * @return bool
 * @deprecated since Moodle 3.5
 */
function message_delete_message($message, $userid) {
    debugging('message_delete_message() is deprecated, please use \core_message\api::delete_message() instead.',
        DEBUG_DEVELOPER);

    return \core_message\api::delete_message($userid, $message->id);
}

/**
 * Get all of the allowed types for all of the courses and groups
 * the logged in user belongs to.
 *
 * The returned array will optionally have 5 keys:
 *      'user' : true if the logged in user can create user events
 *      'site' : true if the logged in user can create site events
 *      'category' : array of course categories that the user can create events for
 *      'course' : array of courses that the user can create events for
 *      'group': array of groups that the user can create events for
 *      'groupcourses' : array of courses that the groups belong to (can
 *                       be different from the list in 'course'.
 * @deprecated since 3.6
 * @return array The array of allowed types.
 */
function calendar_get_all_allowed_types() {
    debugging('calendar_get_all_allowed_types() is deprecated. Please use calendar_get_allowed_types() instead.',
        DEBUG_DEVELOPER);

    global $CFG, $USER, $DB;

    require_once($CFG->libdir . '/enrollib.php');

    $types = [];

    $allowed = new stdClass();

    calendar_get_allowed_types($allowed);

    if ($allowed->user) {
        $types['user'] = true;
    }

    if ($allowed->site) {
        $types['site'] = true;
    }

    if (coursecat::has_manage_capability_on_any()) {
        $types['category'] = coursecat::make_categories_list('moodle/category:manage');
    }

    // This function warms the context cache for the course so the calls
    // to load the course context in calendar_get_allowed_types don't result
    // in additional DB queries.
    $courses = calendar_get_default_courses(null, 'id, groupmode, groupmodeforce', true);

    // We want to pre-fetch all of the groups for each course in a single
    // query to avoid calendar_get_allowed_types from hitting the DB for
    // each separate course.
    $groups = groups_get_all_groups_for_courses($courses);

    foreach ($courses as $course) {
        $coursegroups = isset($groups[$course->id]) ? $groups[$course->id] : null;
        calendar_get_allowed_types($allowed, $course, $coursegroups);

        if (!empty($allowed->courses)) {
            $types['course'][$course->id] = $course;
        }

        if (!empty($allowed->groups)) {
            $types['groupcourses'][$course->id] = $course;

            if (!isset($types['group'])) {
                $types['group'] = array_values($allowed->groups);
            } else {
                $types['group'] = array_merge($types['group'], array_values($allowed->groups));
            }
        }
    }

    return $types;
}

/**
 * Gets array of all groups in a set of course.
 *
 * @category group
 * @param array $courses Array of course objects or course ids.
 * @return array Array of groups indexed by course id.
 */
function groups_get_all_groups_for_courses($courses) {
    global $DB;

    if (empty($courses)) {
        return [];
    }

    $groups = [];
    $courseids = [];

    foreach ($courses as $course) {
        $courseid = is_object($course) ? $course->id : $course;
        $groups[$courseid] = [];
        $courseids[] = $courseid;
    }

    $groupfields = [
        'g.id as gid',
        'g.courseid',
        'g.idnumber',
        'g.name',
        'g.description',
        'g.descriptionformat',
        'g.enrolmentkey',
        'g.picture',
        'g.hidepicture',
        'g.timecreated',
        'g.timemodified'
    ];

    $groupsmembersfields = [
        'gm.id as gmid',
        'gm.groupid',
        'gm.userid',
        'gm.timeadded',
        'gm.component',
        'gm.itemid'
    ];

    $concatidsql = $DB->sql_concat_join("'-'", ['g.id', 'COALESCE(gm.id, 0)']) . ' AS uniqid';
    list($courseidsql, $params) = $DB->get_in_or_equal($courseids);
    $groupfieldssql = implode(',', $groupfields);
    $groupmembersfieldssql = implode(',', $groupsmembersfields);
    $sql = "SELECT {$concatidsql}, {$groupfieldssql}, {$groupmembersfieldssql}
              FROM {groups} g
         LEFT JOIN {groups_members} gm
                ON gm.groupid = g.id
             WHERE g.courseid {$courseidsql}";

    $results = $DB->get_records_sql($sql, $params);

    // The results will come back as a flat dataset thanks to the left
    // join so we will need to do some post processing to blow it out
    // into a more usable data structure.
    //
    // This loop will extract the distinct groups from the result set
    // and add it's list of members to the object as a property called
    // 'members'. Then each group will be added to the result set indexed
    // by it's course id.
    //
    // The resulting data structure for $groups should be:
    // $groups = [
    //      '1' = [
    //          '1' => (object) [
    //              'id' => 1,
    //              <rest of group properties>
    //              'members' => [
    //                  '1' => (object) [
    //                      <group member properties>
    //                  ],
    //                  '2' => (object) [
    //                      <group member properties>
    //                  ]
    //              ]
    //          ],
    //          '2' => (object) [
    //              'id' => 2,
    //              <rest of group properties>
    //              'members' => [
    //                  '1' => (object) [
    //                      <group member properties>
    //                  ],
    //                  '3' => (object) [
    //                      <group member properties>
    //                  ]
    //              ]
    //          ]
    //      ]
    // ]
    //
    foreach ($results as $key => $result) {
        $groupid = $result->gid;
        $courseid = $result->courseid;
        $coursegroups = $groups[$courseid];
        $groupsmembersid = $result->gmid;
        $reducefunc = function($carry, $field) use ($result) {
            // Iterate over the groups properties and pull
            // them out into a separate object.
            list($prefix, $field) = explode('.', $field);

            if (property_exists($result, $field)) {
                $carry[$field] = $result->{$field};
            }

            return $carry;
        };

        if (isset($coursegroups[$groupid])) {
            $group = $coursegroups[$groupid];
        } else {
            $initial = [
                'id' => $groupid,
                'members' => []
            ];
            $group = (object) array_reduce(
                $groupfields,
                $reducefunc,
                $initial
            );
        }

        if (!empty($groupsmembersid)) {
            $initial = ['id' => $groupsmembersid];
            $groupsmembers = (object) array_reduce(
                $groupsmembersfields,
                $reducefunc,
                $initial
            );

            $group->members[$groupsmembers->userid] = $groupsmembers;
        }

        $coursegroups[$groupid] = $group;
        $groups[$courseid] = $coursegroups;
    }

    return $groups;
}

/**
<<<<<<< HEAD
 * Gets the capabilities that have been cached in the database for this
 * component.
 * @deprecated since Moodle 3.6. Please use the Events 2 API.
 * @todo final deprecation. To be removed in Moodle 4.0
 *
 * @access protected To be used from eventslib only
 *
 * @param string $component examples: 'moodle', 'mod_forum', 'block_quiz_results'
 * @return array of events
 */
function events_get_cached($component) {
    global $DB;

    debugging('Events API using $handlers array has been deprecated in favour of Events 2 API, please use it instead.',
            DEBUG_DEVELOPER);

    $cachedhandlers = array();

    if ($storedhandlers = $DB->get_records('events_handlers', array('component'=>$component))) {
        foreach ($storedhandlers as $handler) {
            $cachedhandlers[$handler->eventname] = array (
                'id'              => $handler->id,
                'handlerfile'     => $handler->handlerfile,
                'handlerfunction' => $handler->handlerfunction,
                'schedule'        => $handler->schedule,
                'internal'        => $handler->internal);
        }
    }

    return $cachedhandlers;
}

/**
 * Remove all event handlers and queued events
 * @deprecated since Moodle 3.6. Please use the Events 2 API.
 * @todo final deprecation. To be removed in Moodle 4.0
 *
 * @category event
 * @param string $component examples: 'moodle', 'mod_forum', 'block_quiz_results'
 */
function events_uninstall($component) {
    debugging('Events API using $handlers array has been deprecated in favour of Events 2 API, please use it instead.',
            DEBUG_DEVELOPER);
    $cachedhandlers = events_get_cached($component);
    events_cleanup($component, $cachedhandlers);

    events_get_handlers('reset');
}

/**
 * Deletes cached events that are no longer needed by the component.
 * @deprecated since Moodle 3.6. Please use the Events 2 API.
 * @todo final deprecation. To be removed in Moodle 4.0
 *
 * @access protected To be used from eventslib only
 *
 * @param string $component examples: 'moodle', 'mod_forum', 'block_quiz_results'
 * @param array $cachedhandlers array of the cached events definitions that will be
 * @return int number of unused handlers that have been removed
 */
function events_cleanup($component, $cachedhandlers) {
    global $DB;
    debugging('Events API using $handlers array has been deprecated in favour of Events 2 API, please use it instead.',
            DEBUG_DEVELOPER);
    $deletecount = 0;
    foreach ($cachedhandlers as $eventname => $cachedhandler) {
        if ($qhandlers = $DB->get_records('events_queue_handlers', array('handlerid'=>$cachedhandler['id']))) {
            //debugging("Removing pending events from queue before deleting of event handler: $component - $eventname");
            foreach ($qhandlers as $qhandler) {
                events_dequeue($qhandler);
            }
        }
        $DB->delete_records('events_handlers', array('eventname'=>$eventname, 'component'=>$component));
        $deletecount++;
    }

    return $deletecount;
}

/**
 * Removes this queued handler from the events_queued_handler table
 *
 * Removes events_queue record from events_queue if no more references to this event object exists
 * @deprecated since Moodle 3.6. Please use the Events 2 API.
 * @todo final deprecation. To be removed in Moodle 4.0
 *
 * @access protected To be used from eventslib only
 *
 * @param stdClass $qhandler A row from the events_queued_handler table
 */
function events_dequeue($qhandler) {
    global $DB;
    debugging('Events API using $handlers array has been deprecated in favour of Events 2 API, please use it instead.',
            DEBUG_DEVELOPER);
    // first delete the queue handler
    $DB->delete_records('events_queue_handlers', array('id'=>$qhandler->id));

    // if no more queued handler is pointing to the same event - delete the event too
    if (!$DB->record_exists('events_queue_handlers', array('queuedeventid'=>$qhandler->queuedeventid))) {
        $DB->delete_records('events_queue', array('id'=>$qhandler->queuedeventid));
    }
}

/**
 * Returns handlers for given event. Uses caching for better perf.
 * @deprecated since Moodle 3.6. Please use the Events 2 API.
 * @todo final deprecation. To be removed in Moodle 4.0
 *
 * @access protected To be used from eventslib only
 *
 * @staticvar array $handlers
 * @param string $eventname name of event or 'reset'
 * @return array|false array of handlers or false otherwise
 */
function events_get_handlers($eventname) {
    global $DB;
    static $handlers = array();
    debugging('Events API using $handlers array has been deprecated in favour of Events 2 API, please use it instead.',
            DEBUG_DEVELOPER);

    if ($eventname === 'reset') {
        $handlers = array();
        return false;
    }

    if (!array_key_exists($eventname, $handlers)) {
        $handlers[$eventname] = $DB->get_records('events_handlers', array('eventname'=>$eventname));
    }

    return $handlers[$eventname];
=======
 * This function finds the roles assigned directly to this context only
 * i.e. no roles in parent contexts
 *
 * @deprecated since Moodle 3.6. Please use the get_roles_used_in_context().
 * @todo final deprecation. To be removed in Moodle 4.0
 * @param context $context
 * @return array
 */
function get_roles_on_exact_context(context $context) {
    debugging('get_roles_on_exact_context() is deprecated, please use get_roles_used_in_context() instead.',
        DEBUG_DEVELOPER);

    return get_roles_used_in_context($context, false);
}

/**
 * Find out which roles has assignment on this context
 *
 * @deprecated since Moodle 3.6. Please use the get_roles_used_in_context().
 * @todo final deprecation. To be removed in Moodle 4.0
 * @param context $context
 * @return array
 */
function get_roles_with_assignment_on_context(context $context) {
    debugging('get_roles_with_assignment_on_context() is deprecated, please use get_roles_used_in_context() instead.',
        DEBUG_DEVELOPER);

    return get_roles_used_in_context($context, false);
>>>>>>> df536ab1
}<|MERGE_RESOLUTION|>--- conflicted
+++ resolved
@@ -3289,7 +3289,6 @@
 }
 
 /**
-<<<<<<< HEAD
  * Gets the capabilities that have been cached in the database for this
  * component.
  * @deprecated since Moodle 3.6. Please use the Events 2 API.
@@ -3420,7 +3419,9 @@
     }
 
     return $handlers[$eventname];
-=======
+}
+
+/**
  * This function finds the roles assigned directly to this context only
  * i.e. no roles in parent contexts
  *
@@ -3449,5 +3450,4 @@
         DEBUG_DEVELOPER);
 
     return get_roles_used_in_context($context, false);
->>>>>>> df536ab1
 }