<?php
// This file is part of Moodle - http://moodle.org/
//
// Moodle is free software: you can redistribute it and/or modify
// it under the terms of the GNU General Public License as published by
// the Free Software Foundation, either version 3 of the License, or
// (at your option) any later version.
//
// Moodle is distributed in the hope that it will be useful,
// but WITHOUT ANY WARRANTY; without even the implied warranty of
// MERCHANTABILITY or FITNESS FOR A PARTICULAR PURPOSE.  See the
// GNU General Public License for more details.
//
// You should have received a copy of the GNU General Public License
// along with Moodle.  If not, see <http://www.gnu.org/licenses/>.


/**
 * Core external functions and service definitions.
 *
 * The functions and services defined on this file are
 * processed and registered into the Moodle DB after any
 * install or upgrade operation. All plugins support this.
 *
 * For more information, take a look to the documentation available:
 *     - Webservices API: {@link http://docs.moodle.org/dev/Web_services_API}
 *     - External API: {@link http://docs.moodle.org/dev/External_functions_API}
 *     - Upgrade API: {@link http://docs.moodle.org/dev/Upgrade_API}
 *
 * @package    core_webservice
 * @category   webservice
 * @copyright  2009 Petr Skodak
 * @license    http://www.gnu.org/copyleft/gpl.html GNU GPL v3 or later
 */

$functions = array(

    // === group related functions ===

    'moodle_group_create_groups' => array(
        'classname'   => 'core_group_external',
        'methodname'  => 'create_groups',
        'classpath'   => 'group/externallib.php',
        'description' => 'DEPRECATED: this deprecated function will be removed in a future version. This function has be renamed as core_group_create_groups(). ',
        'type'        => 'write',
        'capabilities'=> 'moodle/course:managegroups',
    ),

    'core_group_create_groups' => array(
        'classname'   => 'core_group_external',
        'methodname'  => 'create_groups',
        'classpath'   => 'group/externallib.php',
        'description' => 'Creates new groups.',
        'type'        => 'write',
        'capabilities'=> 'moodle/course:managegroups',
    ),

    'moodle_group_get_groups' => array(
        'classname'   => 'core_group_external',
        'methodname'  => 'get_groups',
        'classpath'   => 'group/externallib.php',
        'description' => 'DEPRECATED: this deprecated function will be removed in a future version. This function has be renamed as core_group_get_groups()',
        'type'        => 'read',
        'capabilities'=> 'moodle/course:managegroups',
    ),

    'core_group_get_groups' => array(
        'classname'   => 'core_group_external',
        'methodname'  => 'get_groups',
        'classpath'   => 'group/externallib.php',
        'description' => 'Returns group details.',
        'type'        => 'read',
        'capabilities'=> 'moodle/course:managegroups',
    ),

    'moodle_group_get_course_groups' => array(
        'classname'   => 'core_group_external',
        'methodname'  => 'get_course_groups',
        'classpath'   => 'group/externallib.php',
        'description' => 'DEPRECATED: this deprecated function will be removed in a future version. This function has be renamed as core_group_get_course_groups()',
        'type'        => 'read',
        'capabilities'=> 'moodle/course:managegroups',
    ),

    'core_group_get_course_groups' => array(
        'classname'   => 'core_group_external',
        'methodname'  => 'get_course_groups',
        'classpath'   => 'group/externallib.php',
        'description' => 'Returns all groups in specified course.',
        'type'        => 'read',
        'capabilities'=> 'moodle/course:managegroups',
    ),

    'moodle_group_delete_groups' => array(
        'classname'   => 'core_group_external',
        'methodname'  => 'delete_groups',
        'classpath'   => 'group/externallib.php',
        'description' => 'DEPRECATED: this deprecated function will be removed in a future version. This function has be renamed as core_group_delete_groups()',
        'type'        => 'delete',
        'capabilities'=> 'moodle/course:managegroups',
    ),

    'core_group_delete_groups' => array(
        'classname'   => 'core_group_external',
        'methodname'  => 'delete_groups',
        'classpath'   => 'group/externallib.php',
        'description' => 'Deletes all specified groups.',
        'type'        => 'delete',
        'capabilities'=> 'moodle/course:managegroups',
    ),

    'moodle_group_get_groupmembers' => array(
        'classname'   => 'core_group_external',
        'methodname'  => 'get_group_members',
        'classpath'   => 'group/externallib.php',
        'description' => 'DEPRECATED: this deprecated function will be removed in a future version. This function has be renamed as core_group_get_group_members()',
        'type'        => 'read',
        'capabilities'=> 'moodle/course:managegroups',
    ),

    'core_group_get_group_members' => array(
        'classname'   => 'core_group_external',
        'methodname'  => 'get_group_members',
        'classpath'   => 'group/externallib.php',
        'description' => 'Returns group members.',
        'type'        => 'read',
        'capabilities'=> 'moodle/course:managegroups',
    ),

    'moodle_group_add_groupmembers' => array(
        'classname'   => 'core_group_external',
        'methodname'  => 'add_group_members',
        'classpath'   => 'group/externallib.php',
        'description' => 'DEPRECATED: this deprecated function will be removed in a future version. This function has be renamed as core_group_add_group_members()',
        'type'        => 'write',
        'capabilities'=> 'moodle/course:managegroups',
    ),

    'core_group_add_group_members' => array(
        'classname'   => 'core_group_external',
        'methodname'  => 'add_group_members',
        'classpath'   => 'group/externallib.php',
        'description' => 'Adds group members.',
        'type'        => 'write',
        'capabilities'=> 'moodle/course:managegroups',
    ),

    'moodle_group_delete_groupmembers' => array(
        'classname'   => 'core_group_external',
        'methodname'  => 'delete_group_members',
        'classpath'   => 'group/externallib.php',
        'description' => 'DEPRECATED: this deprecated function will be removed in a future version. This function has be renamed as core_group_delete_group_members()',
        'type'        => 'delete',
        'capabilities'=> 'moodle/course:managegroups',
    ),

    'core_group_delete_group_members' => array(
        'classname'   => 'core_group_external',
        'methodname'  => 'delete_group_members',
        'classpath'   => 'group/externallib.php',
        'description' => 'Deletes group members.',
        'type'        => 'delete',
        'capabilities'=> 'moodle/course:managegroups',
    ),

    'core_group_create_groupings' => array(
        'classname'   => 'core_group_external',
        'methodname'  => 'create_groupings',
        'classpath'   => 'group/externallib.php',
        'description' => 'Creates new groupings',
        'type'        => 'write',
    ),

    'core_group_update_groupings' => array(
        'classname'   => 'core_group_external',
        'methodname'  => 'update_groupings',
        'classpath'   => 'group/externallib.php',
        'description' => 'Updates existing groupings',
        'type'        => 'write',
    ),

    'core_group_get_groupings' => array(
        'classname'   => 'core_group_external',
        'methodname'  => 'get_groupings',
        'classpath'   => 'group/externallib.php',
        'description' => 'Returns groupings details.',
        'type'        => 'read',
    ),

    'core_group_get_course_groupings' => array(
        'classname'   => 'core_group_external',
        'methodname'  => 'get_course_groupings',
        'classpath'   => 'group/externallib.php',
        'description' => 'Returns all groupings in specified course.',
        'type'        => 'read',
    ),

    'core_group_delete_groupings' => array(
        'classname'   => 'core_group_external',
        'methodname'  => 'delete_groupings',
        'classpath'   => 'group/externallib.php',
        'description' => 'Deletes all specified groupings.',
        'type'        => 'write',
    ),

    'core_group_assign_grouping' => array(
        'classname'   => 'core_group_external',
        'methodname'  => 'assign_grouping',
        'classpath'   => 'group/externallib.php',
        'description' => 'Assing groups from groupings',
        'type'        => 'write',
    ),

    'core_group_unassign_grouping' => array(
        'classname'   => 'core_group_external',
        'methodname'  => 'unassign_grouping',
        'classpath'   => 'group/externallib.php',
        'description' => 'Unassing groups from groupings',
        'type'        => 'write',
    ),

    // === file related functions ===

    'moodle_file_get_files' => array(
        'classname'   => 'core_files_external',
        'methodname'  => 'get_files',
        'description' => 'DEPRECATED: this deprecated function will be removed in a future version. This function has be renamed as core_files_get_files()',
        'type'        => 'read',
        'classpath'   => 'files/externallib.php',
    ),

    'core_files_get_files' => array(
        'classname'   => 'core_files_external',
        'methodname'  => 'get_files',
        'description' => 'browse moodle files',
        'type'        => 'read',
        'classpath'   => 'files/externallib.php',
    ),

    'moodle_file_upload' => array(
        'classname'   => 'core_files_external',
        'methodname'  => 'upload',
        'description' => 'DEPRECATED: this deprecated function will be removed in a future version. This function has be renamed as core_files_upload()',
        'type'        => 'write',
        'classpath'   => 'files/externallib.php',
    ),

    'core_files_upload' => array(
        'classname'   => 'core_files_external',
        'methodname'  => 'upload',
        'description' => 'upload a file to moodle',
        'type'        => 'write',
        'classpath'   => 'files/externallib.php',
    ),

    // === user related functions ===

    'moodle_user_create_users' => array(
        'classname'   => 'core_user_external',
        'methodname'  => 'create_users',
        'classpath'   => 'user/externallib.php',
        'description' => 'DEPRECATED: this deprecated function will be removed in a future version. This function has be renamed as core_user_create_users()',
        'type'        => 'write',
        'capabilities'=> 'moodle/user:create',
    ),

    'core_user_create_users' => array(
        'classname'   => 'core_user_external',
        'methodname'  => 'create_users',
        'classpath'   => 'user/externallib.php',
        'description' => 'Create users.',
        'type'        => 'write',
        'capabilities'=> 'moodle/user:create',
    ),

    'moodle_user_get_users_by_id' => array(
        'classname'   => 'core_user_external',
        'methodname'  => 'get_users_by_id',
        'classpath'   => 'user/externallib.php',
        'description' => 'DEPRECATED: this deprecated function will be removed in a future version. This function has be renamed as core_user_get_users_by_id()',
        'type'        => 'read',
        'capabilities'=> 'moodle/user:viewdetails, moodle/user:viewhiddendetails, moodle/course:useremail, moodle/user:update',
    ),

    'core_user_get_users_by_id' => array(
        'classname'   => 'core_user_external',
        'methodname'  => 'get_users_by_id',
        'classpath'   => 'user/externallib.php',
        'description' => 'Get users by id.',
        'type'        => 'read',
        'capabilities'=> 'moodle/user:viewdetails, moodle/user:viewhiddendetails, moodle/course:useremail, moodle/user:update',
    ),

    'moodle_user_get_users_by_courseid' => array(
        'classname'   => 'core_enrol_external',
        'methodname'  => 'get_enrolled_users',
        'classpath'   => 'enrol/externallib.php',
        'description' => 'DEPRECATED: this deprecated function will be removed in a future version. This function has be renamed as core_enrol_get_enrolled_users()',
        'type'        => 'read',
        'capabilities'=> 'moodle/user:viewdetails, moodle/user:viewhiddendetails, moodle/course:useremail, moodle/user:update, moodle/site:accessallgroups',
    ),

    'moodle_user_get_course_participants_by_id' => array(
        'classname'   => 'core_user_external',
        'methodname'  => 'get_course_user_profiles',
        'classpath'   => 'user/externallib.php',
        'description' => 'DEPRECATED: this deprecated function will be removed in a future version. This function has be renamed as core_user_get_course_user_profiles()',
        'type'        => 'read',
        'capabilities'=> 'moodle/user:viewdetails, moodle/user:viewhiddendetails, moodle/course:useremail, moodle/user:update, moodle/site:accessallgroups',
    ),

    'core_user_get_course_user_profiles' => array(
        'classname'   => 'core_user_external',
        'methodname'  => 'get_course_user_profiles',
        'classpath'   => 'user/externallib.php',
        'description' => 'Get course user profiles (each of the profils matching a course id and a user id).',
        'type'        => 'read',
        'capabilities'=> 'moodle/user:viewdetails, moodle/user:viewhiddendetails, moodle/course:useremail, moodle/user:update, moodle/site:accessallgroups',
    ),

    'moodle_user_delete_users' => array(
        'classname'   => 'core_user_external',
        'methodname'  => 'delete_users',
        'classpath'   => 'user/externallib.php',
        'description' => 'DEPRECATED: this deprecated function will be removed in a future version. This function has be renamed as core_user_delete_users()',
        'type'        => 'write',
        'capabilities'=> 'moodle/user:delete',
    ),

    'core_user_delete_users' => array(
        'classname'   => 'core_user_external',
        'methodname'  => 'delete_users',
        'classpath'   => 'user/externallib.php',
        'description' => 'Delete users.',
        'type'        => 'write',
        'capabilities'=> 'moodle/user:delete',
    ),

    'moodle_user_update_users' => array(
        'classname'   => 'core_user_external',
        'methodname'  => 'update_users',
        'classpath'   => 'user/externallib.php',
        'description' => 'DEPRECATED: this deprecated function will be removed in a future version. This function has be renamed as core_user_update_users()',
        'type'        => 'write',
        'capabilities'=> 'moodle/user:update',
    ),

    'core_user_update_users' => array(
        'classname'   => 'core_user_external',
        'methodname'  => 'update_users',
        'classpath'   => 'user/externallib.php',
        'description' => 'Update users.',
        'type'        => 'write',
        'capabilities'=> 'moodle/user:update',
    ),

    // === enrol related functions ===

    'moodle_enrol_get_enrolled_users' => array(
        'classname'   => 'moodle_enrol_external',
        'methodname'  => 'get_enrolled_users',
        'classpath'   => 'enrol/externallib.php',
        'description' => 'DEPRECATED: this deprecated function will be removed in a future version. Please use core_enrol_get_enrolled_users() (previously known as moodle_user_get_users_by_courseid).',
        'type'        => 'read',
        'capabilities'=> 'moodle/site:viewparticipants, moodle/course:viewparticipants,
            moodle/role:review, moodle/site:accessallgroups, moodle/course:enrolreview',
    ),

    'core_enrol_get_enrolled_users' => array(
        'classname'   => 'core_enrol_external',
        'methodname'  => 'get_enrolled_users',
        'classpath'   => 'enrol/externallib.php',
        'description' => 'Get enrolled users by course id.',
        'type'        => 'read',
        'capabilities'=> 'moodle/user:viewdetails, moodle/user:viewhiddendetails, moodle/course:useremail, moodle/user:update, moodle/site:accessallgroups',
    ),

    'moodle_enrol_get_users_courses' => array(
        'classname'   => 'core_enrol_external',
        'methodname'  => 'get_users_courses',
        'classpath'   => 'enrol/externallib.php',
        'description' => 'DEPRECATED: this deprecated function will be removed in a future version. This function has be renamed as core_enrol_get_users_courses()',
        'type'        => 'read',
        'capabilities'=> 'moodle/course:viewparticipants',
    ),

    'core_enrol_get_users_courses' => array(
        'classname'   => 'core_enrol_external',
        'methodname'  => 'get_users_courses',
        'classpath'   => 'enrol/externallib.php',
        'description' => 'Get the list of courses where a user is enrolled in',
        'type'        => 'read',
        'capabilities'=> 'moodle/course:viewparticipants',
    ),

    // === Role related functions ===

    'moodle_role_assign' => array(
        'classname'   => 'core_role_external',
        'methodname'  => 'assign_roles',
        'classpath'   => 'enrol/externallib.php',
        'description' => 'DEPRECATED: this deprecated function will be removed in a future version. This function has be renamed as core_role_assign_role()',
        'type'        => 'write',
        'capabilities'=> 'moodle/role:assign',
    ),

    'core_role_assign_roles' => array(
        'classname'   => 'core_role_external',
        'methodname'  => 'assign_roles',
        'classpath'   => 'enrol/externallib.php',
        'description' => 'Manual role assignments.',
        'type'        => 'write',
        'capabilities'=> 'moodle/role:assign',
    ),

    'moodle_role_unassign' => array(
        'classname'   => 'core_role_external',
        'methodname'  => 'unassign_roles',
        'classpath'   => 'enrol/externallib.php',
        'description' => 'DEPRECATED: this deprecated function will be removed in a future version. This function has be renamed as core_role_unassign_role()',
        'type'        => 'write',
        'capabilities'=> 'moodle/role:assign',
    ),

    'core_role_unassign_roles' => array(
        'classname'   => 'core_role_external',
        'methodname'  => 'unassign_roles',
        'classpath'   => 'enrol/externallib.php',
        'description' => 'Manual role unassignments.',
        'type'        => 'write',
        'capabilities'=> 'moodle/role:assign',
    ),

    // === course related functions ===

    'core_course_get_categories' => array(
        'classname'   => 'core_course_external',
        'methodname'  => 'get_categories',
        'classpath'   => 'course/externallib.php',
        'description' => 'Return category details',
        'type'        => 'read',
        'capabilities'=> 'moodle/category:viewhiddencategories',
    ),

    'core_course_update_categories' => array(
        'classname'   => 'core_course_external',
        'methodname'  => 'update_categories',
        'classpath'   => 'course/externallib.php',
        'description' => 'Update categories',
        'type'        => 'write',
        'capabilities'=> 'moodle:category/manage',
    ),

    'moodle_course_get_courses' => array(
        'classname'   => 'core_course_external',
        'methodname'  => 'get_courses',
        'classpath'   => 'course/externallib.php',
        'description' => 'DEPRECATED: this deprecated function will be removed in a future version. This function has be renamed as core_course_get_courses()',
        'type'        => 'read',
        'capabilities'=> 'moodle/course:view,moodle/course:update,moodle/course:viewhiddencourses',
    ),

    'core_course_get_courses' => array(
        'classname'   => 'core_course_external',
        'methodname'  => 'get_courses',
        'classpath'   => 'course/externallib.php',
        'description' => 'Return course details',
        'type'        => 'read',
        'capabilities'=> 'moodle/course:view,moodle/course:update,moodle/course:viewhiddencourses',
    ),

    'moodle_course_create_courses' => array(
        'classname'   => 'core_course_external',
        'methodname'  => 'create_courses',
        'classpath'   => 'course/externallib.php',
        'description' => 'DEPRECATED: this deprecated function will be removed in a future version. This function has be renamed as core_course_create_courses()',
        'type'        => 'write',
        'capabilities'=> 'moodle/course:create,moodle/course:visibility',
    ),

    'core_course_create_courses' => array(
        'classname'   => 'core_course_external',
        'methodname'  => 'create_courses',
        'classpath'   => 'course/externallib.php',
        'description' => 'Create new courses',
        'type'        => 'write',
        'capabilities'=> 'moodle/course:create,moodle/course:visibility',
    ),

    'core_course_get_contents' => array(
        'classname'   => 'core_course_external',
        'methodname'  => 'get_course_contents',
        'classpath'   => 'course/externallib.php',
        'description' => 'Get course contents',
        'type'        => 'read',
        'capabilities'=> 'moodle/course:update,moodle/course:viewhiddencourses',
    ),

    'core_course_delete_courses' => array(
        'classname'   => 'core_course_external',
        'methodname'  => 'delete_courses',
        'classpath'   => 'course/externallib.php',
        'description' => 'Deletes all specified courses',
        'type'        => 'write',
        'capabilities'=> 'moodle/course:delete',
    ),

<<<<<<< HEAD
    'core_course_duplicate_course' => array(
        'classname'   => 'core_course_external',
        'methodname'  => 'duplicate_course',
        'classpath'   => 'course/externallib.php',
        'description' => 'Duplicate an existing course (creating a new one) without user data',
        'type'        => 'write',
        'capabilities'=> 'moodle/backup:backupcourse,moodle/restore:restorecourse,moodle/course:create',
=======
    'core_course_create_categories' => array(
        'classname'   => 'core_course_external',
        'methodname'  => 'create_categories',
        'classpath'   => 'course/externallib.php',
        'description' => 'Create course categories',
        'type'        => 'write',
        'capabilities'=> 'moodle/category:manage',
    ),

    'core_course_delete_categories' => array(
        'classname'   => 'core_course_external',
        'methodname'  => 'delete_categories',
        'classpath'   => 'course/externallib.php',
        'description' => 'Delete course categories',
        'type'        => 'write',
        'capabilities'=> 'moodle/category:manage',
>>>>>>> 8c507544
    ),

    // === message related functions ===

    'moodle_message_send_instantmessages' => array(
        'classname'   => 'core_message_external',
        'methodname'  => 'send_instant_messages',
        'classpath'   => 'message/externallib.php',
        'description' => 'DEPRECATED: this deprecated function will be removed in a future version. This function has be renamed as core_message_send_instant_messages()',
        'type'        => 'write',
        'capabilities'=> 'moodle/site:sendmessage',
    ),

    'core_message_send_instant_messages' => array(
        'classname'   => 'core_message_external',
        'methodname'  => 'send_instant_messages',
        'classpath'   => 'message/externallib.php',
        'description' => 'Send instant messages',
        'type'        => 'write',
        'capabilities'=> 'moodle/site:sendmessage',
    ),

    // === notes related functions ===

    'moodle_notes_create_notes' => array(
        'classname'   => 'core_notes_external',
        'methodname'  => 'create_notes',
        'classpath'   => 'notes/externallib.php',
        'description' => 'DEPRECATED: this deprecated function will be removed in a future version. This function has be renamed as core_notes_create_notes()',
        'type'        => 'write',
        'capabilities'=> 'moodle/notes:manage',
    ),

    'core_notes_create_notes' => array(
        'classname'   => 'core_notes_external',
        'methodname'  => 'create_notes',
        'classpath'   => 'notes/externallib.php',
        'description' => 'Create notes',
        'type'        => 'write',
        'capabilities'=> 'moodle/notes:manage',
    ),

    // === webservice related functions ===

    'moodle_webservice_get_siteinfo' => array(
        'classname'   => 'core_webservice_external',
        'methodname'  => 'get_site_info',
        'classpath'   => 'webservice/externallib.php',
        'description' => 'DEPRECATED: this deprecated function will be removed in a future version. This function has be renamed as core_webservice_get_site_info()',
        'type'        => 'read',
    ),

    'core_webservice_get_site_info' => array(
        'classname'   => 'core_webservice_external',
        'methodname'  => 'get_site_info',
        'classpath'   => 'webservice/externallib.php',
        'description' => 'Return some site info / user info / list web service functions',
        'type'        => 'read',
    ),

);

$services = array(
   'Moodle mobile web service'  => array(
        'functions' => array (
            'moodle_enrol_get_users_courses',
            'moodle_enrol_get_enrolled_users',
            'moodle_user_get_users_by_id',
            'moodle_webservice_get_siteinfo',
            'moodle_notes_create_notes',
            'moodle_user_get_course_participants_by_id',
            'moodle_user_get_users_by_courseid',
            'moodle_message_send_instantmessages',
            'core_course_get_contents'),
        'enabled' => 0,
        'restrictedusers' => 0,
        'shortname' => MOODLE_OFFICIAL_MOBILE_SERVICE,
        'downloadfiles' => 1
    ),
);<|MERGE_RESOLUTION|>--- conflicted
+++ resolved
@@ -505,7 +505,6 @@
         'capabilities'=> 'moodle/course:delete',
     ),
 
-<<<<<<< HEAD
     'core_course_duplicate_course' => array(
         'classname'   => 'core_course_external',
         'methodname'  => 'duplicate_course',
@@ -513,7 +512,8 @@
         'description' => 'Duplicate an existing course (creating a new one) without user data',
         'type'        => 'write',
         'capabilities'=> 'moodle/backup:backupcourse,moodle/restore:restorecourse,moodle/course:create',
-=======
+    ),
+
     'core_course_create_categories' => array(
         'classname'   => 'core_course_external',
         'methodname'  => 'create_categories',
@@ -530,7 +530,6 @@
         'description' => 'Delete course categories',
         'type'        => 'write',
         'capabilities'=> 'moodle/category:manage',
->>>>>>> 8c507544
     ),
 
     // === message related functions ===
