--- conflicted
+++ resolved
@@ -1141,12 +1141,9 @@
             'core_user_add_user_private_files',
             'mod_assign_view_grading_table',
             'mod_scorm_view_scorm',
-<<<<<<< HEAD
             'mod_page_view_page',
             'mod_resource_view_resource',
-=======
             'mod_folder_view_folder',
->>>>>>> 734c7452
             ),
         'enabled' => 0,
         'restrictedusers' => 0,
