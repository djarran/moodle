<?php
// This file is part of Moodle - http://moodle.org/
//
// Moodle is free software: you can redistribute it and/or modify
// it under the terms of the GNU General Public License as published by
// the Free Software Foundation, either version 3 of the License, or
// (at your option) any later version.
//
// Moodle is distributed in the hope that it will be useful,
// but WITHOUT ANY WARRANTY; without even the implied warranty of
// MERCHANTABILITY or FITNESS FOR A PARTICULAR PURPOSE.  See the
// GNU General Public License for more details.
//
// You should have received a copy of the GNU General Public License
// along with Moodle.  If not, see <http://www.gnu.org/licenses/>.

/**
 * This file keeps track of upgrades to Moodle.
 *
 * Sometimes, changes between versions involve
 * alterations to database structures and other
 * major things that may break installations.
 *
 * The upgrade function in this file will attempt
 * to perform all the necessary actions to upgrade
 * your older installation to the current version.
 *
 * If there's something it cannot do itself, it
 * will tell you what you need to do.
 *
 * The commands in here will all be database-neutral,
 * using the methods of database_manager class
 *
 * Please do not forget to use upgrade_set_timeout()
 * before any action that may take longer time to finish.
 *
 * @package   core_install
 * @category  upgrade
 * @copyright 2006 onwards Martin Dougiamas  http://dougiamas.com
 * @license   http://www.gnu.org/copyleft/gpl.html GNU GPL v3 or later
 */

defined('MOODLE_INTERNAL') || die();

/**
 * Main upgrade tasks to be executed on Moodle version bump
 *
 * This function is automatically executed after one bump in the Moodle core
 * version is detected. It's in charge of performing the required tasks
 * to raise core from the previous version to the next one.
 *
 * It's a collection of ordered blocks of code, named "upgrade steps",
 * each one performing one isolated (from the rest of steps) task. Usually
 * tasks involve creating new DB objects or performing manipulation of the
 * information for cleanup/fixup purposes.
 *
 * Each upgrade step has a fixed structure, that can be summarised as follows:
 *
 * if ($oldversion < XXXXXXXXXX.XX) {
 *     // Explanation of the update step, linking to issue in the Tracker if necessary
 *     upgrade_set_timeout(XX); // Optional for big tasks
 *     // Code to execute goes here, usually the XMLDB Editor will
 *     // help you here. See {@link http://docs.moodle.org/dev/XMLDB_editor}.
 *     upgrade_main_savepoint(true, XXXXXXXXXX.XX);
 * }
 *
 * All plugins within Moodle (modules, blocks, reports...) support the existence of
 * their own upgrade.php file, using the "Frankenstyle" component name as
 * defined at {@link http://docs.moodle.org/dev/Frankenstyle}, for example:
 *     - {@link xmldb_page_upgrade($oldversion)}. (modules don't require the plugintype ("mod_") to be used.
 *     - {@link xmldb_auth_manual_upgrade($oldversion)}.
 *     - {@link xmldb_workshopform_accumulative_upgrade($oldversion)}.
 *     - ....
 *
 * In order to keep the contents of this file reduced, it's allowed to create some helper
 * functions to be used here in the {@link upgradelib.php} file at the same directory. Note
 * that such a file must be manually included from upgrade.php, and there are some restrictions
 * about what can be used within it.
 *
 * For more information, take a look to the documentation available:
 *     - Data definition API: {@link http://docs.moodle.org/dev/Data_definition_API}
 *     - Upgrade API: {@link http://docs.moodle.org/dev/Upgrade_API}
 *
 * @param int $oldversion
 * @return bool always true
 */
function xmldb_main_upgrade($oldversion) {
    global $CFG, $DB;

    require_once($CFG->libdir.'/db/upgradelib.php'); // Core Upgrade-related functions.

    $dbman = $DB->get_manager(); // Loads ddl manager and xmldb classes.

    // Always keep this upgrade step with version being the minimum
    // allowed version to upgrade from (v3.1.0 right now).
    if ($oldversion < 2016052300) {
        // Just in case somebody hacks upgrade scripts or env, we really can not continue.
        echo("You need to upgrade to 3.1.x or higher first!\n");
        exit(1);
        // Note this savepoint is 100% unreachable, but needed to pass the upgrade checks.
        upgrade_main_savepoint(true, 2016052300);
    }

    if ($oldversion < 2016081700.00) {

        // If someone is emotionally attached to it let's leave the config (basically the version) there.
        if (!file_exists($CFG->dirroot . '/report/search/classes/output/form.php')) {
            unset_all_config_for_plugin('report_search');
        }

        // Savepoint reached.
        upgrade_main_savepoint(true, 2016081700.00);
    }

    if ($oldversion < 2016081700.02) {
        // Default schedule values.
        $hour = 0;
        $minute = 0;

        // Get the old settings.
        if (isset($CFG->statsruntimestarthour)) {
            $hour = $CFG->statsruntimestarthour;
        }
        if (isset($CFG->statsruntimestartminute)) {
            $minute = $CFG->statsruntimestartminute;
        }

        // Retrieve the scheduled task record first.
        $stattask = $DB->get_record('task_scheduled', array('component' => 'moodle', 'classname' => '\core\task\stats_cron_task'));

        // Don't touch customised scheduling.
        if ($stattask && !$stattask->customised) {

            $nextruntime = mktime($hour, $minute, 0, date('m'), date('d'), date('Y'));
            if ($nextruntime < $stattask->lastruntime) {
                // Add 24 hours to the next run time.
                $newtime = new DateTime();
                $newtime->setTimestamp($nextruntime);
                $newtime->add(new DateInterval('P1D'));
                $nextruntime = $newtime->getTimestamp();
            }
            $stattask->nextruntime = $nextruntime;
            $stattask->minute = $minute;
            $stattask->hour = $hour;
            $stattask->customised = 1;
            $DB->update_record('task_scheduled', $stattask);
        }
        // These settings are no longer used.
        unset_config('statsruntimestarthour');
        unset_config('statsruntimestartminute');
        unset_config('statslastexecution');

        upgrade_main_savepoint(true, 2016081700.02);
    }

    if ($oldversion < 2016082200.00) {
        // An upgrade step to remove any duplicate stamps, within the same context, in the question_categories table, and to
        // add a unique index to (contextid, stamp) to avoid future stamp duplication. See MDL-54864.

        // Extend the execution time limit of the script to 2 hours.
        upgrade_set_timeout(7200);

        // This SQL fetches the id of those records which have duplicate stamps within the same context.
        // This doesn't return the original record within the context, from which the duplicate stamps were likely created.
        $fromclause = "FROM (
                        SELECT min(id) AS minid, contextid, stamp
                            FROM {question_categories}
                            GROUP BY contextid, stamp
                        ) minid
                        JOIN {question_categories} qc
                            ON qc.contextid = minid.contextid AND qc.stamp = minid.stamp AND qc.id > minid.minid";

        // Get the total record count - used for the progress bar.
        $countduplicatessql = "SELECT count(qc.id) $fromclause";
        $total = $DB->count_records_sql($countduplicatessql);

        // Get the records themselves.
        $getduplicatessql = "SELECT qc.id $fromclause ORDER BY minid";
        $rs = $DB->get_recordset_sql($getduplicatessql);

        // For each duplicate, update the stamp to a new random value.
        $i = 0;
        $pbar = new progress_bar('updatequestioncategorystamp', 500, true);
        foreach ($rs as $record) {
            // Generate a new, unique stamp and update the record.
            do {
                $newstamp = make_unique_id_code();
            } while (isset($usedstamps[$newstamp]));
            $usedstamps[$newstamp] = 1;
            $DB->set_field('question_categories', 'stamp', $newstamp, array('id' => $record->id));

            // Update progress.
            $i++;
            $pbar->update($i, $total, "Updating duplicate question category stamp - $i/$total.");
        }
        $rs->close();
        unset($usedstamps);

        // The uniqueness of each (contextid, stamp) pair is now guaranteed, so add the unique index to stop future duplicates.
        $table = new xmldb_table('question_categories');
        $index = new xmldb_index('contextidstamp', XMLDB_INDEX_UNIQUE, array('contextid', 'stamp'));
        if (!$dbman->index_exists($table, $index)) {
            $dbman->add_index($table, $index);
        }

        // Savepoint reached.
        upgrade_main_savepoint(true, 2016082200.00);
    }

    if ($oldversion < 2016091900.00) {

        // Removing the themes from core.
        $themes = array('base', 'canvas');

        foreach ($themes as $key => $theme) {
            if (check_dir_exists($CFG->dirroot . '/theme/' . $theme, false)) {
                // Ignore the themes that have been re-downloaded.
                unset($themes[$key]);
            }
        }

        if (!empty($themes)) {
            // Hacky emulation of plugin uninstallation.
            foreach ($themes as $theme) {
                unset_all_config_for_plugin('theme_' . $theme);
            }
        }

        // Main savepoint reached.
        upgrade_main_savepoint(true, 2016091900.00);
    }

    if ($oldversion < 2016091900.02) {

        // Define index attemptstepid-name (unique) to be dropped from question_attempt_step_data.
        $table = new xmldb_table('question_attempt_step_data');
        $index = new xmldb_index('attemptstepid-name', XMLDB_INDEX_UNIQUE, array('attemptstepid', 'name'));

        // Conditionally launch drop index attemptstepid-name.
        if ($dbman->index_exists($table, $index)) {
            $dbman->drop_index($table, $index);
        }

        // Main savepoint reached.
        upgrade_main_savepoint(true, 2016091900.02);
    }

    if ($oldversion < 2016100300.00) {
        unset_config('enablecssoptimiser');

        upgrade_main_savepoint(true, 2016100300.00);
    }

    if ($oldversion < 2016100501.00) {

        // Define field enddate to be added to course.
        $table = new xmldb_table('course');
        $field = new xmldb_field('enddate', XMLDB_TYPE_INTEGER, '10', null, XMLDB_NOTNULL, null, '0', 'startdate');

        // Conditionally launch add field enddate.
        if (!$dbman->field_exists($table, $field)) {
            $dbman->add_field($table, $field);
        }

        // Main savepoint reached.
        upgrade_main_savepoint(true, 2016100501.00);
    }

    if ($oldversion < 2016101100.00) {
        // Define field component to be added to message.
        $table = new xmldb_table('message');
        $field = new xmldb_field('component', XMLDB_TYPE_CHAR, '100', null, null, null, null, 'timeusertodeleted');

        // Conditionally launch add field component.
        if (!$dbman->field_exists($table, $field)) {
            $dbman->add_field($table, $field);
        }

        // Define field eventtype to be added to message.
        $field = new xmldb_field('eventtype', XMLDB_TYPE_CHAR, '100', null, null, null, null, 'component');

        // Conditionally launch add field eventtype.
        if (!$dbman->field_exists($table, $field)) {
            $dbman->add_field($table, $field);
        }

        // Main savepoint reached.
        upgrade_main_savepoint(true, 2016101100.00);
    }


    if ($oldversion < 2016101101.00) {
        // Define field component to be added to message_read.
        $table = new xmldb_table('message_read');
        $field = new xmldb_field('component', XMLDB_TYPE_CHAR, '100', null, null, null, null, 'timeusertodeleted');

        // Conditionally launch add field component.
        if (!$dbman->field_exists($table, $field)) {
            $dbman->add_field($table, $field);
        }

        // Define field eventtype to be added to message_read.
        $field = new xmldb_field('eventtype', XMLDB_TYPE_CHAR, '100', null, null, null, null, 'component');

        // Conditionally launch add field eventtype.
        if (!$dbman->field_exists($table, $field)) {
            $dbman->add_field($table, $field);
        }

        // Main savepoint reached.
        upgrade_main_savepoint(true, 2016101101.00);
    }

    if ($oldversion < 2016101401.00) {
        // Clean up repository_alfresco config unless plugin has been manually installed.
        if (!file_exists($CFG->dirroot . '/repository/alfresco/lib.php')) {
            // Remove capabilities.
            capabilities_cleanup('repository_alfresco');
            // Clean config.
            unset_all_config_for_plugin('repository_alfresco');
        }

        // Savepoint reached.
        upgrade_main_savepoint(true, 2016101401.00);
    }

    if ($oldversion < 2016101401.02) {
        $table = new xmldb_table('external_tokens');
        $field = new xmldb_field('privatetoken', XMLDB_TYPE_CHAR, '64', null, null, null, null);

        // Conditionally add privatetoken field to the external_tokens table.
        if (!$dbman->field_exists($table, $field)) {
            $dbman->add_field($table, $field);
        }

        // Main savepoint reached.
        upgrade_main_savepoint(true, 2016101401.02);
    }

    if ($oldversion < 2016110202.00) {

        // Force uninstall of deleted authentication plugin.
        if (!file_exists("$CFG->dirroot/auth/radius")) {
            // Leave settings inplace if there are radius users.
            if (!$DB->record_exists('user', array('auth' => 'radius', 'deleted' => 0))) {
                // Remove all other associated config.
                unset_all_config_for_plugin('auth/radius');
                // The version number for radius is in this format.
                unset_all_config_for_plugin('auth_radius');
            }
        }
        upgrade_main_savepoint(true, 2016110202.00);
    }

    if ($oldversion < 2016110300.00) {
        // Remove unused admin email setting.
        unset_config('emailonlyfromreplyaddress');

        // Main savepoint reached.
        upgrade_main_savepoint(true, 2016110300.00);
    }

    if ($oldversion < 2016110500.00) {

        $oldplayers = [
            'vimeo' => null,
            'mp3' => ['.mp3'],
            'html5video' => ['.mov', '.mp4', '.m4v', '.mpeg', '.mpe', '.mpg', '.ogv', '.webm'],
            'flv' => ['.flv', '.f4v'],
            'html5audio' => ['.aac', '.flac', '.mp3', '.m4a', '.oga', '.ogg', '.wav'],
            'youtube' => null,
            'swf' => null,
        ];

        // Convert hardcoded media players to the settings of the new media player plugin type.
        if (get_config('core', 'media_plugins_sortorder') === false) {
            $enabledplugins = [];
            $videoextensions = [];
            $audioextensions = [];
            foreach ($oldplayers as $oldplayer => $extensions) {
                $settingname = 'core_media_enable_'.$oldplayer;
                if (!empty($CFG->$settingname)) {
                    if ($extensions) {
                        // VideoJS will be used for all media files players that were used previously.
                        $enabledplugins['videojs'] = 'videojs';
                        if ($oldplayer === 'mp3' || $oldplayer === 'html5audio') {
                            $audioextensions += array_combine($extensions, $extensions);
                        } else {
                            $videoextensions += array_combine($extensions, $extensions);
                        }
                    } else {
                        // Enable youtube, vimeo and swf.
                        $enabledplugins[$oldplayer] = $oldplayer;
                    }
                }
            }

            set_config('media_plugins_sortorder', join(',', $enabledplugins));

            // Configure VideoJS to match the existing players set up.
            if ($enabledplugins['videojs']) {
                $enabledplugins[] = 'videojs';
                set_config('audioextensions', join(',', $audioextensions), 'media_videojs');
                set_config('videoextensions', join(',', $videoextensions), 'media_videojs');
                $useflash = !empty($CFG->core_media_enable_flv) || !empty($CFG->core_media_enable_mp3);
                set_config('useflash', $useflash, 'media_videojs');
                if (empty($CFG->core_media_enable_youtube)) {
                    // Normally YouTube is enabled in videojs, but if youtube converter was disabled before upgrade
                    // disable it in videojs as well.
                    set_config('youtube', false, 'media_videojs');
                }
            }
        }

        // Unset old settings.
        foreach ($oldplayers as $oldplayer => $extensions) {
            unset_config('core_media_enable_' . $oldplayer);
        }

        // Preset defaults if CORE_MEDIA_VIDEO_WIDTH and CORE_MEDIA_VIDEO_HEIGHT are specified in config.php .
        // After this upgrade step these constants will not be used any more.
        if (defined('CORE_MEDIA_VIDEO_WIDTH')) {
            set_config('media_default_width', CORE_MEDIA_VIDEO_WIDTH);
        }
        if (defined('CORE_MEDIA_VIDEO_HEIGHT')) {
            set_config('media_default_height', CORE_MEDIA_VIDEO_HEIGHT);
        }

        // Savepoint reached.
        upgrade_main_savepoint(true, 2016110500.00);
    }

    if ($oldversion < 2016110600.00) {
        // Define a field 'deletioninprogress' in the 'course_modules' table, to background deletion tasks.
        $table = new xmldb_table('course_modules');
        $field = new xmldb_field('deletioninprogress', XMLDB_TYPE_INTEGER, '1', null, XMLDB_NOTNULL, null, '0', 'availability');

        // Conditionally launch add field 'deletioninprogress'.
        if (!$dbman->field_exists($table, $field)) {
            $dbman->add_field($table, $field);
        }

        // Main savepoint reached.
        upgrade_main_savepoint(true, 2016110600.00);
    }

    if ($oldversion < 2016112200.01) {

        // Define field requiredbytheme to be added to block_instances.
        $table = new xmldb_table('block_instances');
        $field = new xmldb_field('requiredbytheme', XMLDB_TYPE_INTEGER, '4', null, XMLDB_NOTNULL, null, '0', 'showinsubcontexts');

        // Conditionally launch add field requiredbytheme.
        if (!$dbman->field_exists($table, $field)) {
            $dbman->add_field($table, $field);
        }

        // Main savepoint reached.
        upgrade_main_savepoint(true, 2016112200.01);
    }
    if ($oldversion < 2016112200.02) {

        // Change the existing site level admin and settings blocks to be requiredbytheme which means they won't show in boost.
        $context = context_system::instance();
        $params = array('blockname' => 'settings', 'parentcontextid' => $context->id);
        $DB->set_field('block_instances', 'requiredbytheme', 1, $params);

        $params = array('blockname' => 'navigation', 'parentcontextid' => $context->id);
        $DB->set_field('block_instances', 'requiredbytheme', 1, $params);
        // Main savepoint reached.
        upgrade_main_savepoint(true, 2016112200.02);
    }

    // Automatically generated Moodle v3.2.0 release upgrade line.
    // Put any upgrade step following this.

    if ($oldversion < 2016122800.00) {
        // Find all roles with the coursecreator archetype.
        $coursecreatorroleids = $DB->get_records('role', array('archetype' => 'coursecreator'), '', 'id');

        $context = context_system::instance();
        $capability = 'moodle/site:configview';

        foreach ($coursecreatorroleids as $roleid => $notused) {

            // Check that the capability has not already been assigned. If it has then it's either already set
            // to allow or specifically set to prohibit or prevent.
            if (!$DB->record_exists('role_capabilities', array('roleid' => $roleid, 'capability' => $capability))) {
                // Assign the capability.
                $cap = new stdClass();
                $cap->contextid    = $context->id;
                $cap->roleid       = $roleid;
                $cap->capability   = $capability;
                $cap->permission   = CAP_ALLOW;
                $cap->timemodified = time();
                $cap->modifierid   = 0;

                $DB->insert_record('role_capabilities', $cap);
            }
        }

        // Main savepoint reached.
        upgrade_main_savepoint(true, 2016122800.00);
    }

    if ($oldversion < 2017020200.01) {

        // Define index useridfrom_timeuserfromdeleted_notification (not unique) to be added to message.
        $table = new xmldb_table('message');
        $index = new xmldb_index('useridfrom_timeuserfromdeleted_notification', XMLDB_INDEX_NOTUNIQUE, array('useridfrom', 'timeuserfromdeleted', 'notification'));

        // Conditionally launch add index useridfrom_timeuserfromdeleted_notification.
        if (!$dbman->index_exists($table, $index)) {
            $dbman->add_index($table, $index);
        }

        // Define index useridto_timeusertodeleted_notification (not unique) to be added to message.
        $index = new xmldb_index('useridto_timeusertodeleted_notification', XMLDB_INDEX_NOTUNIQUE, array('useridto', 'timeusertodeleted', 'notification'));

        // Conditionally launch add index useridto_timeusertodeleted_notification.
        if (!$dbman->index_exists($table, $index)) {
            $dbman->add_index($table, $index);
        }

        $index = new xmldb_index('useridto', XMLDB_INDEX_NOTUNIQUE, array('useridto'));

        // Conditionally launch drop index useridto.
        if ($dbman->index_exists($table, $index)) {
            $dbman->drop_index($table, $index);
        }

        // Main savepoint reached.
        upgrade_main_savepoint(true, 2017020200.01);
    }

    if ($oldversion < 2017020200.02) {

        // Define index useridfrom_timeuserfromdeleted_notification (not unique) to be added to message_read.
        $table = new xmldb_table('message_read');
        $index = new xmldb_index('useridfrom_timeuserfromdeleted_notification', XMLDB_INDEX_NOTUNIQUE, array('useridfrom', 'timeuserfromdeleted', 'notification'));

        // Conditionally launch add index useridfrom_timeuserfromdeleted_notification.
        if (!$dbman->index_exists($table, $index)) {
            $dbman->add_index($table, $index);
        }

        // Define index useridto_timeusertodeleted_notification (not unique) to be added to message_read.
        $index = new xmldb_index('useridto_timeusertodeleted_notification', XMLDB_INDEX_NOTUNIQUE, array('useridto', 'timeusertodeleted', 'notification'));

        // Conditionally launch add index useridto_timeusertodeleted_notification.
        if (!$dbman->index_exists($table, $index)) {
            $dbman->add_index($table, $index);
        }

        $index = new xmldb_index('useridto', XMLDB_INDEX_NOTUNIQUE, array('useridto'));

        // Conditionally launch drop index useridto.
        if ($dbman->index_exists($table, $index)) {
            $dbman->drop_index($table, $index);
        }

        // Main savepoint reached.
        upgrade_main_savepoint(true, 2017020200.02);
    }

    if ($oldversion < 2017020901.00) {

        // Delete "orphaned" block positions. Note, the query does not use indexes (because there are none),
        // if it runs too long during upgrade you can comment this line - it will leave orphaned records
        // in the database but they won't bother you.
        upgrade_block_positions();

        // Main savepoint reached.
        upgrade_main_savepoint(true, 2017020901.00);
    }

    if ($oldversion < 2017021300.00) {
        unset_config('loginpasswordautocomplete');
        upgrade_main_savepoint(true, 2017021300.00);
    }

    if ($oldversion < 2017021400.00) {
        // Define field visibleoncoursepage to be added to course_modules.
        $table = new xmldb_table('course_modules');
        $field = new xmldb_field('visibleoncoursepage', XMLDB_TYPE_INTEGER, '1', null, XMLDB_NOTNULL, null, '1', 'visible');

        // Conditionally launch add field visibleoncoursepage.
        if (!$dbman->field_exists($table, $field)) {
            $dbman->add_field($table, $field);
        }

        // Main savepoint reached.
        upgrade_main_savepoint(true, 2017021400.00);
    }

    if ($oldversion < 2017030700.00) {

        // Define field priority to be added to event.
        $table = new xmldb_table('event');
        $field = new xmldb_field('priority', XMLDB_TYPE_INTEGER, '10', null, null, null, null, 'subscriptionid');

        // Conditionally launch add field priority.
        if (!$dbman->field_exists($table, $field)) {
            $dbman->add_field($table, $field);
        }

        // Main savepoint reached.
        upgrade_main_savepoint(true, 2017030700.00);
    }

    if ($oldversion < 2017031400.00) {

        // Define table file_conversion to be created.
        $table = new xmldb_table('file_conversion');

        // Adding fields to table file_conversion.
        $table->add_field('id', XMLDB_TYPE_INTEGER, '10', null, XMLDB_NOTNULL, XMLDB_SEQUENCE, null);
        $table->add_field('usermodified', XMLDB_TYPE_INTEGER, '10', null, XMLDB_NOTNULL, null, null);
        $table->add_field('timecreated', XMLDB_TYPE_INTEGER, '10', null, XMLDB_NOTNULL, null, null);
        $table->add_field('timemodified', XMLDB_TYPE_INTEGER, '10', null, XMLDB_NOTNULL, null, null);
        $table->add_field('sourcefileid', XMLDB_TYPE_INTEGER, '10', null, XMLDB_NOTNULL, null, null);
        $table->add_field('targetformat', XMLDB_TYPE_CHAR, '100', null, XMLDB_NOTNULL, null, null);
        $table->add_field('status', XMLDB_TYPE_INTEGER, '10', null, null, null, '0');
        $table->add_field('statusmessage', XMLDB_TYPE_TEXT, null, null, null, null, null);
        $table->add_field('converter', XMLDB_TYPE_CHAR, '255', null, null, null, null);
        $table->add_field('destfileid', XMLDB_TYPE_INTEGER, '10', null, null, null, null);
        $table->add_field('data', XMLDB_TYPE_TEXT, null, null, null, null, null);

        // Adding keys to table file_conversion.
        $table->add_key('primary', XMLDB_KEY_PRIMARY, array('id'));
        $table->add_key('sourcefileid', XMLDB_KEY_FOREIGN, array('sourcefileid'), 'files', array('id'));
        $table->add_key('destfileid', XMLDB_KEY_FOREIGN, array('destfileid'), 'files', array('id'));

        // Conditionally launch create table for file_conversion.
        if (!$dbman->table_exists($table)) {
            $dbman->create_table($table);
        }

        // Main savepoint reached.
        upgrade_main_savepoint(true, 2017031400.00);
    }

    if ($oldversion < 2017040400.00) {

        // If block_course_overview is no longer present, replace with block_myoverview.
        if (!file_exists($CFG->dirroot . '/blocks/course_overview/block_course_overview.php')) {
            $DB->set_field('block_instances', 'blockname', 'myoverview', array('blockname' => 'course_overview'));
        }

        upgrade_main_savepoint(true, 2017040400.00);
    }

    if ($oldversion < 2017040401.00) {

        // If block_course_overview is no longer present, remove it.
        // Note - we do not need to completely remove the block context etc because we
        // have replaced all occurrences of block_course_overview with block_myoverview
        // in the upgrade step above.
        if (!file_exists($CFG->dirroot . '/blocks/course_overview/block_course_overview.php')) {
            // Delete the block from the block table.
            $DB->delete_records('block', array('name' => 'course_overview'));
            // Remove capabilities.
            capabilities_cleanup('block_course_overview');
            // Clean config.
            unset_all_config_for_plugin('block_course_overview');
        }

        upgrade_main_savepoint(true, 2017040401.00);
    }

    if ($oldversion < 2017040402.00) {

        // Define fields to be added to the 'event' table.
        $table = new xmldb_table('event');
        $fieldtype = new xmldb_field('type', XMLDB_TYPE_INTEGER, '4', null, XMLDB_NOTNULL, null, 0, 'instance');
        $fieldtimesort = new xmldb_field('timesort', XMLDB_TYPE_INTEGER, '10', null, false, null, null, 'timeduration');

        // Conditionally launch add field.
        if (!$dbman->field_exists($table, $fieldtype)) {
            $dbman->add_field($table, $fieldtype);
        }

        // Conditionally launch add field.
        if (!$dbman->field_exists($table, $fieldtimesort)) {
            $dbman->add_field($table, $fieldtimesort);
        }

        // Now, define the index we will be adding.
        $index = new xmldb_index('type-timesort', XMLDB_INDEX_NOTUNIQUE, array('type', 'timesort'));

        // Conditionally launch add index.
        if (!$dbman->index_exists($table, $index)) {
            $dbman->add_index($table, $index);
        }

        upgrade_main_savepoint(true, 2017040402.00);
    }

    if ($oldversion < 2017040700.01) {

        // Define table oauth2_issuer to be created.
        $table = new xmldb_table('oauth2_issuer');

        // Adding fields to table oauth2_issuer.
        $table->add_field('id', XMLDB_TYPE_INTEGER, '10', null, XMLDB_NOTNULL, XMLDB_SEQUENCE, null);
        $table->add_field('timecreated', XMLDB_TYPE_INTEGER, '10', null, XMLDB_NOTNULL, null, null);
        $table->add_field('timemodified', XMLDB_TYPE_INTEGER, '10', null, XMLDB_NOTNULL, null, null);
        $table->add_field('usermodified', XMLDB_TYPE_INTEGER, '10', null, XMLDB_NOTNULL, null, null);
        $table->add_field('name', XMLDB_TYPE_CHAR, '255', null, XMLDB_NOTNULL, null, null);
        $table->add_field('image', XMLDB_TYPE_TEXT, null, null, XMLDB_NOTNULL, null, null);
        $table->add_field('baseurl', XMLDB_TYPE_TEXT, null, null, XMLDB_NOTNULL, null, null);
        $table->add_field('clientid', XMLDB_TYPE_TEXT, null, null, XMLDB_NOTNULL, null, null);
        $table->add_field('clientsecret', XMLDB_TYPE_TEXT, null, null, XMLDB_NOTNULL, null, null);
        $table->add_field('loginscopes', XMLDB_TYPE_TEXT, null, null, XMLDB_NOTNULL, null, null);
        $table->add_field('loginscopesoffline', XMLDB_TYPE_TEXT, null, null, XMLDB_NOTNULL, null, null);
        $table->add_field('loginparams', XMLDB_TYPE_TEXT, null, null, XMLDB_NOTNULL, null, null);
        $table->add_field('loginparamsoffline', XMLDB_TYPE_TEXT, null, null, XMLDB_NOTNULL, null, null);
        $table->add_field('alloweddomains', XMLDB_TYPE_TEXT, null, null, XMLDB_NOTNULL, null, null);
        $table->add_field('scopessupported', XMLDB_TYPE_TEXT, null, null, null, null, null);
        $table->add_field('showonloginpage', XMLDB_TYPE_INTEGER, '2', null, XMLDB_NOTNULL, null, '1');
        $table->add_field('enabled', XMLDB_TYPE_INTEGER, '2', null, XMLDB_NOTNULL, null, '1');
        $table->add_field('sortorder', XMLDB_TYPE_INTEGER, '10', null, XMLDB_NOTNULL, null, null);

        // Adding keys to table oauth2_issuer.
        $table->add_key('primary', XMLDB_KEY_PRIMARY, array('id'));

        // Conditionally launch create table for oauth2_issuer.
        if (!$dbman->table_exists($table)) {
            $dbman->create_table($table);
        }

        // Main savepoint reached.
        upgrade_main_savepoint(true, 2017040700.01);
    }

    if ($oldversion < 2017040700.02) {

        // Define table oauth2_endpoint to be created.
        $table = new xmldb_table('oauth2_endpoint');

        // Adding fields to table oauth2_endpoint.
        $table->add_field('id', XMLDB_TYPE_INTEGER, '10', null, XMLDB_NOTNULL, XMLDB_SEQUENCE, null);
        $table->add_field('timecreated', XMLDB_TYPE_INTEGER, '10', null, XMLDB_NOTNULL, null, null);
        $table->add_field('timemodified', XMLDB_TYPE_INTEGER, '10', null, XMLDB_NOTNULL, null, null);
        $table->add_field('usermodified', XMLDB_TYPE_INTEGER, '10', null, XMLDB_NOTNULL, null, null);
        $table->add_field('name', XMLDB_TYPE_CHAR, '255', null, XMLDB_NOTNULL, null, null);
        $table->add_field('url', XMLDB_TYPE_TEXT, null, null, XMLDB_NOTNULL, null, null);
        $table->add_field('issuerid', XMLDB_TYPE_INTEGER, '10', null, XMLDB_NOTNULL, null, null);

        // Adding keys to table oauth2_endpoint.
        $table->add_key('primary', XMLDB_KEY_PRIMARY, array('id'));
        $table->add_key('issuer_id_key', XMLDB_KEY_FOREIGN, array('issuerid'), 'oauth2_issuer', array('id'));

        // Conditionally launch create table for oauth2_endpoint.
        if (!$dbman->table_exists($table)) {
            $dbman->create_table($table);
        }

        // Main savepoint reached.
        upgrade_main_savepoint(true, 2017040700.02);
    }

    if ($oldversion < 2017040700.03) {

        // Define table oauth2_system_account to be created.
        $table = new xmldb_table('oauth2_system_account');

        // Adding fields to table oauth2_system_account.
        $table->add_field('id', XMLDB_TYPE_INTEGER, '10', null, XMLDB_NOTNULL, XMLDB_SEQUENCE, null);
        $table->add_field('timecreated', XMLDB_TYPE_INTEGER, '10', null, XMLDB_NOTNULL, null, null);
        $table->add_field('timemodified', XMLDB_TYPE_INTEGER, '10', null, XMLDB_NOTNULL, null, null);
        $table->add_field('usermodified', XMLDB_TYPE_INTEGER, '10', null, XMLDB_NOTNULL, null, null);
        $table->add_field('issuerid', XMLDB_TYPE_INTEGER, '10', null, XMLDB_NOTNULL, null, null);
        $table->add_field('refreshtoken', XMLDB_TYPE_TEXT, null, null, XMLDB_NOTNULL, null, null);
        $table->add_field('grantedscopes', XMLDB_TYPE_TEXT, null, null, XMLDB_NOTNULL, null, null);
        $table->add_field('username', XMLDB_TYPE_TEXT, null, null, XMLDB_NOTNULL, null, null);
        $table->add_field('email', XMLDB_TYPE_TEXT, null, null, XMLDB_NOTNULL, null, null);

        // Adding keys to table oauth2_system_account.
        $table->add_key('primary', XMLDB_KEY_PRIMARY, array('id'));
        $table->add_key('issueridkey', XMLDB_KEY_FOREIGN_UNIQUE, array('issuerid'), 'oauth2_issuer', array('id'));

        // Conditionally launch create table for oauth2_system_account.
        if (!$dbman->table_exists($table)) {
            $dbman->create_table($table);
        }

        // Main savepoint reached.
        upgrade_main_savepoint(true, 2017040700.03);
    }

    if ($oldversion < 2017040700.04) {

        // Define table oauth2_user_field_mapping to be created.
        $table = new xmldb_table('oauth2_user_field_mapping');

        // Adding fields to table oauth2_user_field_mapping.
        $table->add_field('id', XMLDB_TYPE_INTEGER, '10', null, XMLDB_NOTNULL, XMLDB_SEQUENCE, null);
        $table->add_field('timemodified', XMLDB_TYPE_INTEGER, '10', null, XMLDB_NOTNULL, null, null);
        $table->add_field('timecreated', XMLDB_TYPE_INTEGER, '10', null, XMLDB_NOTNULL, null, null);
        $table->add_field('usermodified', XMLDB_TYPE_INTEGER, '10', null, XMLDB_NOTNULL, null, null);
        $table->add_field('issuerid', XMLDB_TYPE_INTEGER, '10', null, XMLDB_NOTNULL, null, null);
        $table->add_field('externalfield', XMLDB_TYPE_CHAR, '64', null, XMLDB_NOTNULL, null, null);
        $table->add_field('internalfield', XMLDB_TYPE_CHAR, '64', null, XMLDB_NOTNULL, null, null);

        // Adding keys to table oauth2_user_field_mapping.
        $table->add_key('primary', XMLDB_KEY_PRIMARY, array('id'));
        $table->add_key('issuerkey', XMLDB_KEY_FOREIGN, array('issuerid'), 'oauth2_issuer', array('id'));
        $table->add_key('uniqinternal', XMLDB_KEY_UNIQUE, array('issuerid', 'internalfield'));

        // Conditionally launch create table for oauth2_user_field_mapping.
        if (!$dbman->table_exists($table)) {
            $dbman->create_table($table);
        }

        // Main savepoint reached.
        upgrade_main_savepoint(true, 2017040700.04);
    }

    if ($oldversion < 2017041801.00) {

        // Define table course_completion_defaults to be created.
        $table = new xmldb_table('course_completion_defaults');

        // Adding fields to table course_completion_defaults.
        $table->add_field('id', XMLDB_TYPE_INTEGER, '10', null, XMLDB_NOTNULL, XMLDB_SEQUENCE, null);
        $table->add_field('course', XMLDB_TYPE_INTEGER, '10', null, XMLDB_NOTNULL, null, null);
        $table->add_field('module', XMLDB_TYPE_INTEGER, '10', null, XMLDB_NOTNULL, null, null);
        $table->add_field('completion', XMLDB_TYPE_INTEGER, '1', null, XMLDB_NOTNULL, null, '0');
        $table->add_field('completionview', XMLDB_TYPE_INTEGER, '1', null, XMLDB_NOTNULL, null, '0');
        $table->add_field('completionusegrade', XMLDB_TYPE_INTEGER, '1', null, XMLDB_NOTNULL, null, '0');
        $table->add_field('completionexpected', XMLDB_TYPE_INTEGER, '10', null, XMLDB_NOTNULL, null, '0');
        $table->add_field('customrules', XMLDB_TYPE_TEXT, null, null, null, null, null);

        // Adding keys to table course_completion_defaults.
        $table->add_key('primary', XMLDB_KEY_PRIMARY, array('id'));
        $table->add_key('module', XMLDB_KEY_FOREIGN, array('module'), 'modules', array('id'));
        $table->add_key('course', XMLDB_KEY_FOREIGN, array('course'), 'course', array('id'));

        // Adding indexes to table course_completion_defaults.
        $table->add_index('coursemodule', XMLDB_INDEX_UNIQUE, array('course', 'module'));

        // Conditionally launch create table for course_completion_defaults.
        if (!$dbman->table_exists($table)) {
            $dbman->create_table($table);
        }

        upgrade_main_savepoint(true, 2017041801.00);
    }

    if ($oldversion < 2017050500.01) {
        // Get the list of parent event IDs.
        $sql = "SELECT DISTINCT repeatid
                           FROM {event}
                          WHERE repeatid <> 0";
        $parentids = array_keys($DB->get_records_sql($sql));
        // Check if there are repeating events we need to process.
        if (!empty($parentids)) {
            // The repeat IDs of parent events should match their own ID.
            // So we need to update parent events that have non-matching IDs and repeat IDs.
            list($insql, $params) = $DB->get_in_or_equal($parentids);
            $updatesql = "UPDATE {event}
                             SET repeatid = id
                           WHERE id <> repeatid
                                 AND id $insql";
            $DB->execute($updatesql, $params);
        }

        // Main savepoint reached.
        upgrade_main_savepoint(true, 2017050500.01);
    }

    if ($oldversion < 2017050500.02) {
        // MDL-58684:
        // Remove all portfolio_tempdata records as these may contain serialized \file_system type objects, which are now unable to
        // be unserialized because of changes to the file storage API made in MDL-46375. Portfolio now stores an id reference to
        // files instead of the object.
        // These records are normally removed after a successful export, however, can be left behind if the user abandons the
        // export attempt (a stale record). Additionally, each stale record cannot be reused and is normally cleaned up by the cron
        // task core\task\portfolio_cron_task. Since the cron task tries to unserialize them, and generates a warning, we'll remove
        // all records here.
        $DB->delete_records_select('portfolio_tempdata', 'id > ?', [0]);

        // Main savepoint reached.
        upgrade_main_savepoint(true, 2017050500.02);
    }

    if ($oldversion < 2017050900.01) {
        // Create adhoc task for upgrading of existing calendar events.
        $record = new \stdClass();
        $record->classname = '\core\task\refresh_mod_calendar_events_task';
        $record->component = 'core';

        // Next run time based from nextruntime computation in \core\task\manager::queue_adhoc_task().
        $nextruntime = time() - 1;
        $record->nextruntime = $nextruntime;
        $DB->insert_record('task_adhoc', $record);

        // Main savepoint reached.
        upgrade_main_savepoint(true, 2017050900.01);
    }

    // Automatically generated Moodle v3.3.0 release upgrade line.
    // Put any upgrade step following this.

    if ($oldversion < 2017061201.00) {
        $table = new xmldb_table('course_sections');
        $field = new xmldb_field('timemodified', XMLDB_TYPE_INTEGER, '10', null, XMLDB_NOTNULL, null, '0', 'availability');

        // Define a field 'timemodified' in the 'course_sections' table.
        if (!$dbman->field_exists($table, $field)) {
            $dbman->add_field($table, $field);
        }

        upgrade_main_savepoint(true, 2017061201.00);
    }

    if ($oldversion < 2017061301.00) {
        // Check if the value of 'navcourselimit' is set to the old default value, if so, change it to the new default.
        if ($CFG->navcourselimit == 20) {
            set_config('navcourselimit', 10);
        }

        // Main savepoint reached.
        upgrade_main_savepoint(true, 2017061301.00);
    }

    if ($oldversion < 2017071000.00) {

        // Define field requireconfirmation to be added to oauth2_issuer.
        $table = new xmldb_table('oauth2_issuer');
        $field = new xmldb_field('requireconfirmation', XMLDB_TYPE_INTEGER, '2', null, XMLDB_NOTNULL, null, '1', 'sortorder');

        // Conditionally launch add field requireconfirmation.
        if (!$dbman->field_exists($table, $field)) {
            $dbman->add_field($table, $field);
        }

        // Main savepoint reached.
        upgrade_main_savepoint(true, 2017071000.00);
    }

    if ($oldversion < 2017071001.00) {

        // Define field timemodified to be added to block_instances.
        $table = new xmldb_table('block_instances');
        $field = new xmldb_field('timemodified', XMLDB_TYPE_INTEGER, '10', null, null,
                null, null, 'configdata');

        // Conditionally launch add field timemodified.
        if (!$dbman->field_exists($table, $field)) {
            $dbman->add_field($table, $field);

            // Set field to current time.
            $DB->set_field('block_instances', 'timemodified', time());

            // Changing nullability of field timemodified on table block_instances to not null.
            $field = new xmldb_field('timemodified', XMLDB_TYPE_INTEGER, '10', null, XMLDB_NOTNULL,
                    null, null, 'configdata');

            // Launch change of nullability for field timemodified.
            $dbman->change_field_notnull($table, $field);

            // Define index timemodified (not unique) to be added to block_instances.
            $index = new xmldb_index('timemodified', XMLDB_INDEX_NOTUNIQUE, array('timemodified'));

            // Conditionally launch add index timemodified.
            if (!$dbman->index_exists($table, $index)) {
                $dbman->add_index($table, $index);
            }
        }

        // Define field timecreated to be added to block_instances.
        $field = new xmldb_field('timecreated', XMLDB_TYPE_INTEGER, '10', null, null,
                null, null, 'configdata');

        // Conditionally launch add field timecreated.
        if (!$dbman->field_exists($table, $field)) {
            $dbman->add_field($table, $field);

            // Set field to current time.
            $DB->set_field('block_instances', 'timecreated', time());

            // Changing nullability of field timecreated on table block_instances to not null.
            $field = new xmldb_field('timecreated', XMLDB_TYPE_INTEGER, '10', null, XMLDB_NOTNULL,
                    null, null, 'configdata');

            // Launch change of nullability for field timecreated.
            $dbman->change_field_notnull($table, $field);
        }

        // Main savepoint reached.
        upgrade_main_savepoint(true, 2017071001.00);
    }

    if ($oldversion < 2017071100.00 ) {
        // Clean old upgrade setting not used anymore.
        unset_config('upgrade_minmaxgradestepignored');
        upgrade_main_savepoint(true, 2017071100.00);
    }

    if ($oldversion < 2017072000.02) {

        // Define table analytics_models to be created.
        $table = new xmldb_table('analytics_models');

        // Adding fields to table analytics_models.
        $table->add_field('id', XMLDB_TYPE_INTEGER, '10', null, XMLDB_NOTNULL, XMLDB_SEQUENCE, null);
        $table->add_field('enabled', XMLDB_TYPE_INTEGER, '1', null, XMLDB_NOTNULL, null, '0');
        $table->add_field('trained', XMLDB_TYPE_INTEGER, '1', null, XMLDB_NOTNULL, null, '0');
        $table->add_field('target', XMLDB_TYPE_CHAR, '255', null, XMLDB_NOTNULL, null, null);
        $table->add_field('indicators', XMLDB_TYPE_TEXT, null, null, XMLDB_NOTNULL, null, null);
        $table->add_field('timesplitting', XMLDB_TYPE_CHAR, '255', null, null, null, null);
        $table->add_field('version', XMLDB_TYPE_INTEGER, '10', null, XMLDB_NOTNULL, null, null);
        $table->add_field('timecreated', XMLDB_TYPE_INTEGER, '10', null, null, null, null);
        $table->add_field('timemodified', XMLDB_TYPE_INTEGER, '10', null, XMLDB_NOTNULL, null, null);
        $table->add_field('usermodified', XMLDB_TYPE_INTEGER, '10', null, XMLDB_NOTNULL, null, null);

        // Adding keys to table analytics_models.
        $table->add_key('primary', XMLDB_KEY_PRIMARY, array('id'));

        // Adding indexes to table analytics_models.
        $table->add_index('enabledandtrained', XMLDB_INDEX_NOTUNIQUE, array('enabled', 'trained'));

        // Conditionally launch create table for analytics_models.
        if (!$dbman->table_exists($table)) {
            $dbman->create_table($table);
        }

        // Define table analytics_models_log to be created.
        $table = new xmldb_table('analytics_models_log');

        // Adding fields to table analytics_models_log.
        $table->add_field('id', XMLDB_TYPE_INTEGER, '10', null, XMLDB_NOTNULL, XMLDB_SEQUENCE, null);
        $table->add_field('modelid', XMLDB_TYPE_INTEGER, '10', null, XMLDB_NOTNULL, null, null);
        $table->add_field('version', XMLDB_TYPE_INTEGER, '10', null, XMLDB_NOTNULL, null, null);
        $table->add_field('target', XMLDB_TYPE_CHAR, '255', null, XMLDB_NOTNULL, null, null);
        $table->add_field('indicators', XMLDB_TYPE_TEXT, null, null, XMLDB_NOTNULL, null, null);
        $table->add_field('timesplitting', XMLDB_TYPE_CHAR, '255', null, null, null, null);
        $table->add_field('score', XMLDB_TYPE_NUMBER, '10, 5', null, XMLDB_NOTNULL, null, '0');
        $table->add_field('info', XMLDB_TYPE_TEXT, null, null, null, null, null);
        $table->add_field('dir', XMLDB_TYPE_TEXT, null, null, XMLDB_NOTNULL, null, null);
        $table->add_field('timecreated', XMLDB_TYPE_INTEGER, '10', null, XMLDB_NOTNULL, null, null);
        $table->add_field('usermodified', XMLDB_TYPE_INTEGER, '10', null, XMLDB_NOTNULL, null, null);

        // Adding keys to table analytics_models_log.
        $table->add_key('primary', XMLDB_KEY_PRIMARY, array('id'));

        // Adding indexes to table analytics_models_log.
        $table->add_index('modelid', XMLDB_INDEX_NOTUNIQUE, array('modelid'));

        // Conditionally launch create table for analytics_models_log.
        if (!$dbman->table_exists($table)) {
            $dbman->create_table($table);
        }

        // Define table analytics_predictions to be created.
        $table = new xmldb_table('analytics_predictions');

        // Adding fields to table analytics_predictions.
        $table->add_field('id', XMLDB_TYPE_INTEGER, '10', null, XMLDB_NOTNULL, XMLDB_SEQUENCE, null);
        $table->add_field('modelid', XMLDB_TYPE_INTEGER, '10', null, XMLDB_NOTNULL, null, null);
        $table->add_field('contextid', XMLDB_TYPE_INTEGER, '10', null, XMLDB_NOTNULL, null, null);
        $table->add_field('sampleid', XMLDB_TYPE_INTEGER, '10', null, XMLDB_NOTNULL, null, null);
        $table->add_field('rangeindex', XMLDB_TYPE_INTEGER, '5', null, XMLDB_NOTNULL, null, null);
        $table->add_field('prediction', XMLDB_TYPE_INTEGER, '2', null, XMLDB_NOTNULL, null, null);
        $table->add_field('predictionscore', XMLDB_TYPE_NUMBER, '10, 5', null, XMLDB_NOTNULL, null, null);
        $table->add_field('calculations', XMLDB_TYPE_TEXT, null, null, XMLDB_NOTNULL, null, null);
        $table->add_field('timecreated', XMLDB_TYPE_INTEGER, '10', null, XMLDB_NOTNULL, null, '0');

        // Adding keys to table analytics_predictions.
        $table->add_key('primary', XMLDB_KEY_PRIMARY, array('id'));

        // Adding indexes to table analytics_predictions.
        $table->add_index('modelidandcontextid', XMLDB_INDEX_NOTUNIQUE, array('modelid', 'contextid'));

        // Conditionally launch create table for analytics_predictions.
        if (!$dbman->table_exists($table)) {
            $dbman->create_table($table);
        }

        // Define table analytics_train_samples to be created.
        $table = new xmldb_table('analytics_train_samples');

        // Adding fields to table analytics_train_samples.
        $table->add_field('id', XMLDB_TYPE_INTEGER, '10', null, XMLDB_NOTNULL, XMLDB_SEQUENCE, null);
        $table->add_field('modelid', XMLDB_TYPE_INTEGER, '10', null, XMLDB_NOTNULL, null, null);
        $table->add_field('analysableid', XMLDB_TYPE_INTEGER, '10', null, XMLDB_NOTNULL, null, null);
        $table->add_field('timesplitting', XMLDB_TYPE_CHAR, '255', null, XMLDB_NOTNULL, null, null);
        $table->add_field('fileid', XMLDB_TYPE_INTEGER, '10', null, XMLDB_NOTNULL, null, null);
        $table->add_field('sampleids', XMLDB_TYPE_TEXT, null, null, XMLDB_NOTNULL, null, null);
        $table->add_field('timecreated', XMLDB_TYPE_INTEGER, '10', null, XMLDB_NOTNULL, null, '0');

        // Adding keys to table analytics_train_samples.
        $table->add_key('primary', XMLDB_KEY_PRIMARY, array('id'));

        // Adding indexes to table analytics_train_samples.
        $table->add_index('modelidandanalysableidandtimesplitting', XMLDB_INDEX_NOTUNIQUE,
            array('modelid', 'analysableid', 'timesplitting'));

        // Conditionally launch create table for analytics_train_samples.
        if (!$dbman->table_exists($table)) {
            $dbman->create_table($table);
        }

        // Define table analytics_predict_ranges to be created.
        $table = new xmldb_table('analytics_predict_ranges');

        // Adding fields to table analytics_predict_ranges.
        $table->add_field('id', XMLDB_TYPE_INTEGER, '10', null, XMLDB_NOTNULL, XMLDB_SEQUENCE, null);
        $table->add_field('modelid', XMLDB_TYPE_INTEGER, '10', null, XMLDB_NOTNULL, null, null);
        $table->add_field('analysableid', XMLDB_TYPE_INTEGER, '10', null, XMLDB_NOTNULL, null, null);
        $table->add_field('timesplitting', XMLDB_TYPE_CHAR, '255', null, XMLDB_NOTNULL, null, null);
        $table->add_field('rangeindex', XMLDB_TYPE_INTEGER, '10', null, XMLDB_NOTNULL, null, null);
        $table->add_field('timecreated', XMLDB_TYPE_INTEGER, '10', null, XMLDB_NOTNULL, null, '0');

        // Adding keys to table analytics_predict_ranges.
        $table->add_key('primary', XMLDB_KEY_PRIMARY, array('id'));

        // Adding indexes to table analytics_predict_ranges.
        $table->add_index('modelidandanalysableidandtimesplitting', XMLDB_INDEX_NOTUNIQUE,
            array('modelid', 'analysableid', 'timesplitting'));

        // Conditionally launch create table for analytics_predict_ranges.
        if (!$dbman->table_exists($table)) {
            $dbman->create_table($table);
        }

        // Define table analytics_used_files to be created.
        $table = new xmldb_table('analytics_used_files');

        // Adding fields to table analytics_used_files.
        $table->add_field('id', XMLDB_TYPE_INTEGER, '10', null, XMLDB_NOTNULL, XMLDB_SEQUENCE, null);
        $table->add_field('modelid', XMLDB_TYPE_INTEGER, '10', null, XMLDB_NOTNULL, null, '0');
        $table->add_field('fileid', XMLDB_TYPE_INTEGER, '10', null, XMLDB_NOTNULL, null, '0');
        $table->add_field('action', XMLDB_TYPE_CHAR, '50', null, XMLDB_NOTNULL, null, null);
        $table->add_field('time', XMLDB_TYPE_INTEGER, '10', null, XMLDB_NOTNULL, null, '0');

        // Adding keys to table analytics_used_files.
        $table->add_key('primary', XMLDB_KEY_PRIMARY, array('id'));

        // Adding indexes to table analytics_used_files.
        $table->add_index('modelidandfileidandaction', XMLDB_INDEX_NOTUNIQUE, array('modelid', 'fileid', 'action'));

        // Conditionally launch create table for analytics_used_files.
        if (!$dbman->table_exists($table)) {
            $dbman->create_table($table);
        }

        $now = time();
        $admin = get_admin();

        $targetname = '\core\analytics\target\course_dropout';
        if (!$DB->record_exists('analytics_models', array('target' => $targetname))) {
            // We can not use API calls to create the built-in models.
            $modelobj = new stdClass();
            $modelobj->target = $targetname;
            $modelobj->indicators = json_encode(array(
                '\mod_assign\analytics\indicator\cognitive_depth',
                '\mod_assign\analytics\indicator\social_breadth',
                '\mod_book\analytics\indicator\cognitive_depth',
                '\mod_book\analytics\indicator\social_breadth',
                '\mod_chat\analytics\indicator\cognitive_depth',
                '\mod_chat\analytics\indicator\social_breadth',
                '\mod_choice\analytics\indicator\cognitive_depth',
                '\mod_choice\analytics\indicator\social_breadth',
                '\mod_data\analytics\indicator\cognitive_depth',
                '\mod_data\analytics\indicator\social_breadth',
                '\mod_feedback\analytics\indicator\cognitive_depth',
                '\mod_feedback\analytics\indicator\social_breadth',
                '\mod_folder\analytics\indicator\cognitive_depth',
                '\mod_folder\analytics\indicator\social_breadth',
                '\mod_forum\analytics\indicator\cognitive_depth',
                '\mod_forum\analytics\indicator\social_breadth',
                '\mod_glossary\analytics\indicator\cognitive_depth',
                '\mod_glossary\analytics\indicator\social_breadth',
                '\mod_imscp\analytics\indicator\cognitive_depth',
                '\mod_imscp\analytics\indicator\social_breadth',
                '\mod_label\analytics\indicator\cognitive_depth',
                '\mod_label\analytics\indicator\social_breadth',
                '\mod_lesson\analytics\indicator\cognitive_depth',
                '\mod_lesson\analytics\indicator\social_breadth',
                '\mod_lti\analytics\indicator\cognitive_depth',
                '\mod_lti\analytics\indicator\social_breadth',
                '\mod_page\analytics\indicator\cognitive_depth',
                '\mod_page\analytics\indicator\social_breadth',
                '\mod_quiz\analytics\indicator\cognitive_depth',
                '\mod_quiz\analytics\indicator\social_breadth',
                '\mod_resource\analytics\indicator\cognitive_depth',
                '\mod_resource\analytics\indicator\social_breadth',
                '\mod_scorm\analytics\indicator\cognitive_depth',
                '\mod_scorm\analytics\indicator\social_breadth',
                '\mod_survey\analytics\indicator\cognitive_depth',
                '\mod_survey\analytics\indicator\social_breadth',
                '\mod_url\analytics\indicator\cognitive_depth',
                '\mod_url\analytics\indicator\social_breadth',
                '\mod_wiki\analytics\indicator\cognitive_depth',
                '\mod_wiki\analytics\indicator\social_breadth',
                '\mod_workshop\analytics\indicator\cognitive_depth',
                '\mod_workshop\analytics\indicator\social_breadth',
            ));
            $modelobj->version = $now;
            $modelobj->timecreated = $now;
            $modelobj->timemodified = $now;
            $modelobj->usermodified = $admin->id;
            $DB->insert_record('analytics_models', $modelobj);
        }

        $targetname = '\core\analytics\target\no_teaching';
        if (!$DB->record_exists('analytics_models', array('target' => $targetname))) {
            $modelobj = new stdClass();
            $modelobj->enabled = 1;
            $modelobj->trained = 1;
            $modelobj->target = $targetname;
            $modelobj->indicators = json_encode(array('\core_course\analytics\indicator\no_teacher'));
            $modelobj->timesplitting = '\core\analytics\time_splitting\single_range';
            $modelobj->version = $now;
            $modelobj->timecreated = $now;
            $modelobj->timemodified = $now;
            $modelobj->usermodified = $admin->id;
            $DB->insert_record('analytics_models', $modelobj);
        }

        // Main savepoint reached.
        upgrade_main_savepoint(true, 2017072000.02);
    }

    if ($oldversion < 2017072700.01) {
        // Changing nullability of field email on table oauth2_system_account to null.
        $table = new xmldb_table('oauth2_system_account');
        $field = new xmldb_field('email', XMLDB_TYPE_TEXT, null, null, null, null, null, 'grantedscopes');

        // Launch change of nullability for field email.
        $dbman->change_field_notnull($table, $field);

        // Main savepoint reached.
        upgrade_main_savepoint(true, 2017072700.01);
    }

    if ($oldversion < 2017072700.02) {

        // If the site was previously registered with http://hub.moodle.org change the registration to
        // point to https://moodle.net - this is the correct hub address using https protocol.
        $oldhuburl = "http://hub.moodle.org";
        $newhuburl = "https://moodle.net";
        $cleanoldhuburl = preg_replace('/[^A-Za-z0-9_-]/i', '', $oldhuburl);
        $cleannewhuburl = preg_replace('/[^A-Za-z0-9_-]/i', '', $newhuburl);

        // Update existing registration.
        $DB->execute("UPDATE {registration_hubs} SET hubname = ?, huburl = ? WHERE huburl = ?",
            ['Moodle.net', $newhuburl, $oldhuburl]);

        // Update settings of existing registration.
        $sqlnamelike = $DB->sql_like('name', '?');
        $entries = $DB->get_records_sql("SELECT * FROM {config_plugins} where plugin=? and " . $sqlnamelike,
            ['hub', '%' . $DB->sql_like_escape('_' . $cleanoldhuburl)]);
        foreach ($entries as $entry) {
            $newname = substr($entry->name, 0, -strlen($cleanoldhuburl)) . $cleannewhuburl;
            try {
                $DB->update_record('config_plugins', ['id' => $entry->id, 'name' => $newname]);
            } catch (dml_exception $e) {
                // Entry with new name already exists, remove the one with an old name.
                $DB->delete_records('config_plugins', ['id' => $entry->id]);
            }
        }

        // Update published courses.
        $DB->execute('UPDATE {course_published} SET huburl = ? WHERE huburl = ?', [$newhuburl, $oldhuburl]);

        // Main savepoint reached.
        upgrade_main_savepoint(true, 2017072700.02);
    }

    if ($oldversion < 2017080700.01) {

        // Get the table by its previous name.
        $table = new xmldb_table('analytics_predict_ranges');
        if ($dbman->table_exists($table)) {

            // We can only accept this because we are in master.
            $DB->delete_records('analytics_predictions');
            $DB->delete_records('analytics_used_files', array('action' => 'predicted'));
            $DB->delete_records('analytics_predict_ranges');

            // Define field sampleids to be added to analytics_predict_ranges (renamed below to analytics_predict_samples).
            $field = new xmldb_field('sampleids', XMLDB_TYPE_TEXT, null, null, XMLDB_NOTNULL, null, null, 'rangeindex');

            // Conditionally launch add field sampleids.
            if (!$dbman->field_exists($table, $field)) {
                $dbman->add_field($table, $field);
            }

            // Define field timemodified to be added to analytics_predict_ranges (renamed below to analytics_predict_samples).
            $field = new xmldb_field('timemodified', XMLDB_TYPE_INTEGER, '10', null, XMLDB_NOTNULL, null, '0', 'timecreated');

            // Conditionally launch add field timemodified.
            if (!$dbman->field_exists($table, $field)) {
                $dbman->add_field($table, $field);
            }

            // Rename the table to its new name.
            $dbman->rename_table($table, 'analytics_predict_samples');
        }

        $table = new xmldb_table('analytics_predict_samples');

        $index = new xmldb_index('modelidandanalysableidandtimesplitting', XMLDB_INDEX_NOTUNIQUE,
            array('modelid', 'analysableid', 'timesplitting'));

        // Conditionally launch drop index.
        if ($dbman->index_exists($table, $index)) {
            $dbman->drop_index($table, $index);
        }

        $index = new xmldb_index('modelidandanalysableidandtimesplittingandrangeindex', XMLDB_INDEX_NOTUNIQUE,
            array('modelid', 'analysableid', 'timesplitting', 'rangeindex'));

        // Conditionally launch add index.
        if (!$dbman->index_exists($table, $index)) {
            $dbman->add_index($table, $index);
        }

        // Main savepoint reached.
        upgrade_main_savepoint(true, 2017080700.01);
    }

    if ($oldversion < 2017082200.00) {
        $plugins = ['radius', 'fc', 'nntp', 'pam', 'pop3', 'imap'];

        foreach ($plugins as $plugin) {
            // Check to see if the plugin exists on disk.
            // If it does not, remove the config for it.
            if (!file_exists($CFG->dirroot . "/auth/{$plugin}/auth.php")) {
                // Clean config.
                unset_all_config_for_plugin("auth_{$plugin}");
            }
        }
        upgrade_main_savepoint(true, 2017082200.00);
    }

    if ($oldversion < 2017082200.01) {

        // Define table analytics_indicator_calc to be created.
        $table = new xmldb_table('analytics_indicator_calc');

        // Adding fields to table analytics_indicator_calc.
        $table->add_field('id', XMLDB_TYPE_INTEGER, '10', null, XMLDB_NOTNULL, XMLDB_SEQUENCE, null);
        $table->add_field('starttime', XMLDB_TYPE_INTEGER, '10', null, XMLDB_NOTNULL, null, null);
        $table->add_field('endtime', XMLDB_TYPE_INTEGER, '10', null, XMLDB_NOTNULL, null, null);
        $table->add_field('contextid', XMLDB_TYPE_INTEGER, '10', null, XMLDB_NOTNULL, null, null);
        $table->add_field('sampleorigin', XMLDB_TYPE_CHAR, '255', null, XMLDB_NOTNULL, null, null);
        $table->add_field('sampleid', XMLDB_TYPE_INTEGER, '10', null, XMLDB_NOTNULL, null, null);
        $table->add_field('indicator', XMLDB_TYPE_CHAR, '255', null, XMLDB_NOTNULL, null, null);
        $table->add_field('value', XMLDB_TYPE_NUMBER, '10, 2', null, null, null, null);
        $table->add_field('timecreated', XMLDB_TYPE_INTEGER, '10', null, XMLDB_NOTNULL, null, null);

        // Adding keys to table analytics_indicator_calc.
        $table->add_key('primary', XMLDB_KEY_PRIMARY, array('id'));

        // Adding indexes to table analytics_indicator_calc.
        $table->add_index('starttime-endtime-contextid', XMLDB_INDEX_NOTUNIQUE, array('starttime', 'endtime', 'contextid'));

        // Conditionally launch create table for analytics_indicator_calc.
        if (!$dbman->table_exists($table)) {
            $dbman->create_table($table);
        }

        // Main savepoint reached.
        upgrade_main_savepoint(true, 2017082200.01);
    }

    if ($oldversion < 2017082300.01) {

        // This script in included in each major version upgrade process so make sure we don't run it twice.
        if (empty($CFG->linkcoursesectionsupgradescriptwasrun)) {
            // Check if the site is using a boost-based theme.
            // If value of 'linkcoursesections' is set to the old default value, change it to the new default.
            if (upgrade_theme_is_from_family('boost', $CFG->theme)) {
                set_config('linkcoursesections', 1);
            }
            set_config('linkcoursesectionsupgradescriptwasrun', 1);
        }

        // Main savepoint reached.
        upgrade_main_savepoint(true, 2017082300.01);
    }

    if ($oldversion < 2017082500.00) {
        // Handle FKs for the table 'analytics_models_log'.
        $table = new xmldb_table('analytics_models_log');

        // Remove the existing index before adding FK (which creates an index).
        $index = new xmldb_index('modelid', XMLDB_INDEX_NOTUNIQUE, array('modelid'));

        // Conditionally launch drop index.
        if ($dbman->index_exists($table, $index)) {
            $dbman->drop_index($table, $index);
        }

        // Now, add the FK.
        $key = new xmldb_key('modelid', XMLDB_KEY_FOREIGN, array('modelid'), 'analytics_models', array('id'));
        $dbman->add_key($table, $key);

        // Handle FKs for the table 'analytics_predictions'.
        $table = new xmldb_table('analytics_predictions');
        $key = new xmldb_key('modelid', XMLDB_KEY_FOREIGN, array('modelid'), 'analytics_models', array('id'));
        $dbman->add_key($table, $key);

        $key = new xmldb_key('contextid', XMLDB_KEY_FOREIGN, array('contextid'), 'context', array('id'));
        $dbman->add_key($table, $key);

        // Handle FKs for the table 'analytics_train_samples'.
        $table = new xmldb_table('analytics_train_samples');
        $key = new xmldb_key('modelid', XMLDB_KEY_FOREIGN, array('modelid'), 'analytics_models', array('id'));
        $dbman->add_key($table, $key);

        $key = new xmldb_key('fileid', XMLDB_KEY_FOREIGN, array('fileid'), 'files', array('id'));
        $dbman->add_key($table, $key);

        // Handle FKs for the table 'analytics_predict_samples'.
        $table = new xmldb_table('analytics_predict_samples');
        $key = new xmldb_key('modelid', XMLDB_KEY_FOREIGN, array('modelid'), 'analytics_models', array('id'));
        $dbman->add_key($table, $key);

        // Handle FKs for the table 'analytics_used_files'.
        $table = new xmldb_table('analytics_used_files');
        $key = new xmldb_key('modelid', XMLDB_KEY_FOREIGN, array('modelid'), 'analytics_models', array('id'));
        $dbman->add_key($table, $key);

        $key = new xmldb_key('fileid', XMLDB_KEY_FOREIGN, array('fileid'), 'files', array('id'));
        $dbman->add_key($table, $key);

        // Handle FKs for the table 'analytics_indicator_calc'.
        $table = new xmldb_table('analytics_indicator_calc');
        $key = new xmldb_key('contextid', XMLDB_KEY_FOREIGN, array('contextid'), 'context', array('id'));
        $dbman->add_key($table, $key);

        // Main savepoint reached.
        upgrade_main_savepoint(true, 2017082500.00);
    }

    if ($oldversion < 2017082800.00) {

        // Changing type of field prediction on table analytics_predictions to number.
        $table = new xmldb_table('analytics_predictions');
        $field = new xmldb_field('prediction', XMLDB_TYPE_NUMBER, '10, 2', null, XMLDB_NOTNULL, null, null, 'rangeindex');

        // Launch change of type for field prediction.
        $dbman->change_field_type($table, $field);

        // Main savepoint reached.
        upgrade_main_savepoint(true, 2017082800.00);
    }

    if ($oldversion < 2017090700.01) {

        // Define table analytics_prediction_actions to be created.
        $table = new xmldb_table('analytics_prediction_actions');

        // Adding fields to table analytics_prediction_actions.
        $table->add_field('id', XMLDB_TYPE_INTEGER, '10', null, XMLDB_NOTNULL, XMLDB_SEQUENCE, null);
        $table->add_field('predictionid', XMLDB_TYPE_INTEGER, '10', null, XMLDB_NOTNULL, null, null);
        $table->add_field('userid', XMLDB_TYPE_INTEGER, '10', null, XMLDB_NOTNULL, null, null);
        $table->add_field('actionname', XMLDB_TYPE_CHAR, '255', null, XMLDB_NOTNULL, null, null);
        $table->add_field('timecreated', XMLDB_TYPE_INTEGER, '10', null, XMLDB_NOTNULL, null, null);

        // Adding keys to table analytics_prediction_actions.
        $table->add_key('primary', XMLDB_KEY_PRIMARY, array('id'));
        $table->add_key('predictionid', XMLDB_KEY_FOREIGN, array('predictionid'), 'analytics_predictions', array('id'));
        $table->add_key('userid', XMLDB_KEY_FOREIGN, array('userid'), 'user', array('id'));

        // Adding indexes to table analytics_prediction_actions.
        $table->add_index('predictionidanduseridandactionname', XMLDB_INDEX_NOTUNIQUE,
            array('predictionid', 'userid', 'actionname'));

        // Conditionally launch create table for analytics_prediction_actions.
        if (!$dbman->table_exists($table)) {
            $dbman->create_table($table);
        }

        // Main savepoint reached.
        upgrade_main_savepoint(true, 2017090700.01);
    }

    if ($oldversion < 2017091200.00) {
        // Force all messages to be reindexed.
        set_config('core_message_message_sent_lastindexrun', '0', 'core_search');
        set_config('core_message_message_received_lastindexrun', '0', 'core_search');

        // Main savepoint reached.
        upgrade_main_savepoint(true, 2017091200.00);
    }

    if ($oldversion < 2017091201.00) {
        // Define field userid to be added to task_adhoc.
        $table = new xmldb_table('task_adhoc');
        $field = new xmldb_field('userid', XMLDB_TYPE_INTEGER, '10', null, null, null, null, 'customdata');

        // Conditionally launch add field userid.
        if (!$dbman->field_exists($table, $field)) {
            $dbman->add_field($table, $field);
        }

        $key = new xmldb_key('useriduser', XMLDB_KEY_FOREIGN, array('userid'), 'user', array('id'));

        // Launch add key userid_user.
        $dbman->add_key($table, $key);

        // Main savepoint reached.
        upgrade_main_savepoint(true, 2017091201.00);
    }

    if ($oldversion < 2017092201.00) {

        // Remove duplicate registrations.
        $newhuburl = "https://moodle.net";
        $registrations = $DB->get_records('registration_hubs', ['huburl' => $newhuburl], 'confirmed DESC, id ASC');
        if (count($registrations) > 1) {
            $reg = array_shift($registrations);
            $DB->delete_records_select('registration_hubs', 'huburl = ? AND id <> ?', [$newhuburl, $reg->id]);
        }

        // Main savepoint reached.
        upgrade_main_savepoint(true, 2017092201.00);
    }

    if ($oldversion < 2017092202.00) {

        if (!file_exists($CFG->dirroot . '/blocks/messages/block_messages.php')) {

            // Delete instances.
            $instances = $DB->get_records_list('block_instances', 'blockname', ['messages']);
            $instanceids = array_keys($instances);

            if (!empty($instanceids)) {
                $DB->delete_records_list('block_positions', 'blockinstanceid', $instanceids);
                $DB->delete_records_list('block_instances', 'id', $instanceids);
                list($sql, $params) = $DB->get_in_or_equal($instanceids, SQL_PARAMS_NAMED);
                $params['contextlevel'] = CONTEXT_BLOCK;
                $DB->delete_records_select('context', "contextlevel=:contextlevel AND instanceid " . $sql, $params);

                $preferences = array();
                foreach ($instances as $instanceid => $instance) {
                    $preferences[] = 'block' . $instanceid . 'hidden';
                    $preferences[] = 'docked_block_instance_' . $instanceid;
                }
                $DB->delete_records_list('user_preferences', 'name', $preferences);
            }

            // Delete the block from the block table.
            $DB->delete_records('block', array('name' => 'messages'));

            // Remove capabilities.
            capabilities_cleanup('block_messages');

            // Clean config.
            unset_all_config_for_plugin('block_messages');
        }

        // Main savepoint reached.
        upgrade_main_savepoint(true, 2017092202.00);
    }

    if ($oldversion < 2017092700.00) {

        // Rename several fields in registration data to match the names of the properties that are sent to moodle.net.
        $renames = [
            'site_address_httpsmoodlenet' => 'site_street_httpsmoodlenet',
            'site_region_httpsmoodlenet' => 'site_regioncode_httpsmoodlenet',
            'site_country_httpsmoodlenet' => 'site_countrycode_httpsmoodlenet'];
        foreach ($renames as $oldparamname => $newparamname) {
            try {
                $DB->execute("UPDATE {config_plugins} SET name = ? WHERE name = ? AND plugin = ?",
                    [$newparamname, $oldparamname, 'hub']);
            } catch (dml_exception $e) {
                // Exception can happen if the config value with the new name already exists, ignore it and move on.
            }
        }

        // Main savepoint reached.
        upgrade_main_savepoint(true, 2017092700.00);
    }

    if ($oldversion < 2017092900.00) {
        // Define field categoryid to be added to event.
        $table = new xmldb_table('event');
        $field = new xmldb_field('categoryid', XMLDB_TYPE_INTEGER, '10', null, XMLDB_NOTNULL, null, '0', 'format');

        // Conditionally launch add field categoryid.
        if (!$dbman->field_exists($table, $field)) {
            $dbman->add_field($table, $field);
        }

        // Add the categoryid key.
        $key = new xmldb_key('categoryid', XMLDB_KEY_FOREIGN, array('categoryid'), 'course_categories', array('id'));
        $dbman->add_key($table, $key);

        // Add a new index for groupid/courseid/categoryid/visible/userid.
        // Do this before we remove the old index.
        $index = new xmldb_index('groupid-courseid-categoryid-visible-userid', XMLDB_INDEX_NOTUNIQUE, array('groupid', 'courseid', 'categoryid', 'visible', 'userid'));
        if (!$dbman->index_exists($table, $index)) {
            $dbman->add_index($table, $index);
        }

        // Drop the old index.
        $index = new xmldb_index('groupid-courseid-visible-userid', XMLDB_INDEX_NOTUNIQUE, array('groupid', 'courseid', 'visible', 'userid'));
        if ($dbman->index_exists($table, $index)) {
            $dbman->drop_index($table, $index);
        }

        // Main savepoint reached.
        upgrade_main_savepoint(true, 2017092900.00);
    }

    if ($oldversion < 2017100900.00) {
        // Add index on time modified to grade_outcomes_history, grade_categories_history,
        // grade_items_history, and scale_history.
        $table = new xmldb_table('grade_outcomes_history');
        $index = new xmldb_index('timemodified', XMLDB_INDEX_NOTUNIQUE, array('timemodified'));

        if (!$dbman->index_exists($table, $index)) {
            $dbman->add_index($table, $index);
        }

        $table = new xmldb_table('grade_items_history');
        $index = new xmldb_index('timemodified', XMLDB_INDEX_NOTUNIQUE, array('timemodified'));

        if (!$dbman->index_exists($table, $index)) {
            $dbman->add_index($table, $index);
        }

        $table = new xmldb_table('grade_categories_history');
        $index = new xmldb_index('timemodified', XMLDB_INDEX_NOTUNIQUE, array('timemodified'));

        if (!$dbman->index_exists($table, $index)) {
            $dbman->add_index($table, $index);
        }

        $table = new xmldb_table('scale_history');
        $index = new xmldb_index('timemodified', XMLDB_INDEX_NOTUNIQUE, array('timemodified'));

        if (!$dbman->index_exists($table, $index)) {
            $dbman->add_index($table, $index);
        }

        // Main savepoint reached.
        upgrade_main_savepoint(true, 2017100900.00);
    }

    if ($oldversion < 2017101000.00) {

        // Define table analytics_used_analysables to be created.
        $table = new xmldb_table('analytics_used_analysables');

        // Adding fields to table analytics_used_analysables.
        $table->add_field('id', XMLDB_TYPE_INTEGER, '10', null, XMLDB_NOTNULL, XMLDB_SEQUENCE, null);
        $table->add_field('modelid', XMLDB_TYPE_INTEGER, '10', null, XMLDB_NOTNULL, null, null);
        $table->add_field('action', XMLDB_TYPE_CHAR, '50', null, XMLDB_NOTNULL, null, null);
        $table->add_field('analysableid', XMLDB_TYPE_INTEGER, '10', null, XMLDB_NOTNULL, null, null);
        $table->add_field('timeanalysed', XMLDB_TYPE_INTEGER, '10', null, XMLDB_NOTNULL, null, null);

        // Adding keys to table analytics_used_analysables.
        $table->add_key('primary', XMLDB_KEY_PRIMARY, array('id'));
        $table->add_key('modelid', XMLDB_KEY_FOREIGN, array('modelid'), 'analytics_models', array('id'));

        // Adding indexes to table analytics_used_analysables.
        $table->add_index('modelid-action', XMLDB_INDEX_NOTUNIQUE, array('modelid', 'action'));

        // Conditionally launch create table for analytics_used_analysables.
        if (!$dbman->table_exists($table)) {
            $dbman->create_table($table);
        }

        // Main savepoint reached.
        upgrade_main_savepoint(true, 2017101000.00);
    }

    if ($oldversion < 2017101000.01) {
        // Define field override to be added to course_modules_completion.
        $table = new xmldb_table('course_modules_completion');
        $field = new xmldb_field('overrideby', XMLDB_TYPE_INTEGER, '10', null, null, null, null, 'viewed');

        // Conditionally launch add field override.
        if (!$dbman->field_exists($table, $field)) {
            $dbman->add_field($table, $field);
        }

        // Main savepoint reached.
        upgrade_main_savepoint(true, 2017101000.01);
    }

    if ($oldversion < 2017101000.02) {
        // Define field 'timestart' to be added to 'analytics_predictions'.
        $table = new xmldb_table('analytics_predictions');
        $field = new xmldb_field('timestart', XMLDB_TYPE_INTEGER, '10', null, null, null, null, 'timecreated');

        // Conditionally launch add field 'timestart'.
        if (!$dbman->field_exists($table, $field)) {
            $dbman->add_field($table, $field);
        }

        // Define field 'timeend' to be added to 'analytics_predictions'.
        $field = new xmldb_field('timeend', XMLDB_TYPE_INTEGER, '10', null, null, null, null, 'timestart');

        // Conditionally launch add field 'timeend'.
        if (!$dbman->field_exists($table, $field)) {
            $dbman->add_field($table, $field);
        }

        // Main savepoint reached.
        upgrade_main_savepoint(true, 2017101000.02);
    }

    if ($oldversion < 2017101200.00) {
        // Define table search_index_requests to be created.
        $table = new xmldb_table('search_index_requests');

        // Adding fields to table search_index_requests.
        $table->add_field('id', XMLDB_TYPE_INTEGER, '10', null, XMLDB_NOTNULL, XMLDB_SEQUENCE, null);
        $table->add_field('contextid', XMLDB_TYPE_INTEGER, '10', null, XMLDB_NOTNULL, null, null);
        $table->add_field('searcharea', XMLDB_TYPE_CHAR, '255', null, XMLDB_NOTNULL, null, null);
        $table->add_field('timerequested', XMLDB_TYPE_INTEGER, '10', null, XMLDB_NOTNULL, null, null);
        $table->add_field('partialarea', XMLDB_TYPE_CHAR, '255', null, XMLDB_NOTNULL, null, null);
        $table->add_field('partialtime', XMLDB_TYPE_INTEGER, '10', null, XMLDB_NOTNULL, null, null);

        // Adding keys to table search_index_requests.
        $table->add_key('primary', XMLDB_KEY_PRIMARY, array('id'));
        $table->add_key('contextid', XMLDB_KEY_FOREIGN, array('contextid'), 'context', array('id'));

        // Conditionally launch create table for search_index_requests.
        if (!$dbman->table_exists($table)) {
            $dbman->create_table($table);
        }

        // Main savepoint reached.
        upgrade_main_savepoint(true, 2017101200.00);
    }

    // Index modification upgrade step.
    if ($oldversion < 2017101300.01) {

        $table = new xmldb_table('analytics_used_files');

        // Define index modelidandfileidandaction (not unique) to be dropped form analytics_used_files.
        $index = new xmldb_index('modelidandfileidandaction', XMLDB_INDEX_NOTUNIQUE, array('modelid', 'fileid', 'action'));

        // Conditionally launch drop index modelidandfileidandaction.
        if ($dbman->index_exists($table, $index)) {
            $dbman->drop_index($table, $index);
        }

        // Define index modelidandactionandfileid (not unique) to be dropped form analytics_used_files.
        $index = new xmldb_index('modelidandactionandfileid', XMLDB_INDEX_NOTUNIQUE, array('modelid', 'action', 'fileid'));

        // Conditionally launch add index modelidandactionandfileid.
        if (!$dbman->index_exists($table, $index)) {
            $dbman->add_index($table, $index);
        }

        // Main savepoint reached.
        upgrade_main_savepoint(true, 2017101300.01);
    }

    if ($oldversion < 2017101900.01) {

        $fs = get_file_storage();
        $models = $DB->get_records('analytics_models');
        foreach ($models as $model) {
            $files = $fs->get_directory_files(\context_system::instance()->id, 'analytics', 'unlabelled', $model->id,
                '/analysable/', true, true);
            foreach ($files as $file) {
                $file->delete();
            }
        }

        // Main savepoint reached.
        upgrade_main_savepoint(true, 2017101900.01);
    }

    if ($oldversion < 2017101900.02) {
        // Create adhoc task for upgrading of existing calendar events.
        $record = new \stdClass();
        $record->classname = '\core\task\refresh_mod_calendar_events_task';
        $record->component = 'core';

        // Next run time based from nextruntime computation in \core\task\manager::queue_adhoc_task().
        $nextruntime = time() - 1;
        $record->nextruntime = $nextruntime;
        $DB->insert_record('task_adhoc', $record);

        // Main savepoint reached.
        upgrade_main_savepoint(true, 2017101900.02);
    }

    if ($oldversion < 2017102100.01) {
        // We will need to force them onto ssl if loginhttps is set.
        if (!empty($CFG->loginhttps)) {
            set_config('overridetossl', 1);
        }
        // Loginhttps should no longer be set.
        unset_config('loginhttps');

        // Main savepoint reached.
        upgrade_main_savepoint(true, 2017102100.01);
    }

    if ($oldversion < 2017110300.01) {

        // Define field categoryid to be added to event_subscriptions.
        $table = new xmldb_table('event_subscriptions');
        $field = new xmldb_field('categoryid', XMLDB_TYPE_INTEGER, '10', null, XMLDB_NOTNULL, null, '0', 'url');

        // Conditionally launch add field categoryid.
        if (!$dbman->field_exists($table, $field)) {
            $dbman->add_field($table, $field);
        }

        // Main savepoint reached.
        upgrade_main_savepoint(true, 2017110300.01);
    }

    // Automatically generated Moodle v3.4.0 release upgrade line.
    // Put any upgrade step following this.

    if ($oldversion < 2017111300.02) {

        // Define field basicauth to be added to oauth2_issuer.
        $table = new xmldb_table('oauth2_issuer');
        $field = new xmldb_field('basicauth', XMLDB_TYPE_INTEGER, '2', null, XMLDB_NOTNULL, null, '0', 'showonloginpage');

        // Conditionally launch add field basicauth.
        if (!$dbman->field_exists($table, $field)) {
            $dbman->add_field($table, $field);
        }

        // Main savepoint reached.
        upgrade_main_savepoint(true, 2017111300.02);
    }

    if ($oldversion < 2017121200.00) {

        // Define key subscriptionid (foreign) to be added to event.
        $table = new xmldb_table('event');
        $key = new xmldb_key('subscriptionid', XMLDB_KEY_FOREIGN, array('subscriptionid'), 'event_subscriptions', array('id'));

        // Launch add key subscriptionid.
        $dbman->add_key($table, $key);

        // Define index uuid (not unique) to be added to event.
        $table = new xmldb_table('event');
        $index = new xmldb_index('uuid', XMLDB_INDEX_NOTUNIQUE, array('uuid'));

        // Conditionally launch add index uuid.
        if (!$dbman->index_exists($table, $index)) {
            $dbman->add_index($table, $index);
        }

        // Main savepoint reached.
        upgrade_main_savepoint(true, 2017121200.00);
    }

    if ($oldversion < 2017121900.00) {

        // Define table role_allow_view to be created.
        $table = new xmldb_table('role_allow_view');

        // Adding fields to table role_allow_view.
        $table->add_field('id', XMLDB_TYPE_INTEGER, '10', null, XMLDB_NOTNULL, XMLDB_SEQUENCE, null);
        $table->add_field('roleid', XMLDB_TYPE_INTEGER, '10', null, XMLDB_NOTNULL, null, null);
        $table->add_field('allowview', XMLDB_TYPE_INTEGER, '10', null, XMLDB_NOTNULL, null, null);

        // Adding keys to table role_allow_view.
        $table->add_key('primary', XMLDB_KEY_PRIMARY, array('id'));
        $table->add_key('roleid', XMLDB_KEY_FOREIGN, array('roleid'), 'role', array('id'));
        $table->add_key('allowview', XMLDB_KEY_FOREIGN, array('allowview'), 'role', array('id'));

        // Conditionally launch create table for role_allow_view.
        if (!$dbman->table_exists($table)) {
            $dbman->create_table($table);
        }

        $index = new xmldb_index('roleid-allowview', XMLDB_INDEX_UNIQUE, array('roleid', 'allowview'));

        // Conditionally launch add index roleid.
        if (!$dbman->index_exists($table, $index)) {
            $dbman->add_index($table, $index);
        }

        $roles = $DB->get_records('role', array(), 'sortorder ASC');

        $DB->delete_records('role_allow_view');
        foreach ($roles as $role) {
            foreach ($roles as $allowedrole) {
                $record = new stdClass();
                $record->roleid      = $role->id;
                $record->allowview = $allowedrole->id;
                $DB->insert_record('role_allow_view', $record);
            }
        }

        // Main savepoint reached.
        upgrade_main_savepoint(true, 2017121900.00);
    }

    if ($oldversion < 2017122200.01) {

        // Define field indexpriority to be added to search_index_requests. Allow null initially.
        $table = new xmldb_table('search_index_requests');
        $field = new xmldb_field('indexpriority', XMLDB_TYPE_INTEGER, '10',
                null, null, null, null, 'partialtime');

        // Conditionally add field.
        if (!$dbman->field_exists($table, $field)) {
            $dbman->add_field($table, $field);

            // Set existing values to 'normal' value (100).
            $DB->set_field('search_index_requests', 'indexpriority', 100);

            // Now make the field 'NOT NULL'.
            $field = new xmldb_field('indexpriority', XMLDB_TYPE_INTEGER, '10',
                    null, XMLDB_NOTNULL, null, null, 'partialtime');
            $dbman->change_field_notnull($table, $field);
        }

        // Define index indexprioritytimerequested (not unique) to be added to search_index_requests.
        $index = new xmldb_index('indexprioritytimerequested', XMLDB_INDEX_NOTUNIQUE,
                array('indexpriority', 'timerequested'));

        // Conditionally launch add index indexprioritytimerequested.
        if (!$dbman->index_exists($table, $index)) {
            $dbman->add_index($table, $index);
        }

        // Main savepoint reached.
        upgrade_main_savepoint(true, 2017122200.01);
    }

    if ($oldversion < 2018020500.00) {

        $topcategory = new stdClass();
        $topcategory->name = 'top'; // A non-real name for the top category. It will be localised at the display time.
        $topcategory->info = '';
        $topcategory->parent = 0;
        $topcategory->sortorder = 0;

        // Get the total record count - used for the progress bar.
        $total = $DB->count_records_sql("SELECT COUNT(DISTINCT contextid) FROM {question_categories} WHERE parent = 0");

        // Get the records themselves - a list of contextids.
        $rs = $DB->get_recordset_sql("SELECT DISTINCT contextid FROM {question_categories} WHERE parent = 0");

        // For each context, create a single top-level category.
        $i = 0;
        $pbar = new progress_bar('createtopquestioncategories', 500, true);
        foreach ($rs as $contextid => $notused) {
            $topcategory->contextid = $contextid;
            $topcategory->stamp = make_unique_id_code();

            $topcategoryid = $DB->insert_record('question_categories', $topcategory);

            $DB->set_field_select('question_categories', 'parent', $topcategoryid,
                    'contextid = ? AND id <> ? AND parent = 0',
                    array($contextid, $topcategoryid));

            // Update progress.
            $i++;
            $pbar->update($i, $total, "Creating top-level question categories - $i/$total.");
        }

        $rs->close();

        // Main savepoint reached.
        upgrade_main_savepoint(true, 2018020500.00);
    }

    if ($oldversion < 2018022800.01) {
        // Fix old block configurations that use the deprecated (and now removed) object class.
        upgrade_fix_block_instance_configuration();

        // Main savepoint reached.
        upgrade_main_savepoint(true, 2018022800.01);
    }

    if ($oldversion < 2018022800.02) {
        // Define index taggeditem (unique) to be dropped form tag_instance.
        $table = new xmldb_table('tag_instance');
        $index = new xmldb_index('taggeditem', XMLDB_INDEX_UNIQUE, array('component',
            'itemtype', 'itemid', 'tiuserid', 'tagid'));

        // Conditionally launch drop index taggeditem.
        if ($dbman->index_exists($table, $index)) {
            $dbman->drop_index($table, $index);
        }

        $index = new xmldb_index('taggeditem', XMLDB_INDEX_UNIQUE, array('component',
            'itemtype', 'itemid', 'contextid', 'tiuserid', 'tagid'));

        // Conditionally launch add index taggeditem.
        if (!$dbman->index_exists($table, $index)) {
            $dbman->add_index($table, $index);
        }

        // Main savepoint reached.
        upgrade_main_savepoint(true, 2018022800.02);
    }

    if ($oldversion < 2018022800.03) {

        // Define field multiplecontexts to be added to tag_area.
        $table = new xmldb_table('tag_area');
        $field = new xmldb_field('multiplecontexts', XMLDB_TYPE_INTEGER, '1', null,
            XMLDB_NOTNULL, null, '0', 'showstandard');

        // Conditionally launch add field multiplecontexts.
        if (!$dbman->field_exists($table, $field)) {
            $dbman->add_field($table, $field);
        }

        // Main savepoint reached.
        upgrade_main_savepoint(true, 2018022800.03);
    }

    if ($oldversion < 2018032200.01) {
        // Define table 'messages' to be created.
        $table = new xmldb_table('messages');

        // Adding fields to table 'messages'.
        $table->add_field('id', XMLDB_TYPE_INTEGER, '10', null, XMLDB_NOTNULL, XMLDB_SEQUENCE, null);
        $table->add_field('useridfrom', XMLDB_TYPE_INTEGER, '10', null, XMLDB_NOTNULL, null, null);
        $table->add_field('conversationid', XMLDB_TYPE_INTEGER, '10', null, XMLDB_NOTNULL, null, null);
        $table->add_field('subject', XMLDB_TYPE_TEXT, null, null, null, null, null);
        $table->add_field('fullmessage', XMLDB_TYPE_TEXT, null, null, null, null, null);
        $table->add_field('fullmessageformat', XMLDB_TYPE_INTEGER, '1', null, XMLDB_NOTNULL, null, 0);
        $table->add_field('fullmessagehtml', XMLDB_TYPE_TEXT, null, null, null, null, null);
        $table->add_field('smallmessage', XMLDB_TYPE_TEXT, null, null, null, null, null);
        $table->add_field('timecreated', XMLDB_TYPE_INTEGER, '10', null, XMLDB_NOTNULL, null, null);

        // Adding keys to table 'messages'.
        $table->add_key('primary', XMLDB_KEY_PRIMARY, array('id'));
        $table->add_key('useridfrom', XMLDB_KEY_FOREIGN, array('useridfrom'), 'user', array('id'));
        $table->add_key('conversationid', XMLDB_KEY_FOREIGN, array('conversationid'), 'message_conversations', array('id'));

        // Conditionally launch create table for 'messages'.
        if (!$dbman->table_exists($table)) {
            $dbman->create_table($table);
        }

        // Define table 'message_conversations' to be created.
        $table = new xmldb_table('message_conversations');

        // Adding fields to table 'message_conversations'.
        $table->add_field('id', XMLDB_TYPE_INTEGER, '10', null, XMLDB_NOTNULL, XMLDB_SEQUENCE, null);
        $table->add_field('timecreated', XMLDB_TYPE_INTEGER, '10', null, XMLDB_NOTNULL, null, null);

        // Adding keys to table 'message_conversations'.
        $table->add_key('primary', XMLDB_KEY_PRIMARY, array('id'));

        // Conditionally launch create table for 'message_conversations'.
        if (!$dbman->table_exists($table)) {
            $dbman->create_table($table);
        }

        // Define table 'message_conversation_members' to be created.
        $table = new xmldb_table('message_conversation_members');

        // Adding fields to table 'message_conversation_members'.
        $table->add_field('id', XMLDB_TYPE_INTEGER, '10', null, XMLDB_NOTNULL, XMLDB_SEQUENCE, null);
        $table->add_field('conversationid', XMLDB_TYPE_INTEGER, '10', null, XMLDB_NOTNULL, null, null);
        $table->add_field('userid', XMLDB_TYPE_INTEGER, '10', null, XMLDB_NOTNULL, null, null);
        $table->add_field('timecreated', XMLDB_TYPE_INTEGER, '10', null, XMLDB_NOTNULL, null, null);

        // Adding keys to table 'message_conversation_members'.
        $table->add_key('primary', XMLDB_KEY_PRIMARY, array('id'));
        $table->add_key('conversationid', XMLDB_KEY_FOREIGN, array('conversationid'), 'message_conversations', array('id'));
        $table->add_key('userid', XMLDB_KEY_FOREIGN, array('userid'), 'user', array('id'));

        // Conditionally launch create table for 'message_conversation_members'.
        if (!$dbman->table_exists($table)) {
            $dbman->create_table($table);
        }

        // Define table 'message_user_actions' to be created.
        $table = new xmldb_table('message_user_actions');

        // Adding fields to table 'message_user_actions'.
        $table->add_field('id', XMLDB_TYPE_INTEGER, '10', null, XMLDB_NOTNULL, XMLDB_SEQUENCE, null);
        $table->add_field('userid', XMLDB_TYPE_INTEGER, '10', null, XMLDB_NOTNULL, null, null);
        $table->add_field('messageid', XMLDB_TYPE_INTEGER, '10', null, XMLDB_NOTNULL, null, null);
        $table->add_field('action', XMLDB_TYPE_INTEGER, '10', null, XMLDB_NOTNULL, null, null);
        $table->add_field('timecreated', XMLDB_TYPE_INTEGER, '10', null, XMLDB_NOTNULL, null, null);

        // Adding keys to table 'message_user_actions'.
        $table->add_key('primary', XMLDB_KEY_PRIMARY, array('id'));
        $table->add_key('userid', XMLDB_KEY_FOREIGN, array('userid'), 'user', array('id'));
        $table->add_key('messageid', XMLDB_KEY_FOREIGN, array('messageid'), 'messages', array('id'));

        // Conditionally launch create table for 'message_user_actions'.
        if (!$dbman->table_exists($table)) {
            $dbman->create_table($table);
        }

        // Define table 'notifications' to be created.
        $table = new xmldb_table('notifications');

        // Adding fields to table 'notifications'.
        $table->add_field('id', XMLDB_TYPE_INTEGER, '10', null, XMLDB_NOTNULL, XMLDB_SEQUENCE, null);
        $table->add_field('useridfrom', XMLDB_TYPE_INTEGER, '10', null, XMLDB_NOTNULL, null, null);
        $table->add_field('useridto', XMLDB_TYPE_INTEGER, '10', null, XMLDB_NOTNULL, null, null);
        $table->add_field('subject', XMLDB_TYPE_TEXT, null, null, null, null, null);
        $table->add_field('fullmessage', XMLDB_TYPE_TEXT, null, null, null, null, null);
        $table->add_field('fullmessageformat', XMLDB_TYPE_INTEGER, '1', null, XMLDB_NOTNULL, null, 0);
        $table->add_field('fullmessagehtml', XMLDB_TYPE_TEXT, null, null, null, null, null);
        $table->add_field('smallmessage', XMLDB_TYPE_TEXT, null, null, null, null, null);
        $table->add_field('component', XMLDB_TYPE_CHAR, '100', null, null, null, null);
        $table->add_field('eventtype', XMLDB_TYPE_CHAR, '100', null, null, null, null);
        $table->add_field('contexturl', XMLDB_TYPE_TEXT, null, null, null, null, null);
        $table->add_field('contexturlname', XMLDB_TYPE_TEXT, null, null, null, null, null);
        $table->add_field('timeread', XMLDB_TYPE_INTEGER, '10', null, false, null, null);
        $table->add_field('timecreated', XMLDB_TYPE_INTEGER, '10', null, XMLDB_NOTNULL, null, null);

        // Adding keys to table 'notifications'.
        $table->add_key('primary', XMLDB_KEY_PRIMARY, array('id'));
        $table->add_key('useridto', XMLDB_KEY_FOREIGN, array('useridto'), 'user', array('id'));

        // Conditionally launch create table for 'notifications'.
        if (!$dbman->table_exists($table)) {
            $dbman->create_table($table);
        }

        // Main savepoint reached.
        upgrade_main_savepoint(true, 2018032200.01);
    }

    if ($oldversion < 2018032200.04) {
        // Define table 'message_conversations' to be updated.
        $table = new xmldb_table('message_conversations');
        $field = new xmldb_field('convhash', XMLDB_TYPE_CHAR, '40', null, XMLDB_NOTNULL, null, null, 'id');

        // Conditionally launch add field 'convhash'.
        if (!$dbman->field_exists($table, $field)) {
            $dbman->add_field($table, $field);
        }

        // Conditionally launch add index.
        $index = new xmldb_index('convhash', XMLDB_INDEX_UNIQUE, array('convhash'));
        if (!$dbman->index_exists($table, $index)) {
            $dbman->add_index($table, $index);
        }

        // Main savepoint reached.
        upgrade_main_savepoint(true, 2018032200.04);
    }

    if ($oldversion < 2018032200.05) {
        // Drop table that is no longer needed.
        $table = new xmldb_table('message_working');
        if ($dbman->table_exists($table)) {
            $dbman->drop_table($table);
        }

        // Main savepoint reached.
        upgrade_main_savepoint(true, 2018032200.05);
    }

    if ($oldversion < 2018032200.06) {
        // Define table 'message_user_actions' to add an index to.
        $table = new xmldb_table('message_user_actions');

        // Conditionally launch add index.
        $index = new xmldb_index('userid_messageid_action', XMLDB_INDEX_UNIQUE, array('userid', 'messageid', 'action'));
        if (!$dbman->index_exists($table, $index)) {
            $dbman->add_index($table, $index);
        }

        // Main savepoint reached.
        upgrade_main_savepoint(true, 2018032200.06);
    }

    if ($oldversion < 2018032200.07) {
        // Define table 'messages' to add an index to.
        $table = new xmldb_table('messages');

        // Conditionally launch add index.
        $index = new xmldb_index('conversationid_timecreated', XMLDB_INDEX_NOTUNIQUE, array('conversationid', 'timecreated'));
        if (!$dbman->index_exists($table, $index)) {
            $dbman->add_index($table, $index);
        }

        // Main savepoint reached.
        upgrade_main_savepoint(true, 2018032200.07);
    }

    if ($oldversion < 2018032700.00) {
        // Update default search engine to search_simpledb if global search is disabled and there is no solr index defined.
        if (empty($CFG->enableglobalsearch) && empty(get_config('search_solr', 'indexname'))) {
            set_config('searchengine', 'simpledb');
        }

        // Main savepoint reached.
        upgrade_main_savepoint(true, 2018032700.00);
    }

    if ($oldversion < 2018040500.01) {

        // Define field cohort to be added to theme. Allow null initially.
        $table = new xmldb_table('cohort');
        $field = new xmldb_field('theme', XMLDB_TYPE_CHAR, '50',
                null, null, null, null, 'timemodified');

        // Conditionally add field.
        if (!$dbman->field_exists($table, $field)) {
            $dbman->add_field($table, $field);
        }

        // Main savepoint reached.
        upgrade_main_savepoint(true, 2018040500.01);
    }

    if ($oldversion < 2018050900.01) {
        // Update default digital age consent map according to the current legislation on each country.
        $ageofdigitalconsentmap = implode(PHP_EOL, [
            '*, 16',
            'AT, 14',
            'ES, 14',
            'US, 13'
        ]);
        set_config('agedigitalconsentmap', $ageofdigitalconsentmap);

        // Main savepoint reached.
        upgrade_main_savepoint(true, 2018050900.01);
    }

    // Automatically generated Moodle v3.5.0 release upgrade line.
    // Put any upgrade step following this.

    if ($oldversion < 2018062800.01) {
        // Add foreign key fk_user to the comments table.
        $table = new xmldb_table('comments');
        $key = new xmldb_key('fk_user', XMLDB_KEY_FOREIGN, array('userid'), 'user', array('id'));
        $dbman->add_key($table, $key);

        upgrade_main_savepoint(true, 2018062800.01);
    }

    if ($oldversion < 2018062800.02) {
        // Add composite index ix_concomitem to the table comments.
        $table = new xmldb_table('comments');
        $index = new xmldb_index('ix_concomitem', XMLDB_INDEX_NOTUNIQUE, array('contextid', 'commentarea', 'itemid'));

        if (!$dbman->index_exists($table, $index)) {
            $dbman->add_index($table, $index);
        }

        upgrade_main_savepoint(true, 2018062800.02);
    }

    if ($oldversion < 2018062800.03) {
        // Define field location to be added to event.
        $table = new xmldb_table('event');
        $field = new xmldb_field('location', XMLDB_TYPE_TEXT, null, null, null, null, null, 'priority');

        // Conditionally launch add field location.
        if (!$dbman->field_exists($table, $field)) {
            $dbman->add_field($table, $field);
        }

        // Main savepoint reached.
        upgrade_main_savepoint(true, 2018062800.03);
    }

    if ($oldversion < 2018072500.00) {
        // Find all duplicate top level categories per context.
        $duplicates = $DB->get_records_sql("SELECT qc1.*
                                              FROM {question_categories} qc1
                                              JOIN {question_categories} qc2
                                                ON qc1.contextid = qc2.contextid AND qc1.id <> qc2.id
                                             WHERE qc1.parent = 0 AND qc2.parent = 0
                                          ORDER BY qc1.contextid, qc1.id");

        // For each context, let the first top category to remain as top category and make the rest its children.
        $currentcontextid = 0;
        $chosentopid = 0;
        foreach ($duplicates as $duplicate) {
            if ($currentcontextid != $duplicate->contextid) {
                $currentcontextid = $duplicate->contextid;
                $chosentopid = $duplicate->id;
            } else {
                $DB->set_field('question_categories', 'parent', $chosentopid, ['id' => $duplicate->id]);
            }
        }

        // Main savepoint reached.
        upgrade_main_savepoint(true, 2018072500.00);
    }

    if ($oldversion < 2018073000.00) {
        // Main savepoint reached.
        if (!file_exists($CFG->dirroot . '/admin/tool/assignmentupgrade/version.php')) {
            unset_all_config_for_plugin('tool_assignmentupgrade');
        }
        upgrade_main_savepoint(true, 2018073000.00);
    }

    if ($oldversion < 2018083100.01) {
        // Remove module associated blog posts for non-existent (deleted) modules.
        $sql = "SELECT ba.contextid as modcontextid
                  FROM {blog_association} ba
                  JOIN {post} p
                       ON p.id = ba.blogid
             LEFT JOIN {context} c
                       ON c.id = ba.contextid
                 WHERE p.module = :module
                       AND c.contextlevel IS NULL
              GROUP BY ba.contextid";
        if ($deletedmodules = $DB->get_records_sql($sql, array('module' => 'blog'))) {
            foreach ($deletedmodules as $module) {
                $assocblogids = $DB->get_fieldset_select('blog_association', 'blogid',
                    'contextid = :contextid', ['contextid' => $module->modcontextid]);
                list($sql, $params) = $DB->get_in_or_equal($assocblogids, SQL_PARAMS_NAMED);

                $DB->delete_records_select('tag_instance', "itemid $sql", $params);
                $DB->delete_records_select('post', "id $sql AND module = :module",
                    array_merge($params, ['module' => 'blog']));
                $DB->delete_records('blog_association', ['contextid' => $module->modcontextid]);
            }
        }

        // Main savepoint reached.
        upgrade_main_savepoint(true, 2018083100.01);
    }

    if ($oldversion < 2018091200.00) {
        if (!file_exists($CFG->dirroot . '/cache/stores/memcache/settings.php')) {
            unset_all_config_for_plugin('cachestore_memcache');
        }

        upgrade_main_savepoint(true, 2018091200.00);
    }

    if ($oldversion < 2018091700.01) {
        // Remove unused setting.
        unset_config('messaginghidereadnotifications');

        // Main savepoint reached.
        upgrade_main_savepoint(true, 2018091700.01);
    }

    // Add idnumber fields to question and question_category tables.
    // This is done in four parts to aid error recovery during upgrade, should that occur.
    if ($oldversion < 2018092100.01) {
        $table = new xmldb_table('question');
        $field = new xmldb_field('idnumber', XMLDB_TYPE_CHAR, '100', null, null, null, null, 'modifiedby');
        if (!$dbman->field_exists($table, $field)) {
            $dbman->add_field($table, $field);
        }
        upgrade_main_savepoint(true, 2018092100.01);
    }

    if ($oldversion < 2018092100.02) {
        $table = new xmldb_table('question');
        $index = new xmldb_index('categoryidnumber', XMLDB_INDEX_UNIQUE, array('category', 'idnumber'));
        if (!$dbman->index_exists($table, $index)) {
            $dbman->add_index($table, $index);
        }
        upgrade_main_savepoint(true, 2018092100.02);
    }

    if ($oldversion < 2018092100.03) {
        $table = new xmldb_table('question_categories');
        $field = new xmldb_field('idnumber', XMLDB_TYPE_CHAR, '100', null, null, null, null, 'sortorder');
        if (!$dbman->field_exists($table, $field)) {
            $dbman->add_field($table, $field);
        }
        upgrade_main_savepoint(true, 2018092100.03);
    }

    if ($oldversion < 2018092100.04) {
        $table = new xmldb_table('question_categories');
        $index = new xmldb_index('contextididnumber', XMLDB_INDEX_UNIQUE, array('contextid', 'idnumber'));
        if (!$dbman->index_exists($table, $index)) {
            $dbman->add_index($table, $index);
        }
        // Main savepoint reached.
        upgrade_main_savepoint(true, 2018092100.04);
    }

    if ($oldversion < 2018092800.00) {
        // Alter the table 'message_contacts'.
        $table = new xmldb_table('message_contacts');

        // Remove index so we can alter the fields.
        $index = new xmldb_index('userid-contactid', XMLDB_INDEX_UNIQUE, ['userid', 'contactid']);
        if ($dbman->index_exists($table, $index)) {
            $dbman->drop_index($table, $index);
        }

        // Remove defaults of '0' from the 'userid' and 'contactid' fields.
        $field = new xmldb_field('userid', XMLDB_TYPE_INTEGER, '10', null, XMLDB_NOTNULL, null, null, 'id');
        $dbman->change_field_default($table, $field);

        $field = new xmldb_field('contactid', XMLDB_TYPE_INTEGER, '10', null, XMLDB_NOTNULL, null, null, 'userid');
        $dbman->change_field_default($table, $field);

        // Add the missing FKs that will now be added to new installs.
        $key = new xmldb_key('userid', XMLDB_KEY_FOREIGN, ['userid'], 'user', ['id']);
        $dbman->add_key($table, $key);

        $key = new xmldb_key('contactid', XMLDB_KEY_FOREIGN, ['contactid'], 'user', ['id']);
        $dbman->add_key($table, $key);

        // Re-add the index.
        if (!$dbman->index_exists($table, $index)) {
            $dbman->add_index($table, $index);
        }

        // Add the field 'timecreated'. Allow null, since existing records won't have an accurate value we can use.
        $field = new xmldb_field('timecreated', XMLDB_TYPE_INTEGER, '10', null, null, null, null, 'blocked');
        if (!$dbman->field_exists($table, $field)) {
            $dbman->add_field($table, $field);
        }

        // Create new 'message_contact_requests' table.
        $table = new xmldb_table('message_contact_requests');
        $table->add_field('id', XMLDB_TYPE_INTEGER, '10', null, XMLDB_NOTNULL, XMLDB_SEQUENCE, null, null);
        $table->add_field('userid', XMLDB_TYPE_INTEGER, '10', null, XMLDB_NOTNULL, null, null, 'id');
        $table->add_field('requesteduserid', XMLDB_TYPE_INTEGER, '10', null, XMLDB_NOTNULL, null, null, 'userid');
        $table->add_field('timecreated', XMLDB_TYPE_INTEGER, '10', null, XMLDB_NOTNULL, null, null, 'requesteduserid');

        $table->add_key('primary', XMLDB_KEY_PRIMARY, ['id'], null, null);
        $table->add_key('userid', XMLDB_KEY_FOREIGN, ['userid'], 'user', ['id']);
        $table->add_key('requesteduserid', XMLDB_KEY_FOREIGN, ['requesteduserid'], 'user', ['id']);

        $table->add_index('userid-requesteduserid', XMLDB_INDEX_UNIQUE, ['userid', 'requesteduserid']);

        if (!$dbman->table_exists($table)) {
            $dbman->create_table($table);
        }

        // Create new 'message_users_blocked' table.
        $table = new xmldb_table('message_users_blocked');
        $table->add_field('id', XMLDB_TYPE_INTEGER, '10', null, XMLDB_NOTNULL, XMLDB_SEQUENCE, null, null);
        $table->add_field('userid', XMLDB_TYPE_INTEGER, '10', null, XMLDB_NOTNULL, null, null, 'id');
        $table->add_field('blockeduserid', XMLDB_TYPE_INTEGER, '10', null, XMLDB_NOTNULL, null, null, 'userid');
        // Allow NULLs in the 'timecreated' field because we will be moving existing data here that has no timestamp.
        $table->add_field('timecreated', XMLDB_TYPE_INTEGER, '10', null, null, null, null, 'blockeduserid');

        $table->add_key('primary', XMLDB_KEY_PRIMARY, ['id'], null, null);
        $table->add_key('userid', XMLDB_KEY_FOREIGN, ['userid'], 'user', ['id']);
        $table->add_key('blockeduserid', XMLDB_KEY_FOREIGN, ['blockeduserid'], 'user', ['id']);

        $table->add_index('userid-blockeduserid', XMLDB_INDEX_UNIQUE, ['userid', 'blockeduserid']);

        if (!$dbman->table_exists($table)) {
            $dbman->create_table($table);
        }

        upgrade_main_savepoint(true, 2018092800.00);
    }

    if ($oldversion < 2018092800.01) {
        // Move all the 'blocked' contacts to the new table 'message_users_blocked'.
        $updatesql = "INSERT INTO {message_users_blocked} (userid, blockeduserid, timecreated)
                           SELECT userid, contactid, null as timecreated
                             FROM {message_contacts}
                            WHERE blocked = :blocked";
        $DB->execute($updatesql, ['blocked' => 1]);

        // Removed the 'blocked' column from 'message_contacts'.
        $table = new xmldb_table('message_contacts');
        $field = new xmldb_field('blocked');
        $dbman->drop_field($table, $field);

        upgrade_main_savepoint(true, 2018092800.01);
    }

    if ($oldversion < 2018092800.02) {
        // Delete any contacts that are not mutual (meaning they both haven't added each other).
        $sql = "SELECT c1.id
                  FROM {message_contacts} c1
             LEFT JOIN {message_contacts} c2
                    ON c1.userid = c2.contactid
                   AND c1.contactid = c2.userid
                 WHERE c2.id IS NULL";
        if ($contacts = $DB->get_records_sql($sql)) {
            list($insql, $inparams) = $DB->get_in_or_equal(array_keys($contacts));
            $DB->delete_records_select('message_contacts', "id $insql", $inparams);
        }

        upgrade_main_savepoint(true, 2018092800.02);
    }

    if ($oldversion < 2018092800.03) {
        // Remove any duplicate rows - from now on adding contacts just requires 1 row.
        // The person who made the contact request (userid) and the person who approved
        // it (contactid). Upgrade the table so that the first person to add the contact
        // was the one who made the request.
        $sql = "SELECT c1.id
                  FROM {message_contacts} c1
            INNER JOIN {message_contacts} c2
                    ON c1.userid = c2.contactid
                   AND c1.contactid = c2.userid
                 WHERE c1.id > c2.id";
        if ($contacts = $DB->get_records_sql($sql)) {
            list($insql, $inparams) = $DB->get_in_or_equal(array_keys($contacts));
            $DB->delete_records_select('message_contacts', "id $insql", $inparams);
        }

        upgrade_main_savepoint(true, 2018092800.03);
    }

    if ($oldversion < 2018101700.01) {
        if (empty($CFG->keepmessagingallusersenabled)) {
            // When it is not set, $CFG->messagingallusers should be disabled by default.
            // When $CFG->messagingallusers = false, the default user preference is MESSAGE_PRIVACY_COURSEMEMBER
            // (contacted by users sharing a course).
            set_config('messagingallusers', false);
        } else {
            // When $CFG->keepmessagingallusersenabled is set to true, $CFG->messagingallusers is set to true.
            set_config('messagingallusers', true);

            // When $CFG->messagingallusers = true, the default user preference is MESSAGE_PRIVACY_SITE
            // (contacted by all users site). So we need to set existing values from 0 (MESSAGE_PRIVACY_COURSEMEMBER)
            // to 2 (MESSAGE_PRIVACY_SITE).
            $DB->set_field(
                'user_preferences',
                'value',
                \core_message\api::MESSAGE_PRIVACY_SITE,
                array('name' => 'message_blocknoncontacts', 'value' => 0)
            );
        }

        // Main savepoint reached.
        upgrade_main_savepoint(true, 2018101700.01);
    }

    if ($oldversion < 2018101800.00) {
        // Define table 'favourite' to be created.
        $table = new xmldb_table('favourite');

        // Adding fields to table favourite.
        $table->add_field('id', XMLDB_TYPE_INTEGER, '10', null, XMLDB_NOTNULL, XMLDB_SEQUENCE, null);
        $table->add_field('component', XMLDB_TYPE_CHAR, '100', null, XMLDB_NOTNULL, null, null);
        $table->add_field('itemtype', XMLDB_TYPE_CHAR, '100', null, XMLDB_NOTNULL, null, null);
        $table->add_field('itemid', XMLDB_TYPE_INTEGER, '10', null, XMLDB_NOTNULL, null, null);
        $table->add_field('contextid', XMLDB_TYPE_INTEGER, '10', null, XMLDB_NOTNULL, null, null);
        $table->add_field('userid', XMLDB_TYPE_INTEGER, '10', null, XMLDB_NOTNULL, null, null);
        $table->add_field('ordering', XMLDB_TYPE_INTEGER, '10', null, null, null, null);
        $table->add_field('timecreated', XMLDB_TYPE_INTEGER, '10', null, XMLDB_NOTNULL, null, null);
        $table->add_field('timemodified', XMLDB_TYPE_INTEGER, '10', null, XMLDB_NOTNULL, null, null);

        // Adding keys to table favourite.
        $table->add_key('primary', XMLDB_KEY_PRIMARY, ['id']);
        $table->add_key('contextid', XMLDB_KEY_FOREIGN, ['contextid'], 'context', ['id']);
        $table->add_key('userid', XMLDB_KEY_FOREIGN, ['userid'], 'user', ['id']);

        // Adding indexes to table favourite.
        $table->add_index('uniqueuserfavouriteitem', XMLDB_INDEX_UNIQUE, ['component', 'itemtype', 'itemid', 'contextid', 'userid']);

        // Conditionally launch create table for favourite.
        if (!$dbman->table_exists($table)) {
            $dbman->create_table($table);
        }

        // Main savepoint reached.
        upgrade_main_savepoint(true, 2018101800.00);
    }

    if ($oldversion < 2018102200.00) {
        // Add field 'type' to 'message_conversations'.
        $table = new xmldb_table('message_conversations');
        $field = new xmldb_field('type', XMLDB_TYPE_INTEGER, '10', null, XMLDB_NOTNULL, null, 1, 'id');
        if (!$dbman->field_exists($table, $field)) {
            $dbman->add_field($table, $field);
        }

        // Add field 'name' to 'message_conversations'.
        $field = new xmldb_field('name', XMLDB_TYPE_CHAR, '255', null, null, null, null, 'type');
        if (!$dbman->field_exists($table, $field)) {
            $dbman->add_field($table, $field);
        }

        // Conditionally launch add index 'type'.
        $index = new xmldb_index('type', XMLDB_INDEX_NOTUNIQUE, ['type']);
        if (!$dbman->index_exists($table, $index)) {
            $dbman->add_index($table, $index);
        }

        // Define table 'message_conversations' to be updated.
        $table = new xmldb_table('message_conversations');

        // Remove the unique 'convhash' index, change to null and add a new non unique index.
        $index = new xmldb_index('convhash', XMLDB_INDEX_UNIQUE, ['convhash']);
        if ($dbman->index_exists($table, $index)) {
            $dbman->drop_index($table, $index);
        }

        $field = new xmldb_field('convhash', XMLDB_TYPE_CHAR, '40', null, null, null, null, 'name');
        $dbman->change_field_notnull($table, $field);

        $index = new xmldb_index('convhash', XMLDB_INDEX_NOTUNIQUE, ['convhash']);
        if (!$dbman->index_exists($table, $index)) {
            $dbman->add_index($table, $index);
        }

        upgrade_main_savepoint(true, 2018102200.00);
    }

    if ($oldversion < 2018102300.02) {
        // Alter 'message_conversations' table to support groups.
        $table = new xmldb_table('message_conversations');
        $field = new xmldb_field('component', XMLDB_TYPE_CHAR, '100', null, null, null, null, 'convhash');
        if (!$dbman->field_exists($table, $field)) {
            $dbman->add_field($table, $field);
        }

        $field = new xmldb_field('itemtype', XMLDB_TYPE_CHAR, '100', null, null, null, null, 'component');
        if (!$dbman->field_exists($table, $field)) {
            $dbman->add_field($table, $field);
        }

        $field = new xmldb_field('itemid', XMLDB_TYPE_INTEGER, '10', null, null, null, null, 'itemtype');
        if (!$dbman->field_exists($table, $field)) {
            $dbman->add_field($table, $field);
        }

        $field = new xmldb_field('contextid', XMLDB_TYPE_INTEGER, '10', null, null, null, null, 'itemid');
        if (!$dbman->field_exists($table, $field)) {
            $dbman->add_field($table, $field);
        }

        $field = new xmldb_field('enabled', XMLDB_TYPE_INTEGER, '1', null, XMLDB_NOTNULL, null, 0, 'contextid');
        if (!$dbman->field_exists($table, $field)) {
            $dbman->add_field($table, $field);
        }

        $field = new xmldb_field('timemodified', XMLDB_TYPE_INTEGER, '10', null, null, null, null, 'enabled');
        if (!$dbman->field_exists($table, $field)) {
            $dbman->add_field($table, $field);
        }

        // Add key.
        $key = new xmldb_key('contextid', XMLDB_KEY_FOREIGN, ['contextid'], 'context', ['id']);
        $dbman->add_key($table, $key);

        // Add index.
        $index = new xmldb_index('component-itemtype-itemid-contextid', XMLDB_INDEX_NOTUNIQUE, ['component', 'itemtype',
            'itemid', 'contextid']);
        if (!$dbman->index_exists($table, $index)) {
            $dbman->add_index($table, $index);
        }

        upgrade_main_savepoint(true, 2018102300.02);
    }

    if ($oldversion < 2018102900.00) {
        // Define field predictionsprocessor to be added to analytics_models.
        $table = new xmldb_table('analytics_models');
        $field = new xmldb_field('predictionsprocessor', XMLDB_TYPE_CHAR, '255', null, null, null, null, 'timesplitting');

        // Conditionally launch add field predictionsprocessor.
        if (!$dbman->field_exists($table, $field)) {
            $dbman->add_field($table, $field);
        }

        // Main savepoint reached.
        upgrade_main_savepoint(true, 2018102900.00);
    }

    if ($oldversion < 2018110500.01) {
        // Define fields to be added to the 'badge' table.
        $tablebadge = new xmldb_table('badge');
        $fieldversion = new xmldb_field('version', XMLDB_TYPE_CHAR, '255', null, null, null, null, 'nextcron');
        $fieldlanguage = new xmldb_field('language', XMLDB_TYPE_CHAR, '255', null, null, null, null, 'version');
        $fieldimageauthorname = new xmldb_field('imageauthorname', XMLDB_TYPE_CHAR, '255', null, null, null, null, 'language');
        $fieldimageauthoremail = new xmldb_field('imageauthoremail', XMLDB_TYPE_CHAR, '255', null, null,
            null, null, 'imageauthorname');
        $fieldimageauthorurl = new xmldb_field('imageauthorurl', XMLDB_TYPE_CHAR, '255', null, null,
            null, null, 'imageauthoremail');
        $fieldimagecaption = new xmldb_field('imagecaption', XMLDB_TYPE_TEXT, null, null, null, null, null, 'imageauthorurl');

        if (!$dbman->field_exists($tablebadge, $fieldversion)) {
            $dbman->add_field($tablebadge, $fieldversion);
        }
        if (!$dbman->field_exists($tablebadge, $fieldlanguage)) {
            $dbman->add_field($tablebadge, $fieldlanguage);
        }
        if (!$dbman->field_exists($tablebadge, $fieldimageauthorname)) {
            $dbman->add_field($tablebadge, $fieldimageauthorname);
        }
        if (!$dbman->field_exists($tablebadge, $fieldimageauthoremail)) {
            $dbman->add_field($tablebadge, $fieldimageauthoremail);
        }
        if (!$dbman->field_exists($tablebadge, $fieldimageauthorurl)) {
            $dbman->add_field($tablebadge, $fieldimageauthorurl);
        }
        if (!$dbman->field_exists($tablebadge, $fieldimagecaption)) {
            $dbman->add_field($tablebadge, $fieldimagecaption);
        }

        // Define table badge_endorsement to be created.
        $table = new xmldb_table('badge_endorsement');

        // Adding fields to table badge_endorsement.
        $table->add_field('id', XMLDB_TYPE_INTEGER, '10', null, XMLDB_NOTNULL, XMLDB_SEQUENCE, null);
        $table->add_field('badgeid', XMLDB_TYPE_INTEGER, '10', null, XMLDB_NOTNULL, null, '0');
        $table->add_field('issuername', XMLDB_TYPE_CHAR, '255', null, XMLDB_NOTNULL, null, null);
        $table->add_field('issuerurl', XMLDB_TYPE_CHAR, '255', null, XMLDB_NOTNULL, null, null);
        $table->add_field('issueremail', XMLDB_TYPE_CHAR, '255', null, XMLDB_NOTNULL, null, null);
        $table->add_field('claimid', XMLDB_TYPE_CHAR, '255', null, null, null, null);
        $table->add_field('claimcomment', XMLDB_TYPE_TEXT, null, null, null, null, null);
        $table->add_field('dateissued', XMLDB_TYPE_INTEGER, '10', null, XMLDB_NOTNULL, null, '0');

        // Adding keys to table badge_endorsement.
        $table->add_key('primary', XMLDB_KEY_PRIMARY, ['id']);
        $table->add_key('endorsementbadge', XMLDB_KEY_FOREIGN, ['badgeid'], 'badge', ['id']);

        // Conditionally launch create table for badge_endorsement.
        if (!$dbman->table_exists($table)) {
            $dbman->create_table($table);
        }

        // Define table badge_related to be created.
        $table = new xmldb_table('badge_related');

        // Adding fields to table badge_related.
        $table->add_field('id', XMLDB_TYPE_INTEGER, '10', null, XMLDB_NOTNULL, XMLDB_SEQUENCE, null);
        $table->add_field('badgeid', XMLDB_TYPE_INTEGER, '10', null, XMLDB_NOTNULL, null, '0');
        $table->add_field('relatedbadgeid', XMLDB_TYPE_INTEGER, '10', null, null, null, null);

        // Adding keys to table badge_related.
        $table->add_key('primary', XMLDB_KEY_PRIMARY, ['id']);
        $table->add_key('badgeid', XMLDB_KEY_FOREIGN, ['badgeid'], 'badge', ['id']);
        $table->add_key('relatedbadgeid', XMLDB_KEY_FOREIGN, ['relatedbadgeid'], 'badge', ['id']);
        $table->add_key('badgeid-relatedbadgeid', XMLDB_KEY_UNIQUE, ['badgeid', 'relatedbadgeid']);

        // Conditionally launch create table for badge_related.
        if (!$dbman->table_exists($table)) {
            $dbman->create_table($table);
        }

        // Define table badge_competencies to be created.
        $table = new xmldb_table('badge_competencies');

        // Adding fields to table badge_competencies.
        $table->add_field('id', XMLDB_TYPE_INTEGER, '10', null, XMLDB_NOTNULL, XMLDB_SEQUENCE, null);
        $table->add_field('badgeid', XMLDB_TYPE_INTEGER, '10', null, XMLDB_NOTNULL, null, '0');
        $table->add_field('targetname', XMLDB_TYPE_CHAR, '255', null, XMLDB_NOTNULL, null, null);
        $table->add_field('targeturl', XMLDB_TYPE_CHAR, '255', null, XMLDB_NOTNULL, null, null);
        $table->add_field('targetdescription', XMLDB_TYPE_TEXT, null, null, null, null, null);
        $table->add_field('targetframework', XMLDB_TYPE_CHAR, '255', null, null, null, null);
        $table->add_field('targetcode', XMLDB_TYPE_CHAR, '255', null, null, null, null);

        // Adding keys to table badge_competencies.
        $table->add_key('primary', XMLDB_KEY_PRIMARY, ['id']);
        $table->add_key('competenciesbadge', XMLDB_KEY_FOREIGN, ['badgeid'], 'badge', ['id']);

        // Conditionally launch create table for badge_competencies.
        if (!$dbman->table_exists($table)) {
            $dbman->create_table($table);
        }

        // Main savepoint reached.
        upgrade_main_savepoint(true, 2018110500.01);
    }

    if ($oldversion < 2018110700.01) {
        // This config setting added and then removed.
        unset_config('showcourseimages', 'moodlecourse');

        // Main savepoint reached.
        upgrade_main_savepoint(true, 2018110700.01);
    }

    if ($oldversion < 2018111301.00) {
        // Define field locked to be added to context.
        $table = new xmldb_table('context');
        $field = new xmldb_field('locked', XMLDB_TYPE_INTEGER, '2', null, XMLDB_NOTNULL, null, '0', 'depth');

        // Conditionally launch add field locked.
        if (!$dbman->field_exists($table, $field)) {
            $dbman->add_field($table, $field);
        }

        // Define field locked to be added to context_temp.
        $table = new xmldb_table('context_temp');
        $field = new xmldb_field('locked', XMLDB_TYPE_INTEGER, '2', null, XMLDB_NOTNULL, null, '0', 'depth');

        // Conditionally launch add field locked.
        if (!$dbman->field_exists($table, $field)) {
            $dbman->add_field($table, $field);
        }

        // Note: This change also requires a bump in is_major_upgrade_required.
        upgrade_main_savepoint(true, 2018111301.00);
    }

    if ($oldversion < 2018111900.00) {
        // Update favourited courses, so they are saved in the particular course context instead of the system.
        $favouritedcourses = $DB->get_records('favourite', ['component' => 'core_course', 'itemtype' => 'courses']);

        foreach ($favouritedcourses as $fc) {
            $coursecontext = \context_course::instance($fc->itemid);
            $fc->contextid = $coursecontext->id;
            $DB->update_record('favourite', $fc);
        }

        upgrade_main_savepoint(true, 2018111900.00);
    }

    if ($oldversion < 2018111900.01) {
        // Define table oauth2_access_token to be created.
        $table = new xmldb_table('oauth2_access_token');

        // Adding fields to table oauth2_access_token.
        $table->add_field('id', XMLDB_TYPE_INTEGER, '10', null, XMLDB_NOTNULL, XMLDB_SEQUENCE, null);
        $table->add_field('timecreated', XMLDB_TYPE_INTEGER, '10', null, XMLDB_NOTNULL, null, null);
        $table->add_field('timemodified', XMLDB_TYPE_INTEGER, '10', null, XMLDB_NOTNULL, null, null);
        $table->add_field('usermodified', XMLDB_TYPE_INTEGER, '10', null, XMLDB_NOTNULL, null, null);
        $table->add_field('issuerid', XMLDB_TYPE_INTEGER, '10', null, XMLDB_NOTNULL, null, null);
        $table->add_field('token', XMLDB_TYPE_TEXT, null, null, XMLDB_NOTNULL, null, null);
        $table->add_field('expires', XMLDB_TYPE_INTEGER, '10', null, XMLDB_NOTNULL, null, null);
        $table->add_field('scope', XMLDB_TYPE_TEXT, null, null, XMLDB_NOTNULL, null, null);

        // Adding keys to table oauth2_access_token.
        $table->add_key('primary', XMLDB_KEY_PRIMARY, ['id']);
        $table->add_key('issueridkey', XMLDB_KEY_FOREIGN_UNIQUE, ['issuerid'], 'oauth2_issuer', ['id']);

        // Conditionally launch create table for oauth2_access_token.
        if (!$dbman->table_exists($table)) {
            $dbman->create_table($table);
        }

        // Main savepoint reached.
        upgrade_main_savepoint(true, 2018111900.01);
    }

    if ($oldversion < 2018112000.00) {
        // Update favourited conversations, so they are saved in the proper context instead of the system.
        $sql = "SELECT f.*, mc.contextid as conversationctx
                  FROM {favourite} f
                  JOIN {message_conversations} mc
                    ON mc.id = f.itemid";
        $favouritedconversations = $DB->get_records_sql($sql);
        foreach ($favouritedconversations as $fc) {
            if (empty($fc->conversationctx)) {
                $conversationidctx = \context_user::instance($fc->userid)->id;
            } else {
                $conversationidctx = $fc->conversationctx;
            }

            $DB->set_field('favourite', 'contextid', $conversationidctx, ['id' => $fc->id]);
        }

        upgrade_main_savepoint(true, 2018112000.00);
    }

    // Automatically generated Moodle v3.6.0 release upgrade line.
    // Put any upgrade step following this.

    if ($oldversion < 2018120300.01) {
        // Update the FB logo URL.
        $oldurl = 'https://facebookbrand.com/wp-content/themes/fb-branding/prj-fb-branding/assets/images/fb-art.png';
        $newurl = 'https://facebookbrand.com/wp-content/uploads/2016/05/flogo_rgb_hex-brc-site-250.png';

        $updatesql = "UPDATE {oauth2_issuer}
                         SET image = :newimage
                       WHERE " . $DB->sql_compare_text('image', 100). " = :oldimage";
        $params = [
            'newimage' => $newurl,
            'oldimage' => $oldurl
        ];
        $DB->execute($updatesql, $params);

        upgrade_main_savepoint(true, 2018120300.01);
    }

    if ($oldversion < 2018120300.02) {
        // Set all individual conversations to enabled.
        $updatesql = "UPDATE {message_conversations}
                         SET enabled = :enabled
                       WHERE type = :type";
        $DB->execute($updatesql, ['enabled' => 1, 'type' => 1]);

        upgrade_main_savepoint(true, 2018120300.02);
    }

    if ($oldversion < 2018120301.02) {
        upgrade_delete_orphaned_file_records();
        upgrade_main_savepoint(true, 2018120301.02);
    }

    if ($oldversion <  2018120302.02) {

        // Delete all files that have been used in sections, which are already deleted.
        $sql = "SELECT DISTINCT f.itemid as sectionid, f.contextid
                  FROM {files} f
             LEFT JOIN {course_sections} s ON f.itemid = s.id
                 WHERE f.component = :component AND f.filearea = :filearea AND s.id IS NULL ";

        $params = [
            'component' => 'course',
            'filearea' => 'section'
        ];

        $stalefiles = $DB->get_recordset_sql($sql, $params);

        $fs = get_file_storage();
        foreach ($stalefiles as $stalefile) {
            $fs->delete_area_files($stalefile->contextid, 'course', 'section', $stalefile->sectionid);
        }
        $stalefiles->close();

        upgrade_main_savepoint(true,  2018120302.02);
    }

    if ($oldversion < 2018120302.03) {
        // Add index 'useridfrom' to the table 'notifications'.
        $table = new xmldb_table('notifications');
        $index = new xmldb_index('useridfrom', XMLDB_INDEX_NOTUNIQUE, ['useridfrom']);

        if (!$dbman->index_exists($table, $index)) {
            $dbman->add_index($table, $index);
        }

        upgrade_main_savepoint(true, 2018120302.03);
    }

    if ($oldversion < 2018120302.04) {
        // Remove duplicate entries from group memberships.
        // Find records with multiple userid/groupid combinations and find the highest ID.
        // Later we will remove all those entries.
        $sql = "
            SELECT MIN(id) as minid, userid, groupid
            FROM {groups_members}
            GROUP BY userid, groupid
            HAVING COUNT(id) > 1";
        if ($duplicatedrows = $DB->get_recordset_sql($sql)) {
            foreach ($duplicatedrows as $row) {
                $DB->delete_records_select('groups_members',
                    'userid = :userid AND groupid = :groupid AND id <> :minid', (array)$row);
            }
        }
        $duplicatedrows->close();

        // Define key useridgroupid (unique) to be added to group_members.
        $table = new xmldb_table('groups_members');
        $key = new xmldb_key('useridgroupid', XMLDB_KEY_UNIQUE, array('userid', 'groupid'));
        // Launch add key useridgroupid.
        $dbman->add_key($table, $key);

        // Main savepoint reached.
        upgrade_main_savepoint(true, 2018120302.04);
    }

    if ($oldversion < 2018120303.01) {
<<<<<<< HEAD
        // Remove any conversations and their members associated with non-existent groups.
        $sql = "SELECT mc.id
                  FROM {message_conversations} mc
             LEFT JOIN {groups} g
                    ON mc.itemid = g.id
                 WHERE mc.component = :component
                   AND mc.itemtype = :itemtype
                   AND g.id is NULL";
        $conversations = $DB->get_records_sql($sql, ['component' => 'core_group', 'itemtype' => 'groups']);

        if ($conversations) {
            $conversationids = array_keys($conversations);

            $DB->delete_records_list('message_conversations', 'id', $conversationids);
            $DB->delete_records_list('message_conversation_members', 'conversationid', $conversationids);

            // Now, go through each conversation and delete any messages and related message actions.
            foreach ($conversationids as $conversationid) {
                if ($messages = $DB->get_records('messages', ['conversationid' => $conversationid])) {
                    $messageids = array_keys($messages);

                    // Delete the actions.
                    list($insql, $inparams) = $DB->get_in_or_equal($messageids);
                    $DB->delete_records_select('message_user_actions', "messageid $insql", $inparams);

                    // Delete the messages.
                    $DB->delete_records('messages', ['conversationid' => $conversationid]);
                }
            }
=======

        // Add missing indicators to course_dropout.
        $params = [
            'target' => '\core\analytics\target\course_dropout',
            'trained' => 0,
            'enabled' => 0,
        ];
        $models = $DB->get_records('analytics_models', $params);
        foreach ($models as $model) {
            $indicators = json_decode($model->indicators);

            $potentiallymissingindicators = [
                '\core_course\analytics\indicator\completion_enabled',
                '\core_course\analytics\indicator\potential_cognitive_depth',
                '\core_course\analytics\indicator\potential_social_breadth',
                '\core\analytics\indicator\any_access_after_end',
                '\core\analytics\indicator\any_access_before_start',
                '\core\analytics\indicator\any_write_action_in_course',
                '\core\analytics\indicator\read_actions'
            ];

            $missing = false;
            foreach ($potentiallymissingindicators as $potentiallymissingindicator) {
                if (!in_array($potentiallymissingindicator, $indicators)) {
                    // Add the missing indicator to sites upgraded before 2017072000.02.
                    $indicators[] = $potentiallymissingindicator;
                    $missing = true;
                }
            }

            if ($missing) {
                $model->indicators = json_encode($indicators);
                $model->version = time();
                $model->timemodified = time();
                $DB->update_record('analytics_models', $model);
            }
        }

        // Add missing indicators to no_teaching.
        $params = [
            'target' => '\core\analytics\target\no_teaching',
        ];
        $models = $DB->get_records('analytics_models', $params);
        foreach ($models as $model) {
            $indicators = json_decode($model->indicators);
            if (!in_array('\core_course\analytics\indicator\no_student', $indicators)) {
                // Add the missing indicator to sites upgraded before 2017072000.02.

                $indicators[] = '\core_course\analytics\indicator\no_student';

                $model->indicators = json_encode($indicators);
                $model->version = time();
                $model->timemodified = time();
                $DB->update_record('analytics_models', $model);
            }
>>>>>>> 5bf54816
        }

        // Main savepoint reached.
        upgrade_main_savepoint(true, 2018120303.01);
    }

    return true;
}<|MERGE_RESOLUTION|>--- conflicted
+++ resolved
@@ -2953,7 +2953,6 @@
     }
 
     if ($oldversion < 2018120303.01) {
-<<<<<<< HEAD
         // Remove any conversations and their members associated with non-existent groups.
         $sql = "SELECT mc.id
                   FROM {message_conversations} mc
@@ -2983,7 +2982,13 @@
                     $DB->delete_records('messages', ['conversationid' => $conversationid]);
                 }
             }
-=======
+        }
+
+        // Main savepoint reached.
+        upgrade_main_savepoint(true, 2018120303.01);
+    }
+
+    if ($oldversion < 2018120303.02) {
 
         // Add missing indicators to course_dropout.
         $params = [
@@ -3039,11 +3044,10 @@
                 $model->timemodified = time();
                 $DB->update_record('analytics_models', $model);
             }
->>>>>>> 5bf54816
-        }
-
-        // Main savepoint reached.
-        upgrade_main_savepoint(true, 2018120303.01);
+        }
+
+        // Main savepoint reached.
+        upgrade_main_savepoint(true, 2018120303.02);
     }
 
     return true;
