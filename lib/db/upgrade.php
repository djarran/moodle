--- conflicted
+++ resolved
@@ -3303,17 +3303,16 @@
         upgrade_main_savepoint(true, 2023042402.03);
     }
 
-<<<<<<< HEAD
     if ($oldversion < 2023042402.11) {
         upgrade_core_licenses();
         upgrade_main_savepoint(true, 2023042402.11);
-=======
-    if ($oldversion < 2023042402.13) {
+    }
+
+    if ($oldversion < 2023042402.14) {
         // Delete datakey with datavalue -1.
         $DB->delete_records('messageinbound_datakeys', ['datavalue' => '-1']);
         // Main savepoint reached.
-        upgrade_main_savepoint(true, 2023042402.13);
->>>>>>> d1311945
+        upgrade_main_savepoint(true, 2023042402.14);
     }
 
     return true;
