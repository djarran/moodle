--- conflicted
+++ resolved
@@ -2601,7 +2601,6 @@
         upgrade_main_savepoint(true, 2017092900.00);
     }
 
-<<<<<<< HEAD
     if ($oldversion < 2017100900.00) {
         // Add index on time modified to grade_outcomes_history, grade_categories_history,
         // grade_items_history, and scale_history.
@@ -2657,9 +2656,51 @@
         $table->add_index('modelid-action', XMLDB_INDEX_NOTUNIQUE, array('modelid', 'action'));
 
         // Conditionally launch create table for analytics_used_analysables.
-=======
-    if ($oldversion < 2017100600.01) {
-
+        if (!$dbman->table_exists($table)) {
+            $dbman->create_table($table);
+        }
+
+        // Main savepoint reached.
+        upgrade_main_savepoint(true, 2017101000.00);
+    }
+
+    if ($oldversion < 2017101000.01) {
+        // Define field override to be added to course_modules_completion.
+        $table = new xmldb_table('course_modules_completion');
+        $field = new xmldb_field('overrideby', XMLDB_TYPE_INTEGER, '10', null, null, null, null, 'viewed');
+
+        // Conditionally launch add field override.
+        if (!$dbman->field_exists($table, $field)) {
+            $dbman->add_field($table, $field);
+        }
+
+        // Main savepoint reached.
+        upgrade_main_savepoint(true, 2017101000.01);
+	}
+
+	if ($oldversion < 2017101000.02) {
+        // Define field 'timestart' to be added to 'analytics_predictions'.
+        $table = new xmldb_table('analytics_predictions');
+        $field = new xmldb_field('timestart', XMLDB_TYPE_INTEGER, '10', null, null, null, null, 'timecreated');
+
+        // Conditionally launch add field 'timestart'.
+        if (!$dbman->field_exists($table, $field)) {
+            $dbman->add_field($table, $field);
+        }
+
+        // Define field 'timeend' to be added to 'analytics_predictions'.
+        $field = new xmldb_field('timeend', XMLDB_TYPE_INTEGER, '10', null, null, null, null, 'timestart');
+
+        // Conditionally launch add field 'timeend'.
+        if (!$dbman->field_exists($table, $field)) {
+            $dbman->add_field($table, $field);
+        }
+
+        // Main savepoint reached.
+        upgrade_main_savepoint(true, 2017101000.02);
+    }
+
+    if ($oldversion < 2017101200.00) {
         // Define table search_index_requests to be created.
         $table = new xmldb_table('search_index_requests');
 
@@ -2676,53 +2717,12 @@
         $table->add_key('contextid', XMLDB_KEY_FOREIGN, array('contextid'), 'context', array('id'));
 
         // Conditionally launch create table for search_index_requests.
->>>>>>> 74b7a42d
-        if (!$dbman->table_exists($table)) {
-            $dbman->create_table($table);
-        }
-
-        // Main savepoint reached.
-<<<<<<< HEAD
-        upgrade_main_savepoint(true, 2017101000.00);
-    }
-
-    if ($oldversion < 2017101000.01) {
-        // Define field override to be added to course_modules_completion.
-        $table = new xmldb_table('course_modules_completion');
-        $field = new xmldb_field('overrideby', XMLDB_TYPE_INTEGER, '10', null, null, null, null, 'viewed');
-
-        // Conditionally launch add field override.
-        if (!$dbman->field_exists($table, $field)) {
-            $dbman->add_field($table, $field);
-        }
-
-        // Main savepoint reached.
-        upgrade_main_savepoint(true, 2017101000.01);
-	}
-
-	if ($oldversion < 2017101000.02) {
-        // Define field 'timestart' to be added to 'analytics_predictions'.
-        $table = new xmldb_table('analytics_predictions');
-        $field = new xmldb_field('timestart', XMLDB_TYPE_INTEGER, '10', null, null, null, null, 'timecreated');
-
-        // Conditionally launch add field 'timestart'.
-        if (!$dbman->field_exists($table, $field)) {
-            $dbman->add_field($table, $field);
-        }
-
-        // Define field 'timeend' to be added to 'analytics_predictions'.
-        $field = new xmldb_field('timeend', XMLDB_TYPE_INTEGER, '10', null, null, null, null, 'timestart');
-
-        // Conditionally launch add field 'timeend'.
-        if (!$dbman->field_exists($table, $field)) {
-            $dbman->add_field($table, $field);
-        }
-
-        // Main savepoint reached.
-        upgrade_main_savepoint(true, 2017101000.02);
-=======
-        upgrade_main_savepoint(true, 2017100600.01);
->>>>>>> 74b7a42d
+        if (!$dbman->table_exists($table)) {
+            $dbman->create_table($table);
+        }
+
+        // Main savepoint reached.
+        upgrade_main_savepoint(true, 2017101200.00);
     }
 
     return true;
