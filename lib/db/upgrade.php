<?php
// This file is part of Moodle - http://moodle.org/
//
// Moodle is free software: you can redistribute it and/or modify
// it under the terms of the GNU General Public License as published by
// the Free Software Foundation, either version 3 of the License, or
// (at your option) any later version.
//
// Moodle is distributed in the hope that it will be useful,
// but WITHOUT ANY WARRANTY; without even the implied warranty of
// MERCHANTABILITY or FITNESS FOR A PARTICULAR PURPOSE.  See the
// GNU General Public License for more details.
//
// You should have received a copy of the GNU General Public License
// along with Moodle.  If not, see <http://www.gnu.org/licenses/>.

/**
 * This file keeps track of upgrades to Moodle.
 *
 * Sometimes, changes between versions involve
 * alterations to database structures and other
 * major things that may break installations.
 *
 * The upgrade function in this file will attempt
 * to perform all the necessary actions to upgrade
 * your older installation to the current version.
 *
 * If there's something it cannot do itself, it
 * will tell you what you need to do.
 *
 * The commands in here will all be database-neutral,
 * using the methods of database_manager class
 *
 * Please do not forget to use upgrade_set_timeout()
 * before any action that may take longer time to finish.
 *
 * @package   core_install
 * @category  upgrade
 * @copyright 2006 onwards Martin Dougiamas  http://dougiamas.com
 * @license   http://www.gnu.org/copyleft/gpl.html GNU GPL v3 or later
 */

defined('MOODLE_INTERNAL') || die();

/**
 * Main upgrade tasks to be executed on Moodle version bump
 *
 * This function is automatically executed after one bump in the Moodle core
 * version is detected. It's in charge of performing the required tasks
 * to raise core from the previous version to the next one.
 *
 * It's a collection of ordered blocks of code, named "upgrade steps",
 * each one performing one isolated (from the rest of steps) task. Usually
 * tasks involve creating new DB objects or performing manipulation of the
 * information for cleanup/fixup purposes.
 *
 * Each upgrade step has a fixed structure, that can be summarised as follows:
 *
 * if ($oldversion < XXXXXXXXXX.XX) {
 *     // Explanation of the update step, linking to issue in the Tracker if necessary
 *     upgrade_set_timeout(XX); // Optional for big tasks
 *     // Code to execute goes here, usually the XMLDB Editor will
 *     // help you here. See {@link http://docs.moodle.org/dev/XMLDB_editor}.
 *     upgrade_main_savepoint(true, XXXXXXXXXX.XX);
 * }
 *
 * All plugins within Moodle (modules, blocks, reports...) support the existence of
 * their own upgrade.php file, using the "Frankenstyle" component name as
 * defined at {@link http://docs.moodle.org/dev/Frankenstyle}, for example:
 *     - {@link xmldb_page_upgrade($oldversion)}. (modules don't require the plugintype ("mod_") to be used.
 *     - {@link xmldb_auth_manual_upgrade($oldversion)}.
 *     - {@link xmldb_workshopform_accumulative_upgrade($oldversion)}.
 *     - ....
 *
 * In order to keep the contents of this file reduced, it's allowed to create some helper
 * functions to be used here in the {@link upgradelib.php} file at the same directory. Note
 * that such a file must be manually included from upgrade.php, and there are some restrictions
 * about what can be used within it.
 *
 * For more information, take a look to the documentation available:
 *     - Data definition API: {@link http://docs.moodle.org/dev/Data_definition_API}
 *     - Upgrade API: {@link http://docs.moodle.org/dev/Upgrade_API}
 *
 * @param int $oldversion
 * @return bool always true
 */
function xmldb_main_upgrade($oldversion) {
    global $CFG, $DB;

    require_once($CFG->libdir.'/db/upgradelib.php'); // Core Upgrade-related functions.

    $dbman = $DB->get_manager(); // Loads ddl manager and xmldb classes.

    // Always keep this upgrade step with version being the minimum
    // allowed version to upgrade from (v3.1.0 right now).
    if ($oldversion < 2016052300) {
        // Just in case somebody hacks upgrade scripts or env, we really can not continue.
        echo("You need to upgrade to 3.1.x or higher first!\n");
        exit(1);
        // Note this savepoint is 100% unreachable, but needed to pass the upgrade checks.
        upgrade_main_savepoint(true, 2016052300);
    }

    if ($oldversion < 2016081700.00) {

        // If someone is emotionally attached to it let's leave the config (basically the version) there.
        if (!file_exists($CFG->dirroot . '/report/search/classes/output/form.php')) {
            unset_all_config_for_plugin('report_search');
        }

        // Savepoint reached.
        upgrade_main_savepoint(true, 2016081700.00);
    }

    if ($oldversion < 2016081700.02) {
        // Default schedule values.
        $hour = 0;
        $minute = 0;

        // Get the old settings.
        if (isset($CFG->statsruntimestarthour)) {
            $hour = $CFG->statsruntimestarthour;
        }
        if (isset($CFG->statsruntimestartminute)) {
            $minute = $CFG->statsruntimestartminute;
        }

        // Retrieve the scheduled task record first.
        $stattask = $DB->get_record('task_scheduled', array('component' => 'moodle', 'classname' => '\core\task\stats_cron_task'));

        // Don't touch customised scheduling.
        if ($stattask && !$stattask->customised) {

            $nextruntime = mktime($hour, $minute, 0, date('m'), date('d'), date('Y'));
            if ($nextruntime < $stattask->lastruntime) {
                // Add 24 hours to the next run time.
                $newtime = new DateTime();
                $newtime->setTimestamp($nextruntime);
                $newtime->add(new DateInterval('P1D'));
                $nextruntime = $newtime->getTimestamp();
            }
            $stattask->nextruntime = $nextruntime;
            $stattask->minute = $minute;
            $stattask->hour = $hour;
            $stattask->customised = 1;
            $DB->update_record('task_scheduled', $stattask);
        }
        // These settings are no longer used.
        unset_config('statsruntimestarthour');
        unset_config('statsruntimestartminute');
        unset_config('statslastexecution');

        upgrade_main_savepoint(true, 2016081700.02);
    }

    if ($oldversion < 2016082200.00) {
        // An upgrade step to remove any duplicate stamps, within the same context, in the question_categories table, and to
        // add a unique index to (contextid, stamp) to avoid future stamp duplication. See MDL-54864.

        // Extend the execution time limit of the script to 2 hours.
        upgrade_set_timeout(7200);

        // This SQL fetches the id of those records which have duplicate stamps within the same context.
        // This doesn't return the original record within the context, from which the duplicate stamps were likely created.
        $fromclause = "FROM (
                        SELECT min(id) AS minid, contextid, stamp
                            FROM {question_categories}
                            GROUP BY contextid, stamp
                        ) minid
                        JOIN {question_categories} qc
                            ON qc.contextid = minid.contextid AND qc.stamp = minid.stamp AND qc.id > minid.minid";

        // Get the total record count - used for the progress bar.
        $countduplicatessql = "SELECT count(qc.id) $fromclause";
        $total = $DB->count_records_sql($countduplicatessql);

        // Get the records themselves.
        $getduplicatessql = "SELECT qc.id $fromclause ORDER BY minid";
        $rs = $DB->get_recordset_sql($getduplicatessql);

        // For each duplicate, update the stamp to a new random value.
        $i = 0;
        $pbar = new progress_bar('updatequestioncategorystamp', 500, true);
        foreach ($rs as $record) {
            // Generate a new, unique stamp and update the record.
            do {
                $newstamp = make_unique_id_code();
            } while (isset($usedstamps[$newstamp]));
            $usedstamps[$newstamp] = 1;
            $DB->set_field('question_categories', 'stamp', $newstamp, array('id' => $record->id));

            // Update progress.
            $i++;
            $pbar->update($i, $total, "Updating duplicate question category stamp - $i/$total.");
        }
        $rs->close();
        unset($usedstamps);

        // The uniqueness of each (contextid, stamp) pair is now guaranteed, so add the unique index to stop future duplicates.
        $table = new xmldb_table('question_categories');
        $index = new xmldb_index('contextidstamp', XMLDB_INDEX_UNIQUE, array('contextid', 'stamp'));
        if (!$dbman->index_exists($table, $index)) {
            $dbman->add_index($table, $index);
        }

        // Savepoint reached.
        upgrade_main_savepoint(true, 2016082200.00);
    }

    if ($oldversion < 2016091900.00) {

        // Removing the themes from core.
        $themes = array('base', 'canvas');

        foreach ($themes as $key => $theme) {
            if (check_dir_exists($CFG->dirroot . '/theme/' . $theme, false)) {
                // Ignore the themes that have been re-downloaded.
                unset($themes[$key]);
            }
        }

        if (!empty($themes)) {
            // Hacky emulation of plugin uninstallation.
            foreach ($themes as $theme) {
                unset_all_config_for_plugin('theme_' . $theme);
            }
        }

        // Main savepoint reached.
        upgrade_main_savepoint(true, 2016091900.00);
    }

    if ($oldversion < 2016091900.02) {

        // Define index attemptstepid-name (unique) to be dropped from question_attempt_step_data.
        $table = new xmldb_table('question_attempt_step_data');
        $index = new xmldb_index('attemptstepid-name', XMLDB_INDEX_UNIQUE, array('attemptstepid', 'name'));

        // Conditionally launch drop index attemptstepid-name.
        if ($dbman->index_exists($table, $index)) {
            $dbman->drop_index($table, $index);
        }

        // Main savepoint reached.
        upgrade_main_savepoint(true, 2016091900.02);
    }

    if ($oldversion < 2016100300.00) {
        unset_config('enablecssoptimiser');

        upgrade_main_savepoint(true, 2016100300.00);
    }

    if ($oldversion < 2016100501.00) {

        // Define field enddate to be added to course.
        $table = new xmldb_table('course');
        $field = new xmldb_field('enddate', XMLDB_TYPE_INTEGER, '10', null, XMLDB_NOTNULL, null, '0', 'startdate');

        // Conditionally launch add field enddate.
        if (!$dbman->field_exists($table, $field)) {
            $dbman->add_field($table, $field);
        }

        // Main savepoint reached.
        upgrade_main_savepoint(true, 2016100501.00);
    }

    if ($oldversion < 2016101100.00) {
        // Define field component to be added to message.
        $table = new xmldb_table('message');
        $field = new xmldb_field('component', XMLDB_TYPE_CHAR, '100', null, null, null, null, 'timeusertodeleted');

        // Conditionally launch add field component.
        if (!$dbman->field_exists($table, $field)) {
            $dbman->add_field($table, $field);
        }

        // Define field eventtype to be added to message.
        $field = new xmldb_field('eventtype', XMLDB_TYPE_CHAR, '100', null, null, null, null, 'component');

        // Conditionally launch add field eventtype.
        if (!$dbman->field_exists($table, $field)) {
            $dbman->add_field($table, $field);
        }

        // Main savepoint reached.
        upgrade_main_savepoint(true, 2016101100.00);
    }


    if ($oldversion < 2016101101.00) {
        // Define field component to be added to message_read.
        $table = new xmldb_table('message_read');
        $field = new xmldb_field('component', XMLDB_TYPE_CHAR, '100', null, null, null, null, 'timeusertodeleted');

        // Conditionally launch add field component.
        if (!$dbman->field_exists($table, $field)) {
            $dbman->add_field($table, $field);
        }

        // Define field eventtype to be added to message_read.
        $field = new xmldb_field('eventtype', XMLDB_TYPE_CHAR, '100', null, null, null, null, 'component');

        // Conditionally launch add field eventtype.
        if (!$dbman->field_exists($table, $field)) {
            $dbman->add_field($table, $field);
        }

        // Main savepoint reached.
        upgrade_main_savepoint(true, 2016101101.00);
    }

    if ($oldversion < 2016101401.00) {
        // Clean up repository_alfresco config unless plugin has been manually installed.
        if (!file_exists($CFG->dirroot . '/repository/alfresco/lib.php')) {
            // Remove capabilities.
            capabilities_cleanup('repository_alfresco');
            // Clean config.
            unset_all_config_for_plugin('repository_alfresco');
        }

        // Savepoint reached.
        upgrade_main_savepoint(true, 2016101401.00);
    }

    if ($oldversion < 2016101401.02) {
        $table = new xmldb_table('external_tokens');
        $field = new xmldb_field('privatetoken', XMLDB_TYPE_CHAR, '64', null, null, null, null);

        // Conditionally add privatetoken field to the external_tokens table.
        if (!$dbman->field_exists($table, $field)) {
            $dbman->add_field($table, $field);
        }

        // Main savepoint reached.
        upgrade_main_savepoint(true, 2016101401.02);
    }

    if ($oldversion < 2016110202.00) {

        // Force uninstall of deleted authentication plugin.
        if (!file_exists("$CFG->dirroot/auth/radius")) {
            // Leave settings inplace if there are radius users.
            if (!$DB->record_exists('user', array('auth' => 'radius', 'deleted' => 0))) {
                // Remove all other associated config.
                unset_all_config_for_plugin('auth/radius');
                // The version number for radius is in this format.
                unset_all_config_for_plugin('auth_radius');
            }
        }
        upgrade_main_savepoint(true, 2016110202.00);
    }

    if ($oldversion < 2016110300.00) {
        // Remove unused admin email setting.
        unset_config('emailonlyfromreplyaddress');

        // Main savepoint reached.
        upgrade_main_savepoint(true, 2016110300.00);
    }

    if ($oldversion < 2016110500.00) {

        $oldplayers = [
            'vimeo' => null,
            'mp3' => ['.mp3'],
            'html5video' => ['.mov', '.mp4', '.m4v', '.mpeg', '.mpe', '.mpg', '.ogv', '.webm'],
            'flv' => ['.flv', '.f4v'],
            'html5audio' => ['.aac', '.flac', '.mp3', '.m4a', '.oga', '.ogg', '.wav'],
            'youtube' => null,
            'swf' => null,
        ];

        // Convert hardcoded media players to the settings of the new media player plugin type.
        if (get_config('core', 'media_plugins_sortorder') === false) {
            $enabledplugins = [];
            $videoextensions = [];
            $audioextensions = [];
            foreach ($oldplayers as $oldplayer => $extensions) {
                $settingname = 'core_media_enable_'.$oldplayer;
                if (!empty($CFG->$settingname)) {
                    if ($extensions) {
                        // VideoJS will be used for all media files players that were used previously.
                        $enabledplugins['videojs'] = 'videojs';
                        if ($oldplayer === 'mp3' || $oldplayer === 'html5audio') {
                            $audioextensions += array_combine($extensions, $extensions);
                        } else {
                            $videoextensions += array_combine($extensions, $extensions);
                        }
                    } else {
                        // Enable youtube, vimeo and swf.
                        $enabledplugins[$oldplayer] = $oldplayer;
                    }
                }
            }

            set_config('media_plugins_sortorder', join(',', $enabledplugins));

            // Configure VideoJS to match the existing players set up.
            if ($enabledplugins['videojs']) {
                $enabledplugins[] = 'videojs';
                set_config('audioextensions', join(',', $audioextensions), 'media_videojs');
                set_config('videoextensions', join(',', $videoextensions), 'media_videojs');
                $useflash = !empty($CFG->core_media_enable_flv) || !empty($CFG->core_media_enable_mp3);
                set_config('useflash', $useflash, 'media_videojs');
                if (empty($CFG->core_media_enable_youtube)) {
                    // Normally YouTube is enabled in videojs, but if youtube converter was disabled before upgrade
                    // disable it in videojs as well.
                    set_config('youtube', false, 'media_videojs');
                }
            }
        }

        // Unset old settings.
        foreach ($oldplayers as $oldplayer => $extensions) {
            unset_config('core_media_enable_' . $oldplayer);
        }

        // Preset defaults if CORE_MEDIA_VIDEO_WIDTH and CORE_MEDIA_VIDEO_HEIGHT are specified in config.php .
        // After this upgrade step these constants will not be used any more.
        if (defined('CORE_MEDIA_VIDEO_WIDTH')) {
            set_config('media_default_width', CORE_MEDIA_VIDEO_WIDTH);
        }
        if (defined('CORE_MEDIA_VIDEO_HEIGHT')) {
            set_config('media_default_height', CORE_MEDIA_VIDEO_HEIGHT);
        }

        // Savepoint reached.
        upgrade_main_savepoint(true, 2016110500.00);
    }

    if ($oldversion < 2016110600.00) {
        // Define a field 'deletioninprogress' in the 'course_modules' table, to background deletion tasks.
        $table = new xmldb_table('course_modules');
        $field = new xmldb_field('deletioninprogress', XMLDB_TYPE_INTEGER, '1', null, XMLDB_NOTNULL, null, '0', 'availability');

        // Conditionally launch add field 'deletioninprogress'.
        if (!$dbman->field_exists($table, $field)) {
            $dbman->add_field($table, $field);
        }

        // Main savepoint reached.
        upgrade_main_savepoint(true, 2016110600.00);
    }

    if ($oldversion < 2016112200.01) {

        // Define field requiredbytheme to be added to block_instances.
        $table = new xmldb_table('block_instances');
        $field = new xmldb_field('requiredbytheme', XMLDB_TYPE_INTEGER, '4', null, XMLDB_NOTNULL, null, '0', 'showinsubcontexts');

        // Conditionally launch add field requiredbytheme.
        if (!$dbman->field_exists($table, $field)) {
            $dbman->add_field($table, $field);
        }

        // Main savepoint reached.
        upgrade_main_savepoint(true, 2016112200.01);
    }
    if ($oldversion < 2016112200.02) {

        // Change the existing site level admin and settings blocks to be requiredbytheme which means they won't show in boost.
        $context = context_system::instance();
        $params = array('blockname' => 'settings', 'parentcontextid' => $context->id);
        $DB->set_field('block_instances', 'requiredbytheme', 1, $params);

        $params = array('blockname' => 'navigation', 'parentcontextid' => $context->id);
        $DB->set_field('block_instances', 'requiredbytheme', 1, $params);
        // Main savepoint reached.
        upgrade_main_savepoint(true, 2016112200.02);
    }

    // Automatically generated Moodle v3.2.0 release upgrade line.
    // Put any upgrade step following this.

    if ($oldversion < 2016122800.00) {
        // Find all roles with the coursecreator archetype.
        $coursecreatorroleids = $DB->get_records('role', array('archetype' => 'coursecreator'), '', 'id');

        $context = context_system::instance();
        $capability = 'moodle/site:configview';

        foreach ($coursecreatorroleids as $roleid => $notused) {

            // Check that the capability has not already been assigned. If it has then it's either already set
            // to allow or specifically set to prohibit or prevent.
            if (!$DB->record_exists('role_capabilities', array('roleid' => $roleid, 'capability' => $capability))) {
                // Assign the capability.
                $cap = new stdClass();
                $cap->contextid    = $context->id;
                $cap->roleid       = $roleid;
                $cap->capability   = $capability;
                $cap->permission   = CAP_ALLOW;
                $cap->timemodified = time();
                $cap->modifierid   = 0;

                $DB->insert_record('role_capabilities', $cap);
            }
        }

        // Main savepoint reached.
        upgrade_main_savepoint(true, 2016122800.00);
    }

    if ($oldversion < 2017020200.01) {

        // Define index useridfrom_timeuserfromdeleted_notification (not unique) to be added to message.
        $table = new xmldb_table('message');
        $index = new xmldb_index('useridfrom_timeuserfromdeleted_notification', XMLDB_INDEX_NOTUNIQUE, array('useridfrom', 'timeuserfromdeleted', 'notification'));

        // Conditionally launch add index useridfrom_timeuserfromdeleted_notification.
        if (!$dbman->index_exists($table, $index)) {
            $dbman->add_index($table, $index);
        }

        // Define index useridto_timeusertodeleted_notification (not unique) to be added to message.
        $index = new xmldb_index('useridto_timeusertodeleted_notification', XMLDB_INDEX_NOTUNIQUE, array('useridto', 'timeusertodeleted', 'notification'));

        // Conditionally launch add index useridto_timeusertodeleted_notification.
        if (!$dbman->index_exists($table, $index)) {
            $dbman->add_index($table, $index);
        }

        $index = new xmldb_index('useridto', XMLDB_INDEX_NOTUNIQUE, array('useridto'));

        // Conditionally launch drop index useridto.
        if ($dbman->index_exists($table, $index)) {
            $dbman->drop_index($table, $index);
        }

        // Main savepoint reached.
        upgrade_main_savepoint(true, 2017020200.01);
    }

    if ($oldversion < 2017020200.02) {

        // Define index useridfrom_timeuserfromdeleted_notification (not unique) to be added to message_read.
        $table = new xmldb_table('message_read');
        $index = new xmldb_index('useridfrom_timeuserfromdeleted_notification', XMLDB_INDEX_NOTUNIQUE, array('useridfrom', 'timeuserfromdeleted', 'notification'));

        // Conditionally launch add index useridfrom_timeuserfromdeleted_notification.
        if (!$dbman->index_exists($table, $index)) {
            $dbman->add_index($table, $index);
        }

        // Define index useridto_timeusertodeleted_notification (not unique) to be added to message_read.
        $index = new xmldb_index('useridto_timeusertodeleted_notification', XMLDB_INDEX_NOTUNIQUE, array('useridto', 'timeusertodeleted', 'notification'));

        // Conditionally launch add index useridto_timeusertodeleted_notification.
        if (!$dbman->index_exists($table, $index)) {
            $dbman->add_index($table, $index);
        }

        $index = new xmldb_index('useridto', XMLDB_INDEX_NOTUNIQUE, array('useridto'));

        // Conditionally launch drop index useridto.
        if ($dbman->index_exists($table, $index)) {
            $dbman->drop_index($table, $index);
        }

        // Main savepoint reached.
        upgrade_main_savepoint(true, 2017020200.02);
    }

    if ($oldversion < 2017020901.00) {

        // Delete "orphaned" block positions. Note, the query does not use indexes (because there are none),
        // if it runs too long during upgrade you can comment this line - it will leave orphaned records
        // in the database but they won't bother you.
        upgrade_block_positions();

        // Main savepoint reached.
        upgrade_main_savepoint(true, 2017020901.00);
    }

    if ($oldversion < 2017021300.00) {
        unset_config('loginpasswordautocomplete');
        upgrade_main_savepoint(true, 2017021300.00);
    }

    if ($oldversion < 2017021400.00) {
        // Define field visibleoncoursepage to be added to course_modules.
        $table = new xmldb_table('course_modules');
        $field = new xmldb_field('visibleoncoursepage', XMLDB_TYPE_INTEGER, '1', null, XMLDB_NOTNULL, null, '1', 'visible');

        // Conditionally launch add field visibleoncoursepage.
        if (!$dbman->field_exists($table, $field)) {
            $dbman->add_field($table, $field);
        }

        // Main savepoint reached.
        upgrade_main_savepoint(true, 2017021400.00);
    }

    if ($oldversion < 2017030700.00) {

        // Define field priority to be added to event.
        $table = new xmldb_table('event');
        $field = new xmldb_field('priority', XMLDB_TYPE_INTEGER, '10', null, null, null, null, 'subscriptionid');

        // Conditionally launch add field priority.
        if (!$dbman->field_exists($table, $field)) {
            $dbman->add_field($table, $field);
        }

        // Main savepoint reached.
        upgrade_main_savepoint(true, 2017030700.00);
    }

    if ($oldversion < 2017031400.00) {

        // Define table file_conversion to be created.
        $table = new xmldb_table('file_conversion');

        // Adding fields to table file_conversion.
        $table->add_field('id', XMLDB_TYPE_INTEGER, '10', null, XMLDB_NOTNULL, XMLDB_SEQUENCE, null);
        $table->add_field('usermodified', XMLDB_TYPE_INTEGER, '10', null, XMLDB_NOTNULL, null, null);
        $table->add_field('timecreated', XMLDB_TYPE_INTEGER, '10', null, XMLDB_NOTNULL, null, null);
        $table->add_field('timemodified', XMLDB_TYPE_INTEGER, '10', null, XMLDB_NOTNULL, null, null);
        $table->add_field('sourcefileid', XMLDB_TYPE_INTEGER, '10', null, XMLDB_NOTNULL, null, null);
        $table->add_field('targetformat', XMLDB_TYPE_CHAR, '100', null, XMLDB_NOTNULL, null, null);
        $table->add_field('status', XMLDB_TYPE_INTEGER, '10', null, null, null, '0');
        $table->add_field('statusmessage', XMLDB_TYPE_TEXT, null, null, null, null, null);
        $table->add_field('converter', XMLDB_TYPE_CHAR, '255', null, null, null, null);
        $table->add_field('destfileid', XMLDB_TYPE_INTEGER, '10', null, null, null, null);
        $table->add_field('data', XMLDB_TYPE_TEXT, null, null, null, null, null);

        // Adding keys to table file_conversion.
        $table->add_key('primary', XMLDB_KEY_PRIMARY, array('id'));
        $table->add_key('sourcefileid', XMLDB_KEY_FOREIGN, array('sourcefileid'), 'files', array('id'));
        $table->add_key('destfileid', XMLDB_KEY_FOREIGN, array('destfileid'), 'files', array('id'));

        // Conditionally launch create table for file_conversion.
        if (!$dbman->table_exists($table)) {
            $dbman->create_table($table);
        }

        // Main savepoint reached.
        upgrade_main_savepoint(true, 2017031400.00);
    }

    if ($oldversion < 2017040400.00) {

        // If block_course_overview is no longer present, replace with block_myoverview.
        if (!file_exists($CFG->dirroot . '/blocks/course_overview/block_course_overview.php')) {
            $DB->set_field('block_instances', 'blockname', 'myoverview', array('blockname' => 'course_overview'));
        }

        upgrade_main_savepoint(true, 2017040400.00);
    }

    if ($oldversion < 2017040401.00) {

        // If block_course_overview is no longer present, remove it.
        // Note - we do not need to completely remove the block context etc because we
        // have replaced all occurrences of block_course_overview with block_myoverview
        // in the upgrade step above.
        if (!file_exists($CFG->dirroot . '/blocks/course_overview/block_course_overview.php')) {
            // Delete the block from the block table.
            $DB->delete_records('block', array('name' => 'course_overview'));
            // Remove capabilities.
            capabilities_cleanup('block_course_overview');
            // Clean config.
            unset_all_config_for_plugin('block_course_overview');
        }

        upgrade_main_savepoint(true, 2017040401.00);
    }

    if ($oldversion < 2017040402.00) {

        // Define fields to be added to the 'event' table.
        $table = new xmldb_table('event');
        $fieldtype = new xmldb_field('type', XMLDB_TYPE_INTEGER, '4', null, XMLDB_NOTNULL, null, 0, 'instance');
        $fieldtimesort = new xmldb_field('timesort', XMLDB_TYPE_INTEGER, '10', null, false, null, null, 'timeduration');

        // Conditionally launch add field.
        if (!$dbman->field_exists($table, $fieldtype)) {
            $dbman->add_field($table, $fieldtype);
        }

        // Conditionally launch add field.
        if (!$dbman->field_exists($table, $fieldtimesort)) {
            $dbman->add_field($table, $fieldtimesort);
        }

        // Now, define the index we will be adding.
        $index = new xmldb_index('type-timesort', XMLDB_INDEX_NOTUNIQUE, array('type', 'timesort'));

        // Conditionally launch add index.
        if (!$dbman->index_exists($table, $index)) {
            $dbman->add_index($table, $index);
        }

        upgrade_main_savepoint(true, 2017040402.00);
    }

    if ($oldversion < 2017040700.01) {

        // Define table oauth2_issuer to be created.
        $table = new xmldb_table('oauth2_issuer');

        // Adding fields to table oauth2_issuer.
        $table->add_field('id', XMLDB_TYPE_INTEGER, '10', null, XMLDB_NOTNULL, XMLDB_SEQUENCE, null);
        $table->add_field('timecreated', XMLDB_TYPE_INTEGER, '10', null, XMLDB_NOTNULL, null, null);
        $table->add_field('timemodified', XMLDB_TYPE_INTEGER, '10', null, XMLDB_NOTNULL, null, null);
        $table->add_field('usermodified', XMLDB_TYPE_INTEGER, '10', null, XMLDB_NOTNULL, null, null);
        $table->add_field('name', XMLDB_TYPE_CHAR, '255', null, XMLDB_NOTNULL, null, null);
        $table->add_field('image', XMLDB_TYPE_TEXT, null, null, XMLDB_NOTNULL, null, null);
        $table->add_field('baseurl', XMLDB_TYPE_TEXT, null, null, XMLDB_NOTNULL, null, null);
        $table->add_field('clientid', XMLDB_TYPE_TEXT, null, null, XMLDB_NOTNULL, null, null);
        $table->add_field('clientsecret', XMLDB_TYPE_TEXT, null, null, XMLDB_NOTNULL, null, null);
        $table->add_field('loginscopes', XMLDB_TYPE_TEXT, null, null, XMLDB_NOTNULL, null, null);
        $table->add_field('loginscopesoffline', XMLDB_TYPE_TEXT, null, null, XMLDB_NOTNULL, null, null);
        $table->add_field('loginparams', XMLDB_TYPE_TEXT, null, null, XMLDB_NOTNULL, null, null);
        $table->add_field('loginparamsoffline', XMLDB_TYPE_TEXT, null, null, XMLDB_NOTNULL, null, null);
        $table->add_field('alloweddomains', XMLDB_TYPE_TEXT, null, null, XMLDB_NOTNULL, null, null);
        $table->add_field('scopessupported', XMLDB_TYPE_TEXT, null, null, null, null, null);
        $table->add_field('showonloginpage', XMLDB_TYPE_INTEGER, '2', null, XMLDB_NOTNULL, null, '1');
        $table->add_field('enabled', XMLDB_TYPE_INTEGER, '2', null, XMLDB_NOTNULL, null, '1');
        $table->add_field('sortorder', XMLDB_TYPE_INTEGER, '10', null, XMLDB_NOTNULL, null, null);

        // Adding keys to table oauth2_issuer.
        $table->add_key('primary', XMLDB_KEY_PRIMARY, array('id'));

        // Conditionally launch create table for oauth2_issuer.
        if (!$dbman->table_exists($table)) {
            $dbman->create_table($table);
        }

        // Main savepoint reached.
        upgrade_main_savepoint(true, 2017040700.01);
    }

    if ($oldversion < 2017040700.02) {

        // Define table oauth2_endpoint to be created.
        $table = new xmldb_table('oauth2_endpoint');

        // Adding fields to table oauth2_endpoint.
        $table->add_field('id', XMLDB_TYPE_INTEGER, '10', null, XMLDB_NOTNULL, XMLDB_SEQUENCE, null);
        $table->add_field('timecreated', XMLDB_TYPE_INTEGER, '10', null, XMLDB_NOTNULL, null, null);
        $table->add_field('timemodified', XMLDB_TYPE_INTEGER, '10', null, XMLDB_NOTNULL, null, null);
        $table->add_field('usermodified', XMLDB_TYPE_INTEGER, '10', null, XMLDB_NOTNULL, null, null);
        $table->add_field('name', XMLDB_TYPE_CHAR, '255', null, XMLDB_NOTNULL, null, null);
        $table->add_field('url', XMLDB_TYPE_TEXT, null, null, XMLDB_NOTNULL, null, null);
        $table->add_field('issuerid', XMLDB_TYPE_INTEGER, '10', null, XMLDB_NOTNULL, null, null);

        // Adding keys to table oauth2_endpoint.
        $table->add_key('primary', XMLDB_KEY_PRIMARY, array('id'));
        $table->add_key('issuer_id_key', XMLDB_KEY_FOREIGN, array('issuerid'), 'oauth2_issuer', array('id'));

        // Conditionally launch create table for oauth2_endpoint.
        if (!$dbman->table_exists($table)) {
            $dbman->create_table($table);
        }

        // Main savepoint reached.
        upgrade_main_savepoint(true, 2017040700.02);
    }

    if ($oldversion < 2017040700.03) {

        // Define table oauth2_system_account to be created.
        $table = new xmldb_table('oauth2_system_account');

        // Adding fields to table oauth2_system_account.
        $table->add_field('id', XMLDB_TYPE_INTEGER, '10', null, XMLDB_NOTNULL, XMLDB_SEQUENCE, null);
        $table->add_field('timecreated', XMLDB_TYPE_INTEGER, '10', null, XMLDB_NOTNULL, null, null);
        $table->add_field('timemodified', XMLDB_TYPE_INTEGER, '10', null, XMLDB_NOTNULL, null, null);
        $table->add_field('usermodified', XMLDB_TYPE_INTEGER, '10', null, XMLDB_NOTNULL, null, null);
        $table->add_field('issuerid', XMLDB_TYPE_INTEGER, '10', null, XMLDB_NOTNULL, null, null);
        $table->add_field('refreshtoken', XMLDB_TYPE_TEXT, null, null, XMLDB_NOTNULL, null, null);
        $table->add_field('grantedscopes', XMLDB_TYPE_TEXT, null, null, XMLDB_NOTNULL, null, null);
        $table->add_field('username', XMLDB_TYPE_TEXT, null, null, XMLDB_NOTNULL, null, null);
        $table->add_field('email', XMLDB_TYPE_TEXT, null, null, XMLDB_NOTNULL, null, null);

        // Adding keys to table oauth2_system_account.
        $table->add_key('primary', XMLDB_KEY_PRIMARY, array('id'));
        $table->add_key('issueridkey', XMLDB_KEY_FOREIGN_UNIQUE, array('issuerid'), 'oauth2_issuer', array('id'));

        // Conditionally launch create table for oauth2_system_account.
        if (!$dbman->table_exists($table)) {
            $dbman->create_table($table);
        }

        // Main savepoint reached.
        upgrade_main_savepoint(true, 2017040700.03);
    }

    if ($oldversion < 2017040700.04) {

        // Define table oauth2_user_field_mapping to be created.
        $table = new xmldb_table('oauth2_user_field_mapping');

        // Adding fields to table oauth2_user_field_mapping.
        $table->add_field('id', XMLDB_TYPE_INTEGER, '10', null, XMLDB_NOTNULL, XMLDB_SEQUENCE, null);
        $table->add_field('timemodified', XMLDB_TYPE_INTEGER, '10', null, XMLDB_NOTNULL, null, null);
        $table->add_field('timecreated', XMLDB_TYPE_INTEGER, '10', null, XMLDB_NOTNULL, null, null);
        $table->add_field('usermodified', XMLDB_TYPE_INTEGER, '10', null, XMLDB_NOTNULL, null, null);
        $table->add_field('issuerid', XMLDB_TYPE_INTEGER, '10', null, XMLDB_NOTNULL, null, null);
        $table->add_field('externalfield', XMLDB_TYPE_CHAR, '64', null, XMLDB_NOTNULL, null, null);
        $table->add_field('internalfield', XMLDB_TYPE_CHAR, '64', null, XMLDB_NOTNULL, null, null);

        // Adding keys to table oauth2_user_field_mapping.
        $table->add_key('primary', XMLDB_KEY_PRIMARY, array('id'));
        $table->add_key('issuerkey', XMLDB_KEY_FOREIGN, array('issuerid'), 'oauth2_issuer', array('id'));
        $table->add_key('uniqinternal', XMLDB_KEY_UNIQUE, array('issuerid', 'internalfield'));

        // Conditionally launch create table for oauth2_user_field_mapping.
        if (!$dbman->table_exists($table)) {
            $dbman->create_table($table);
        }

        // Main savepoint reached.
        upgrade_main_savepoint(true, 2017040700.04);
    }

    if ($oldversion < 2017041801.00) {

        // Define table course_completion_defaults to be created.
        $table = new xmldb_table('course_completion_defaults');

        // Adding fields to table course_completion_defaults.
        $table->add_field('id', XMLDB_TYPE_INTEGER, '10', null, XMLDB_NOTNULL, XMLDB_SEQUENCE, null);
        $table->add_field('course', XMLDB_TYPE_INTEGER, '10', null, XMLDB_NOTNULL, null, null);
        $table->add_field('module', XMLDB_TYPE_INTEGER, '10', null, XMLDB_NOTNULL, null, null);
        $table->add_field('completion', XMLDB_TYPE_INTEGER, '1', null, XMLDB_NOTNULL, null, '0');
        $table->add_field('completionview', XMLDB_TYPE_INTEGER, '1', null, XMLDB_NOTNULL, null, '0');
        $table->add_field('completionusegrade', XMLDB_TYPE_INTEGER, '1', null, XMLDB_NOTNULL, null, '0');
        $table->add_field('completionexpected', XMLDB_TYPE_INTEGER, '10', null, XMLDB_NOTNULL, null, '0');
        $table->add_field('customrules', XMLDB_TYPE_TEXT, null, null, null, null, null);

        // Adding keys to table course_completion_defaults.
        $table->add_key('primary', XMLDB_KEY_PRIMARY, array('id'));
        $table->add_key('module', XMLDB_KEY_FOREIGN, array('module'), 'modules', array('id'));
        $table->add_key('course', XMLDB_KEY_FOREIGN, array('course'), 'course', array('id'));

        // Adding indexes to table course_completion_defaults.
        $table->add_index('coursemodule', XMLDB_INDEX_UNIQUE, array('course', 'module'));

        // Conditionally launch create table for course_completion_defaults.
        if (!$dbman->table_exists($table)) {
            $dbman->create_table($table);
        }

        upgrade_main_savepoint(true, 2017041801.00);
    }

    if ($oldversion < 2017050500.01) {
        // Get the list of parent event IDs.
        $sql = "SELECT DISTINCT repeatid
                           FROM {event}
                          WHERE repeatid <> 0";
        $parentids = array_keys($DB->get_records_sql($sql));
        // Check if there are repeating events we need to process.
        if (!empty($parentids)) {
            // The repeat IDs of parent events should match their own ID.
            // So we need to update parent events that have non-matching IDs and repeat IDs.
            list($insql, $params) = $DB->get_in_or_equal($parentids);
            $updatesql = "UPDATE {event}
                             SET repeatid = id
                           WHERE id <> repeatid
                                 AND id $insql";
            $DB->execute($updatesql, $params);
        }

        // Main savepoint reached.
        upgrade_main_savepoint(true, 2017050500.01);
    }

    if ($oldversion < 2017050500.02) {
        // MDL-58684:
        // Remove all portfolio_tempdata records as these may contain serialized \file_system type objects, which are now unable to
        // be unserialized because of changes to the file storage API made in MDL-46375. Portfolio now stores an id reference to
        // files instead of the object.
        // These records are normally removed after a successful export, however, can be left behind if the user abandons the
        // export attempt (a stale record). Additionally, each stale record cannot be reused and is normally cleaned up by the cron
        // task core\task\portfolio_cron_task. Since the cron task tries to unserialize them, and generates a warning, we'll remove
        // all records here.
        $DB->delete_records_select('portfolio_tempdata', 'id > ?', [0]);

        // Main savepoint reached.
        upgrade_main_savepoint(true, 2017050500.02);
    }

    if ($oldversion < 2017050900.01) {
        // Create adhoc task for upgrading of existing calendar events.
        $record = new \stdClass();
        $record->classname = '\core\task\refresh_mod_calendar_events_task';
        $record->component = 'core';

        // Next run time based from nextruntime computation in \core\task\manager::queue_adhoc_task().
        $nextruntime = time() - 1;
        $record->nextruntime = $nextruntime;
        $DB->insert_record('task_adhoc', $record);

        // Main savepoint reached.
        upgrade_main_savepoint(true, 2017050900.01);
    }

    // Automatically generated Moodle v3.3.0 release upgrade line.
    // Put any upgrade step following this.

    if ($oldversion < 2017061201.00) {
        $table = new xmldb_table('course_sections');
        $field = new xmldb_field('timemodified', XMLDB_TYPE_INTEGER, '10', null, XMLDB_NOTNULL, null, '0', 'availability');

        // Define a field 'timemodified' in the 'course_sections' table.
        if (!$dbman->field_exists($table, $field)) {
            $dbman->add_field($table, $field);
        }

        upgrade_main_savepoint(true, 2017061201.00);
    }

    if ($oldversion < 2017061301.00) {
        // Check if the value of 'navcourselimit' is set to the old default value, if so, change it to the new default.
        if ($CFG->navcourselimit == 20) {
            set_config('navcourselimit', 10);
        }

        // Main savepoint reached.
        upgrade_main_savepoint(true, 2017061301.00);
    }

    if ($oldversion < 2017071000.00) {

        // Define field requireconfirmation to be added to oauth2_issuer.
        $table = new xmldb_table('oauth2_issuer');
        $field = new xmldb_field('requireconfirmation', XMLDB_TYPE_INTEGER, '2', null, XMLDB_NOTNULL, null, '1', 'sortorder');

        // Conditionally launch add field requireconfirmation.
        if (!$dbman->field_exists($table, $field)) {
            $dbman->add_field($table, $field);
        }

        // Main savepoint reached.
        upgrade_main_savepoint(true, 2017071000.00);
    }

    if ($oldversion < 2017071001.00) {

        // Define field timemodified to be added to block_instances.
        $table = new xmldb_table('block_instances');
        $field = new xmldb_field('timemodified', XMLDB_TYPE_INTEGER, '10', null, null,
                null, null, 'configdata');

        // Conditionally launch add field timemodified.
        if (!$dbman->field_exists($table, $field)) {
            $dbman->add_field($table, $field);

            // Set field to current time.
            $DB->set_field('block_instances', 'timemodified', time());

            // Changing nullability of field timemodified on table block_instances to not null.
            $field = new xmldb_field('timemodified', XMLDB_TYPE_INTEGER, '10', null, XMLDB_NOTNULL,
                    null, null, 'configdata');

            // Launch change of nullability for field timemodified.
            $dbman->change_field_notnull($table, $field);

            // Define index timemodified (not unique) to be added to block_instances.
            $index = new xmldb_index('timemodified', XMLDB_INDEX_NOTUNIQUE, array('timemodified'));

            // Conditionally launch add index timemodified.
            if (!$dbman->index_exists($table, $index)) {
                $dbman->add_index($table, $index);
            }
        }

        // Define field timecreated to be added to block_instances.
        $field = new xmldb_field('timecreated', XMLDB_TYPE_INTEGER, '10', null, null,
                null, null, 'configdata');

        // Conditionally launch add field timecreated.
        if (!$dbman->field_exists($table, $field)) {
            $dbman->add_field($table, $field);

            // Set field to current time.
            $DB->set_field('block_instances', 'timecreated', time());

            // Changing nullability of field timecreated on table block_instances to not null.
            $field = new xmldb_field('timecreated', XMLDB_TYPE_INTEGER, '10', null, XMLDB_NOTNULL,
                    null, null, 'configdata');

            // Launch change of nullability for field timecreated.
            $dbman->change_field_notnull($table, $field);
        }

        // Main savepoint reached.
        upgrade_main_savepoint(true, 2017071001.00);
    }

    if ($oldversion < 2017071100.00 ) {
        // Clean old upgrade setting not used anymore.
        unset_config('upgrade_minmaxgradestepignored');
        upgrade_main_savepoint(true, 2017071100.00);
    }

    if ($oldversion < 2017072000.02) {

        // Define table analytics_models to be created.
        $table = new xmldb_table('analytics_models');

        // Adding fields to table analytics_models.
        $table->add_field('id', XMLDB_TYPE_INTEGER, '10', null, XMLDB_NOTNULL, XMLDB_SEQUENCE, null);
        $table->add_field('enabled', XMLDB_TYPE_INTEGER, '1', null, XMLDB_NOTNULL, null, '0');
        $table->add_field('trained', XMLDB_TYPE_INTEGER, '1', null, XMLDB_NOTNULL, null, '0');
        $table->add_field('target', XMLDB_TYPE_CHAR, '255', null, XMLDB_NOTNULL, null, null);
        $table->add_field('indicators', XMLDB_TYPE_TEXT, null, null, XMLDB_NOTNULL, null, null);
        $table->add_field('timesplitting', XMLDB_TYPE_CHAR, '255', null, null, null, null);
        $table->add_field('version', XMLDB_TYPE_INTEGER, '10', null, XMLDB_NOTNULL, null, null);
        $table->add_field('timecreated', XMLDB_TYPE_INTEGER, '10', null, null, null, null);
        $table->add_field('timemodified', XMLDB_TYPE_INTEGER, '10', null, XMLDB_NOTNULL, null, null);
        $table->add_field('usermodified', XMLDB_TYPE_INTEGER, '10', null, XMLDB_NOTNULL, null, null);

        // Adding keys to table analytics_models.
        $table->add_key('primary', XMLDB_KEY_PRIMARY, array('id'));

        // Adding indexes to table analytics_models.
        $table->add_index('enabledandtrained', XMLDB_INDEX_NOTUNIQUE, array('enabled', 'trained'));

        // Conditionally launch create table for analytics_models.
        if (!$dbman->table_exists($table)) {
            $dbman->create_table($table);
        }

        // Define table analytics_models_log to be created.
        $table = new xmldb_table('analytics_models_log');

        // Adding fields to table analytics_models_log.
        $table->add_field('id', XMLDB_TYPE_INTEGER, '10', null, XMLDB_NOTNULL, XMLDB_SEQUENCE, null);
        $table->add_field('modelid', XMLDB_TYPE_INTEGER, '10', null, XMLDB_NOTNULL, null, null);
        $table->add_field('version', XMLDB_TYPE_INTEGER, '10', null, XMLDB_NOTNULL, null, null);
        $table->add_field('target', XMLDB_TYPE_CHAR, '255', null, XMLDB_NOTNULL, null, null);
        $table->add_field('indicators', XMLDB_TYPE_TEXT, null, null, XMLDB_NOTNULL, null, null);
        $table->add_field('timesplitting', XMLDB_TYPE_CHAR, '255', null, null, null, null);
        $table->add_field('score', XMLDB_TYPE_NUMBER, '10, 5', null, XMLDB_NOTNULL, null, '0');
        $table->add_field('info', XMLDB_TYPE_TEXT, null, null, null, null, null);
        $table->add_field('dir', XMLDB_TYPE_TEXT, null, null, XMLDB_NOTNULL, null, null);
        $table->add_field('timecreated', XMLDB_TYPE_INTEGER, '10', null, XMLDB_NOTNULL, null, null);
        $table->add_field('usermodified', XMLDB_TYPE_INTEGER, '10', null, XMLDB_NOTNULL, null, null);

        // Adding keys to table analytics_models_log.
        $table->add_key('primary', XMLDB_KEY_PRIMARY, array('id'));

        // Adding indexes to table analytics_models_log.
        $table->add_index('modelid', XMLDB_INDEX_NOTUNIQUE, array('modelid'));

        // Conditionally launch create table for analytics_models_log.
        if (!$dbman->table_exists($table)) {
            $dbman->create_table($table);
        }

        // Define table analytics_predictions to be created.
        $table = new xmldb_table('analytics_predictions');

        // Adding fields to table analytics_predictions.
        $table->add_field('id', XMLDB_TYPE_INTEGER, '10', null, XMLDB_NOTNULL, XMLDB_SEQUENCE, null);
        $table->add_field('modelid', XMLDB_TYPE_INTEGER, '10', null, XMLDB_NOTNULL, null, null);
        $table->add_field('contextid', XMLDB_TYPE_INTEGER, '10', null, XMLDB_NOTNULL, null, null);
        $table->add_field('sampleid', XMLDB_TYPE_INTEGER, '10', null, XMLDB_NOTNULL, null, null);
        $table->add_field('rangeindex', XMLDB_TYPE_INTEGER, '5', null, XMLDB_NOTNULL, null, null);
        $table->add_field('prediction', XMLDB_TYPE_INTEGER, '2', null, XMLDB_NOTNULL, null, null);
        $table->add_field('predictionscore', XMLDB_TYPE_NUMBER, '10, 5', null, XMLDB_NOTNULL, null, null);
        $table->add_field('calculations', XMLDB_TYPE_TEXT, null, null, XMLDB_NOTNULL, null, null);
        $table->add_field('timecreated', XMLDB_TYPE_INTEGER, '10', null, XMLDB_NOTNULL, null, '0');

        // Adding keys to table analytics_predictions.
        $table->add_key('primary', XMLDB_KEY_PRIMARY, array('id'));

        // Adding indexes to table analytics_predictions.
        $table->add_index('modelidandcontextid', XMLDB_INDEX_NOTUNIQUE, array('modelid', 'contextid'));

        // Conditionally launch create table for analytics_predictions.
        if (!$dbman->table_exists($table)) {
            $dbman->create_table($table);
        }

        // Define table analytics_train_samples to be created.
        $table = new xmldb_table('analytics_train_samples');

        // Adding fields to table analytics_train_samples.
        $table->add_field('id', XMLDB_TYPE_INTEGER, '10', null, XMLDB_NOTNULL, XMLDB_SEQUENCE, null);
        $table->add_field('modelid', XMLDB_TYPE_INTEGER, '10', null, XMLDB_NOTNULL, null, null);
        $table->add_field('analysableid', XMLDB_TYPE_INTEGER, '10', null, XMLDB_NOTNULL, null, null);
        $table->add_field('timesplitting', XMLDB_TYPE_CHAR, '255', null, XMLDB_NOTNULL, null, null);
        $table->add_field('fileid', XMLDB_TYPE_INTEGER, '10', null, XMLDB_NOTNULL, null, null);
        $table->add_field('sampleids', XMLDB_TYPE_TEXT, null, null, XMLDB_NOTNULL, null, null);
        $table->add_field('timecreated', XMLDB_TYPE_INTEGER, '10', null, XMLDB_NOTNULL, null, '0');

        // Adding keys to table analytics_train_samples.
        $table->add_key('primary', XMLDB_KEY_PRIMARY, array('id'));

        // Adding indexes to table analytics_train_samples.
        $table->add_index('modelidandanalysableidandtimesplitting', XMLDB_INDEX_NOTUNIQUE,
            array('modelid', 'analysableid', 'timesplitting'));

        // Conditionally launch create table for analytics_train_samples.
        if (!$dbman->table_exists($table)) {
            $dbman->create_table($table);
        }

        // Define table analytics_predict_ranges to be created.
        $table = new xmldb_table('analytics_predict_ranges');

        // Adding fields to table analytics_predict_ranges.
        $table->add_field('id', XMLDB_TYPE_INTEGER, '10', null, XMLDB_NOTNULL, XMLDB_SEQUENCE, null);
        $table->add_field('modelid', XMLDB_TYPE_INTEGER, '10', null, XMLDB_NOTNULL, null, null);
        $table->add_field('analysableid', XMLDB_TYPE_INTEGER, '10', null, XMLDB_NOTNULL, null, null);
        $table->add_field('timesplitting', XMLDB_TYPE_CHAR, '255', null, XMLDB_NOTNULL, null, null);
        $table->add_field('rangeindex', XMLDB_TYPE_INTEGER, '10', null, XMLDB_NOTNULL, null, null);
        $table->add_field('timecreated', XMLDB_TYPE_INTEGER, '10', null, XMLDB_NOTNULL, null, '0');

        // Adding keys to table analytics_predict_ranges.
        $table->add_key('primary', XMLDB_KEY_PRIMARY, array('id'));

        // Adding indexes to table analytics_predict_ranges.
        $table->add_index('modelidandanalysableidandtimesplitting', XMLDB_INDEX_NOTUNIQUE,
            array('modelid', 'analysableid', 'timesplitting'));

        // Conditionally launch create table for analytics_predict_ranges.
        if (!$dbman->table_exists($table)) {
            $dbman->create_table($table);
        }

        // Define table analytics_used_files to be created.
        $table = new xmldb_table('analytics_used_files');

        // Adding fields to table analytics_used_files.
        $table->add_field('id', XMLDB_TYPE_INTEGER, '10', null, XMLDB_NOTNULL, XMLDB_SEQUENCE, null);
        $table->add_field('modelid', XMLDB_TYPE_INTEGER, '10', null, XMLDB_NOTNULL, null, '0');
        $table->add_field('fileid', XMLDB_TYPE_INTEGER, '10', null, XMLDB_NOTNULL, null, '0');
        $table->add_field('action', XMLDB_TYPE_CHAR, '50', null, XMLDB_NOTNULL, null, null);
        $table->add_field('time', XMLDB_TYPE_INTEGER, '10', null, XMLDB_NOTNULL, null, '0');

        // Adding keys to table analytics_used_files.
        $table->add_key('primary', XMLDB_KEY_PRIMARY, array('id'));

        // Adding indexes to table analytics_used_files.
        $table->add_index('modelidandfileidandaction', XMLDB_INDEX_NOTUNIQUE, array('modelid', 'fileid', 'action'));

        // Conditionally launch create table for analytics_used_files.
        if (!$dbman->table_exists($table)) {
            $dbman->create_table($table);
        }

        $now = time();
        $admin = get_admin();

        $targetname = '\core\analytics\target\course_dropout';
        if (!$DB->record_exists('analytics_models', array('target' => $targetname))) {
            // We can not use API calls to create the built-in models.
            $modelobj = new stdClass();
            $modelobj->target = $targetname;
            $modelobj->indicators = json_encode(array(
                '\mod_assign\analytics\indicator\cognitive_depth',
                '\mod_assign\analytics\indicator\social_breadth',
                '\mod_book\analytics\indicator\cognitive_depth',
                '\mod_book\analytics\indicator\social_breadth',
                '\mod_chat\analytics\indicator\cognitive_depth',
                '\mod_chat\analytics\indicator\social_breadth',
                '\mod_choice\analytics\indicator\cognitive_depth',
                '\mod_choice\analytics\indicator\social_breadth',
                '\mod_data\analytics\indicator\cognitive_depth',
                '\mod_data\analytics\indicator\social_breadth',
                '\mod_feedback\analytics\indicator\cognitive_depth',
                '\mod_feedback\analytics\indicator\social_breadth',
                '\mod_folder\analytics\indicator\cognitive_depth',
                '\mod_folder\analytics\indicator\social_breadth',
                '\mod_forum\analytics\indicator\cognitive_depth',
                '\mod_forum\analytics\indicator\social_breadth',
                '\mod_glossary\analytics\indicator\cognitive_depth',
                '\mod_glossary\analytics\indicator\social_breadth',
                '\mod_imscp\analytics\indicator\cognitive_depth',
                '\mod_imscp\analytics\indicator\social_breadth',
                '\mod_label\analytics\indicator\cognitive_depth',
                '\mod_label\analytics\indicator\social_breadth',
                '\mod_lesson\analytics\indicator\cognitive_depth',
                '\mod_lesson\analytics\indicator\social_breadth',
                '\mod_lti\analytics\indicator\cognitive_depth',
                '\mod_lti\analytics\indicator\social_breadth',
                '\mod_page\analytics\indicator\cognitive_depth',
                '\mod_page\analytics\indicator\social_breadth',
                '\mod_quiz\analytics\indicator\cognitive_depth',
                '\mod_quiz\analytics\indicator\social_breadth',
                '\mod_resource\analytics\indicator\cognitive_depth',
                '\mod_resource\analytics\indicator\social_breadth',
                '\mod_scorm\analytics\indicator\cognitive_depth',
                '\mod_scorm\analytics\indicator\social_breadth',
                '\mod_survey\analytics\indicator\cognitive_depth',
                '\mod_survey\analytics\indicator\social_breadth',
                '\mod_url\analytics\indicator\cognitive_depth',
                '\mod_url\analytics\indicator\social_breadth',
                '\mod_wiki\analytics\indicator\cognitive_depth',
                '\mod_wiki\analytics\indicator\social_breadth',
                '\mod_workshop\analytics\indicator\cognitive_depth',
                '\mod_workshop\analytics\indicator\social_breadth',
            ));
            $modelobj->version = $now;
            $modelobj->timecreated = $now;
            $modelobj->timemodified = $now;
            $modelobj->usermodified = $admin->id;
            $DB->insert_record('analytics_models', $modelobj);
        }

        $targetname = '\core\analytics\target\no_teaching';
        if (!$DB->record_exists('analytics_models', array('target' => $targetname))) {
            $modelobj = new stdClass();
            $modelobj->enabled = 1;
            $modelobj->trained = 1;
            $modelobj->target = $targetname;
            $modelobj->indicators = json_encode(array('\core_course\analytics\indicator\no_teacher'));
            $modelobj->timesplitting = '\core\analytics\time_splitting\single_range';
            $modelobj->version = $now;
            $modelobj->timecreated = $now;
            $modelobj->timemodified = $now;
            $modelobj->usermodified = $admin->id;
            $DB->insert_record('analytics_models', $modelobj);
        }

        // Main savepoint reached.
        upgrade_main_savepoint(true, 2017072000.02);
    }

    if ($oldversion < 2017072700.01) {
        // Changing nullability of field email on table oauth2_system_account to null.
        $table = new xmldb_table('oauth2_system_account');
        $field = new xmldb_field('email', XMLDB_TYPE_TEXT, null, null, null, null, null, 'grantedscopes');

        // Launch change of nullability for field email.
        $dbman->change_field_notnull($table, $field);

        // Main savepoint reached.
        upgrade_main_savepoint(true, 2017072700.01);
    }

    if ($oldversion < 2017072700.02) {

        // If the site was previously registered with http://hub.moodle.org change the registration to
        // point to https://moodle.net - this is the correct hub address using https protocol.
        $oldhuburl = "http://hub.moodle.org";
        $newhuburl = "https://moodle.net";
        $cleanoldhuburl = preg_replace('/[^A-Za-z0-9_-]/i', '', $oldhuburl);
        $cleannewhuburl = preg_replace('/[^A-Za-z0-9_-]/i', '', $newhuburl);

        // Update existing registration.
        $DB->execute("UPDATE {registration_hubs} SET hubname = ?, huburl = ? WHERE huburl = ?",
            ['Moodle.net', $newhuburl, $oldhuburl]);

        // Update settings of existing registration.
        $sqlnamelike = $DB->sql_like('name', '?');
        $entries = $DB->get_records_sql("SELECT * FROM {config_plugins} where plugin=? and " . $sqlnamelike,
            ['hub', '%' . $DB->sql_like_escape('_' . $cleanoldhuburl)]);
        foreach ($entries as $entry) {
            $newname = substr($entry->name, 0, -strlen($cleanoldhuburl)) . $cleannewhuburl;
            try {
                $DB->update_record('config_plugins', ['id' => $entry->id, 'name' => $newname]);
            } catch (dml_exception $e) {
                // Entry with new name already exists, remove the one with an old name.
                $DB->delete_records('config_plugins', ['id' => $entry->id]);
            }
        }

        // Update published courses.
        $DB->execute('UPDATE {course_published} SET huburl = ? WHERE huburl = ?', [$newhuburl, $oldhuburl]);

        // Main savepoint reached.
        upgrade_main_savepoint(true, 2017072700.02);
    }

    if ($oldversion < 2017080700.01) {

        // Get the table by its previous name.
        $table = new xmldb_table('analytics_predict_ranges');
        if ($dbman->table_exists($table)) {

            // We can only accept this because we are in master.
            $DB->delete_records('analytics_predictions');
            $DB->delete_records('analytics_used_files', array('action' => 'predicted'));
            $DB->delete_records('analytics_predict_ranges');

            // Define field sampleids to be added to analytics_predict_ranges (renamed below to analytics_predict_samples).
            $field = new xmldb_field('sampleids', XMLDB_TYPE_TEXT, null, null, XMLDB_NOTNULL, null, null, 'rangeindex');

            // Conditionally launch add field sampleids.
            if (!$dbman->field_exists($table, $field)) {
                $dbman->add_field($table, $field);
            }

            // Define field timemodified to be added to analytics_predict_ranges (renamed below to analytics_predict_samples).
            $field = new xmldb_field('timemodified', XMLDB_TYPE_INTEGER, '10', null, XMLDB_NOTNULL, null, '0', 'timecreated');

            // Conditionally launch add field timemodified.
            if (!$dbman->field_exists($table, $field)) {
                $dbman->add_field($table, $field);
            }

            // Rename the table to its new name.
            $dbman->rename_table($table, 'analytics_predict_samples');
        }

        $table = new xmldb_table('analytics_predict_samples');

        $index = new xmldb_index('modelidandanalysableidandtimesplitting', XMLDB_INDEX_NOTUNIQUE,
            array('modelid', 'analysableid', 'timesplitting'));

        // Conditionally launch drop index.
        if ($dbman->index_exists($table, $index)) {
            $dbman->drop_index($table, $index);
        }

        $index = new xmldb_index('modelidandanalysableidandtimesplittingandrangeindex', XMLDB_INDEX_NOTUNIQUE,
            array('modelid', 'analysableid', 'timesplitting', 'rangeindex'));

        // Conditionally launch add index.
        if (!$dbman->index_exists($table, $index)) {
            $dbman->add_index($table, $index);
        }

        // Main savepoint reached.
        upgrade_main_savepoint(true, 2017080700.01);
    }

    if ($oldversion < 2017082200.00) {
        $plugins = ['radius', 'fc', 'nntp', 'pam', 'pop3', 'imap'];

        foreach ($plugins as $plugin) {
            // Check to see if the plugin exists on disk.
            // If it does not, remove the config for it.
            if (!file_exists($CFG->dirroot . "/auth/{$plugin}/auth.php")) {
                // Clean config.
                unset_all_config_for_plugin("auth_{$plugin}");
            }
        }
        upgrade_main_savepoint(true, 2017082200.00);
    }

    if ($oldversion < 2017082200.01) {

        // Define table analytics_indicator_calc to be created.
        $table = new xmldb_table('analytics_indicator_calc');

        // Adding fields to table analytics_indicator_calc.
        $table->add_field('id', XMLDB_TYPE_INTEGER, '10', null, XMLDB_NOTNULL, XMLDB_SEQUENCE, null);
        $table->add_field('starttime', XMLDB_TYPE_INTEGER, '10', null, XMLDB_NOTNULL, null, null);
        $table->add_field('endtime', XMLDB_TYPE_INTEGER, '10', null, XMLDB_NOTNULL, null, null);
        $table->add_field('contextid', XMLDB_TYPE_INTEGER, '10', null, XMLDB_NOTNULL, null, null);
        $table->add_field('sampleorigin', XMLDB_TYPE_CHAR, '255', null, XMLDB_NOTNULL, null, null);
        $table->add_field('sampleid', XMLDB_TYPE_INTEGER, '10', null, XMLDB_NOTNULL, null, null);
        $table->add_field('indicator', XMLDB_TYPE_CHAR, '255', null, XMLDB_NOTNULL, null, null);
        $table->add_field('value', XMLDB_TYPE_NUMBER, '10, 2', null, null, null, null);
        $table->add_field('timecreated', XMLDB_TYPE_INTEGER, '10', null, XMLDB_NOTNULL, null, null);

        // Adding keys to table analytics_indicator_calc.
        $table->add_key('primary', XMLDB_KEY_PRIMARY, array('id'));

        // Adding indexes to table analytics_indicator_calc.
        $table->add_index('starttime-endtime-contextid', XMLDB_INDEX_NOTUNIQUE, array('starttime', 'endtime', 'contextid'));

        // Conditionally launch create table for analytics_indicator_calc.
        if (!$dbman->table_exists($table)) {
            $dbman->create_table($table);
        }

        // Main savepoint reached.
        upgrade_main_savepoint(true, 2017082200.01);
    }

    if ($oldversion < 2017082300.01) {

        // This script in included in each major version upgrade process so make sure we don't run it twice.
        if (empty($CFG->linkcoursesectionsupgradescriptwasrun)) {
            // Check if the site is using a boost-based theme.
            // If value of 'linkcoursesections' is set to the old default value, change it to the new default.
            if (upgrade_theme_is_from_family('boost', $CFG->theme)) {
                set_config('linkcoursesections', 1);
            }
            set_config('linkcoursesectionsupgradescriptwasrun', 1);
        }

        // Main savepoint reached.
        upgrade_main_savepoint(true, 2017082300.01);
    }

    if ($oldversion < 2017082500.00) {
        // Handle FKs for the table 'analytics_models_log'.
        $table = new xmldb_table('analytics_models_log');

        // Remove the existing index before adding FK (which creates an index).
        $index = new xmldb_index('modelid', XMLDB_INDEX_NOTUNIQUE, array('modelid'));

        // Conditionally launch drop index.
        if ($dbman->index_exists($table, $index)) {
            $dbman->drop_index($table, $index);
        }

        // Now, add the FK.
        $key = new xmldb_key('modelid', XMLDB_KEY_FOREIGN, array('modelid'), 'analytics_models', array('id'));
        $dbman->add_key($table, $key);

        // Handle FKs for the table 'analytics_predictions'.
        $table = new xmldb_table('analytics_predictions');
        $key = new xmldb_key('modelid', XMLDB_KEY_FOREIGN, array('modelid'), 'analytics_models', array('id'));
        $dbman->add_key($table, $key);

        $key = new xmldb_key('contextid', XMLDB_KEY_FOREIGN, array('contextid'), 'context', array('id'));
        $dbman->add_key($table, $key);

        // Handle FKs for the table 'analytics_train_samples'.
        $table = new xmldb_table('analytics_train_samples');
        $key = new xmldb_key('modelid', XMLDB_KEY_FOREIGN, array('modelid'), 'analytics_models', array('id'));
        $dbman->add_key($table, $key);

        $key = new xmldb_key('fileid', XMLDB_KEY_FOREIGN, array('fileid'), 'files', array('id'));
        $dbman->add_key($table, $key);

        // Handle FKs for the table 'analytics_predict_samples'.
        $table = new xmldb_table('analytics_predict_samples');
        $key = new xmldb_key('modelid', XMLDB_KEY_FOREIGN, array('modelid'), 'analytics_models', array('id'));
        $dbman->add_key($table, $key);

        // Handle FKs for the table 'analytics_used_files'.
        $table = new xmldb_table('analytics_used_files');
        $key = new xmldb_key('modelid', XMLDB_KEY_FOREIGN, array('modelid'), 'analytics_models', array('id'));
        $dbman->add_key($table, $key);

        $key = new xmldb_key('fileid', XMLDB_KEY_FOREIGN, array('fileid'), 'files', array('id'));
        $dbman->add_key($table, $key);

        // Handle FKs for the table 'analytics_indicator_calc'.
        $table = new xmldb_table('analytics_indicator_calc');
        $key = new xmldb_key('contextid', XMLDB_KEY_FOREIGN, array('contextid'), 'context', array('id'));
        $dbman->add_key($table, $key);

        // Main savepoint reached.
        upgrade_main_savepoint(true, 2017082500.00);
    }

    if ($oldversion < 2017082800.00) {

        // Changing type of field prediction on table analytics_predictions to number.
        $table = new xmldb_table('analytics_predictions');
        $field = new xmldb_field('prediction', XMLDB_TYPE_NUMBER, '10, 2', null, XMLDB_NOTNULL, null, null, 'rangeindex');

        // Launch change of type for field prediction.
        $dbman->change_field_type($table, $field);

        // Main savepoint reached.
        upgrade_main_savepoint(true, 2017082800.00);
    }

    if ($oldversion < 2017090700.01) {

        // Define table analytics_prediction_actions to be created.
        $table = new xmldb_table('analytics_prediction_actions');

        // Adding fields to table analytics_prediction_actions.
        $table->add_field('id', XMLDB_TYPE_INTEGER, '10', null, XMLDB_NOTNULL, XMLDB_SEQUENCE, null);
        $table->add_field('predictionid', XMLDB_TYPE_INTEGER, '10', null, XMLDB_NOTNULL, null, null);
        $table->add_field('userid', XMLDB_TYPE_INTEGER, '10', null, XMLDB_NOTNULL, null, null);
        $table->add_field('actionname', XMLDB_TYPE_CHAR, '255', null, XMLDB_NOTNULL, null, null);
        $table->add_field('timecreated', XMLDB_TYPE_INTEGER, '10', null, XMLDB_NOTNULL, null, null);

        // Adding keys to table analytics_prediction_actions.
        $table->add_key('primary', XMLDB_KEY_PRIMARY, array('id'));
        $table->add_key('predictionid', XMLDB_KEY_FOREIGN, array('predictionid'), 'analytics_predictions', array('id'));
        $table->add_key('userid', XMLDB_KEY_FOREIGN, array('userid'), 'user', array('id'));

        // Adding indexes to table analytics_prediction_actions.
        $table->add_index('predictionidanduseridandactionname', XMLDB_INDEX_NOTUNIQUE,
            array('predictionid', 'userid', 'actionname'));

        // Conditionally launch create table for analytics_prediction_actions.
        if (!$dbman->table_exists($table)) {
            $dbman->create_table($table);
        }

        // Main savepoint reached.
        upgrade_main_savepoint(true, 2017090700.01);
    }

    if ($oldversion < 2017091200.00) {
        // Force all messages to be reindexed.
        set_config('core_message_message_sent_lastindexrun', '0', 'core_search');
        set_config('core_message_message_received_lastindexrun', '0', 'core_search');

        // Main savepoint reached.
        upgrade_main_savepoint(true, 2017091200.00);
    }

    if ($oldversion < 2017091201.00) {
        // Define field userid to be added to task_adhoc.
        $table = new xmldb_table('task_adhoc');
        $field = new xmldb_field('userid', XMLDB_TYPE_INTEGER, '10', null, null, null, null, 'customdata');

        // Conditionally launch add field userid.
        if (!$dbman->field_exists($table, $field)) {
            $dbman->add_field($table, $field);
        }

        $key = new xmldb_key('useriduser', XMLDB_KEY_FOREIGN, array('userid'), 'user', array('id'));

        // Launch add key userid_user.
        $dbman->add_key($table, $key);

        // Main savepoint reached.
        upgrade_main_savepoint(true, 2017091201.00);
    }

    if ($oldversion < 2017092201.00) {

        // Remove duplicate registrations.
        $newhuburl = "https://moodle.net";
        $registrations = $DB->get_records('registration_hubs', ['huburl' => $newhuburl], 'confirmed DESC, id ASC');
        if (count($registrations) > 1) {
            $reg = array_shift($registrations);
            $DB->delete_records_select('registration_hubs', 'huburl = ? AND id <> ?', [$newhuburl, $reg->id]);
        }

        // Main savepoint reached.
        upgrade_main_savepoint(true, 2017092201.00);
    }

    if ($oldversion < 2017092202.00) {

        if (!file_exists($CFG->dirroot . '/blocks/messages/block_messages.php')) {

            // Delete instances.
            $instances = $DB->get_records_list('block_instances', 'blockname', ['messages']);
            $instanceids = array_keys($instances);

            if (!empty($instanceids)) {
                $DB->delete_records_list('block_positions', 'blockinstanceid', $instanceids);
                $DB->delete_records_list('block_instances', 'id', $instanceids);
                list($sql, $params) = $DB->get_in_or_equal($instanceids, SQL_PARAMS_NAMED);
                $params['contextlevel'] = CONTEXT_BLOCK;
                $DB->delete_records_select('context', "contextlevel=:contextlevel AND instanceid " . $sql, $params);

                $preferences = array();
                foreach ($instances as $instanceid => $instance) {
                    $preferences[] = 'block' . $instanceid . 'hidden';
                    $preferences[] = 'docked_block_instance_' . $instanceid;
                }
                $DB->delete_records_list('user_preferences', 'name', $preferences);
            }

            // Delete the block from the block table.
            $DB->delete_records('block', array('name' => 'messages'));

            // Remove capabilities.
            capabilities_cleanup('block_messages');

            // Clean config.
            unset_all_config_for_plugin('block_messages');
        }

        // Main savepoint reached.
        upgrade_main_savepoint(true, 2017092202.00);
    }

    if ($oldversion < 2017092700.00) {

        // Rename several fields in registration data to match the names of the properties that are sent to moodle.net.
        $renames = [
            'site_address_httpsmoodlenet' => 'site_street_httpsmoodlenet',
            'site_region_httpsmoodlenet' => 'site_regioncode_httpsmoodlenet',
            'site_country_httpsmoodlenet' => 'site_countrycode_httpsmoodlenet'];
        foreach ($renames as $oldparamname => $newparamname) {
            try {
                $DB->execute("UPDATE {config_plugins} SET name = ? WHERE name = ? AND plugin = ?",
                    [$newparamname, $oldparamname, 'hub']);
            } catch (dml_exception $e) {
                // Exception can happen if the config value with the new name already exists, ignore it and move on.
            }
        }

        // Main savepoint reached.
        upgrade_main_savepoint(true, 2017092700.00);
    }

    if ($oldversion < 2017092900.00) {
        // Define field categoryid to be added to event.
        $table = new xmldb_table('event');
        $field = new xmldb_field('categoryid', XMLDB_TYPE_INTEGER, '10', null, XMLDB_NOTNULL, null, '0', 'format');

        // Conditionally launch add field categoryid.
        if (!$dbman->field_exists($table, $field)) {
            $dbman->add_field($table, $field);
        }

        // Add the categoryid key.
        $key = new xmldb_key('categoryid', XMLDB_KEY_FOREIGN, array('categoryid'), 'course_categories', array('id'));
        $dbman->add_key($table, $key);

        // Add a new index for groupid/courseid/categoryid/visible/userid.
        // Do this before we remove the old index.
        $index = new xmldb_index('groupid-courseid-categoryid-visible-userid', XMLDB_INDEX_NOTUNIQUE, array('groupid', 'courseid', 'categoryid', 'visible', 'userid'));
        if (!$dbman->index_exists($table, $index)) {
            $dbman->add_index($table, $index);
        }

        // Drop the old index.
        $index = new xmldb_index('groupid-courseid-visible-userid', XMLDB_INDEX_NOTUNIQUE, array('groupid', 'courseid', 'visible', 'userid'));
        if ($dbman->index_exists($table, $index)) {
            $dbman->drop_index($table, $index);
        }

        // Main savepoint reached.
        upgrade_main_savepoint(true, 2017092900.00);
    }

    if ($oldversion < 2017100900.00) {
        // Add index on time modified to grade_outcomes_history, grade_categories_history,
        // grade_items_history, and scale_history.
        $table = new xmldb_table('grade_outcomes_history');
        $index = new xmldb_index('timemodified', XMLDB_INDEX_NOTUNIQUE, array('timemodified'));

        if (!$dbman->index_exists($table, $index)) {
            $dbman->add_index($table, $index);
        }

        $table = new xmldb_table('grade_items_history');
        $index = new xmldb_index('timemodified', XMLDB_INDEX_NOTUNIQUE, array('timemodified'));

        if (!$dbman->index_exists($table, $index)) {
            $dbman->add_index($table, $index);
        }

        $table = new xmldb_table('grade_categories_history');
        $index = new xmldb_index('timemodified', XMLDB_INDEX_NOTUNIQUE, array('timemodified'));

        if (!$dbman->index_exists($table, $index)) {
            $dbman->add_index($table, $index);
        }

        $table = new xmldb_table('scale_history');
        $index = new xmldb_index('timemodified', XMLDB_INDEX_NOTUNIQUE, array('timemodified'));

        if (!$dbman->index_exists($table, $index)) {
            $dbman->add_index($table, $index);
        }

        // Main savepoint reached.
        upgrade_main_savepoint(true, 2017100900.00);
    }

    if ($oldversion < 2017101000.00) {

        // Define table analytics_used_analysables to be created.
        $table = new xmldb_table('analytics_used_analysables');

        // Adding fields to table analytics_used_analysables.
        $table->add_field('id', XMLDB_TYPE_INTEGER, '10', null, XMLDB_NOTNULL, XMLDB_SEQUENCE, null);
        $table->add_field('modelid', XMLDB_TYPE_INTEGER, '10', null, XMLDB_NOTNULL, null, null);
        $table->add_field('action', XMLDB_TYPE_CHAR, '50', null, XMLDB_NOTNULL, null, null);
        $table->add_field('analysableid', XMLDB_TYPE_INTEGER, '10', null, XMLDB_NOTNULL, null, null);
        $table->add_field('timeanalysed', XMLDB_TYPE_INTEGER, '10', null, XMLDB_NOTNULL, null, null);

        // Adding keys to table analytics_used_analysables.
        $table->add_key('primary', XMLDB_KEY_PRIMARY, array('id'));
        $table->add_key('modelid', XMLDB_KEY_FOREIGN, array('modelid'), 'analytics_models', array('id'));

        // Adding indexes to table analytics_used_analysables.
        $table->add_index('modelid-action', XMLDB_INDEX_NOTUNIQUE, array('modelid', 'action'));

        // Conditionally launch create table for analytics_used_analysables.
        if (!$dbman->table_exists($table)) {
            $dbman->create_table($table);
        }

        // Main savepoint reached.
        upgrade_main_savepoint(true, 2017101000.00);
    }

    if ($oldversion < 2017101000.01) {
        // Define field override to be added to course_modules_completion.
        $table = new xmldb_table('course_modules_completion');
        $field = new xmldb_field('overrideby', XMLDB_TYPE_INTEGER, '10', null, null, null, null, 'viewed');

        // Conditionally launch add field override.
        if (!$dbman->field_exists($table, $field)) {
            $dbman->add_field($table, $field);
        }

        // Main savepoint reached.
        upgrade_main_savepoint(true, 2017101000.01);
    }

    if ($oldversion < 2017101000.02) {
        // Define field 'timestart' to be added to 'analytics_predictions'.
        $table = new xmldb_table('analytics_predictions');
        $field = new xmldb_field('timestart', XMLDB_TYPE_INTEGER, '10', null, null, null, null, 'timecreated');

        // Conditionally launch add field 'timestart'.
        if (!$dbman->field_exists($table, $field)) {
            $dbman->add_field($table, $field);
        }

        // Define field 'timeend' to be added to 'analytics_predictions'.
        $field = new xmldb_field('timeend', XMLDB_TYPE_INTEGER, '10', null, null, null, null, 'timestart');

        // Conditionally launch add field 'timeend'.
        if (!$dbman->field_exists($table, $field)) {
            $dbman->add_field($table, $field);
        }

        // Main savepoint reached.
        upgrade_main_savepoint(true, 2017101000.02);
    }

    if ($oldversion < 2017101200.00) {
        // Define table search_index_requests to be created.
        $table = new xmldb_table('search_index_requests');

        // Adding fields to table search_index_requests.
        $table->add_field('id', XMLDB_TYPE_INTEGER, '10', null, XMLDB_NOTNULL, XMLDB_SEQUENCE, null);
        $table->add_field('contextid', XMLDB_TYPE_INTEGER, '10', null, XMLDB_NOTNULL, null, null);
        $table->add_field('searcharea', XMLDB_TYPE_CHAR, '255', null, XMLDB_NOTNULL, null, null);
        $table->add_field('timerequested', XMLDB_TYPE_INTEGER, '10', null, XMLDB_NOTNULL, null, null);
        $table->add_field('partialarea', XMLDB_TYPE_CHAR, '255', null, XMLDB_NOTNULL, null, null);
        $table->add_field('partialtime', XMLDB_TYPE_INTEGER, '10', null, XMLDB_NOTNULL, null, null);

        // Adding keys to table search_index_requests.
        $table->add_key('primary', XMLDB_KEY_PRIMARY, array('id'));
        $table->add_key('contextid', XMLDB_KEY_FOREIGN, array('contextid'), 'context', array('id'));

        // Conditionally launch create table for search_index_requests.
        if (!$dbman->table_exists($table)) {
            $dbman->create_table($table);
        }

        // Main savepoint reached.
        upgrade_main_savepoint(true, 2017101200.00);
    }

    // Index modification upgrade step.
    if ($oldversion < 2017101300.01) {

        $table = new xmldb_table('analytics_used_files');

        // Define index modelidandfileidandaction (not unique) to be dropped form analytics_used_files.
        $index = new xmldb_index('modelidandfileidandaction', XMLDB_INDEX_NOTUNIQUE, array('modelid', 'fileid', 'action'));

        // Conditionally launch drop index modelidandfileidandaction.
        if ($dbman->index_exists($table, $index)) {
            $dbman->drop_index($table, $index);
        }

        // Define index modelidandactionandfileid (not unique) to be dropped form analytics_used_files.
        $index = new xmldb_index('modelidandactionandfileid', XMLDB_INDEX_NOTUNIQUE, array('modelid', 'action', 'fileid'));

        // Conditionally launch add index modelidandactionandfileid.
        if (!$dbman->index_exists($table, $index)) {
            $dbman->add_index($table, $index);
        }

        // Main savepoint reached.
        upgrade_main_savepoint(true, 2017101300.01);
    }

    if ($oldversion < 2017101900.01) {

        $fs = get_file_storage();
        $models = $DB->get_records('analytics_models');
        foreach ($models as $model) {
            $files = $fs->get_directory_files(\context_system::instance()->id, 'analytics', 'unlabelled', $model->id,
                '/analysable/', true, true);
            foreach ($files as $file) {
                $file->delete();
            }
        }

        // Main savepoint reached.
        upgrade_main_savepoint(true, 2017101900.01);
    }

    if ($oldversion < 2017101900.02) {
        // Create adhoc task for upgrading of existing calendar events.
        $record = new \stdClass();
        $record->classname = '\core\task\refresh_mod_calendar_events_task';
        $record->component = 'core';

        // Next run time based from nextruntime computation in \core\task\manager::queue_adhoc_task().
        $nextruntime = time() - 1;
        $record->nextruntime = $nextruntime;
        $DB->insert_record('task_adhoc', $record);

        // Main savepoint reached.
        upgrade_main_savepoint(true, 2017101900.02);
    }

    if ($oldversion < 2017102100.01) {
        // We will need to force them onto ssl if loginhttps is set.
        if (!empty($CFG->loginhttps)) {
            set_config('overridetossl', 1);
        }
        // Loginhttps should no longer be set.
        unset_config('loginhttps');

        // Main savepoint reached.
        upgrade_main_savepoint(true, 2017102100.01);
    }

    if ($oldversion < 2017110300.01) {

        // Define field categoryid to be added to event_subscriptions.
        $table = new xmldb_table('event_subscriptions');
        $field = new xmldb_field('categoryid', XMLDB_TYPE_INTEGER, '10', null, XMLDB_NOTNULL, null, '0', 'url');

        // Conditionally launch add field categoryid.
        if (!$dbman->field_exists($table, $field)) {
            $dbman->add_field($table, $field);
        }

        // Main savepoint reached.
        upgrade_main_savepoint(true, 2017110300.01);
    }

    // Automatically generated Moodle v3.4.0 release upgrade line.
    // Put any upgrade step following this.

    if ($oldversion < 2017111300.02) {

        // Define field basicauth to be added to oauth2_issuer.
        $table = new xmldb_table('oauth2_issuer');
        $field = new xmldb_field('basicauth', XMLDB_TYPE_INTEGER, '2', null, XMLDB_NOTNULL, null, '0', 'showonloginpage');

        // Conditionally launch add field basicauth.
        if (!$dbman->field_exists($table, $field)) {
            $dbman->add_field($table, $field);
        }

        // Main savepoint reached.
        upgrade_main_savepoint(true, 2017111300.02);
    }

    if ($oldversion < 2017121200.00) {

        // Define key subscriptionid (foreign) to be added to event.
        $table = new xmldb_table('event');
        $key = new xmldb_key('subscriptionid', XMLDB_KEY_FOREIGN, array('subscriptionid'), 'event_subscriptions', array('id'));

        // Launch add key subscriptionid.
        $dbman->add_key($table, $key);

        // Define index uuid (not unique) to be added to event.
        $table = new xmldb_table('event');
        $index = new xmldb_index('uuid', XMLDB_INDEX_NOTUNIQUE, array('uuid'));

        // Conditionally launch add index uuid.
        if (!$dbman->index_exists($table, $index)) {
            $dbman->add_index($table, $index);
        }

        // Main savepoint reached.
        upgrade_main_savepoint(true, 2017121200.00);
    }

    if ($oldversion < 2017121900.00) {

        // Define table role_allow_view to be created.
        $table = new xmldb_table('role_allow_view');

        // Adding fields to table role_allow_view.
        $table->add_field('id', XMLDB_TYPE_INTEGER, '10', null, XMLDB_NOTNULL, XMLDB_SEQUENCE, null);
        $table->add_field('roleid', XMLDB_TYPE_INTEGER, '10', null, XMLDB_NOTNULL, null, null);
        $table->add_field('allowview', XMLDB_TYPE_INTEGER, '10', null, XMLDB_NOTNULL, null, null);

        // Adding keys to table role_allow_view.
        $table->add_key('primary', XMLDB_KEY_PRIMARY, array('id'));
        $table->add_key('roleid', XMLDB_KEY_FOREIGN, array('roleid'), 'role', array('id'));
        $table->add_key('allowview', XMLDB_KEY_FOREIGN, array('allowview'), 'role', array('id'));

        // Conditionally launch create table for role_allow_view.
        if (!$dbman->table_exists($table)) {
            $dbman->create_table($table);
        }

        $index = new xmldb_index('roleid-allowview', XMLDB_INDEX_UNIQUE, array('roleid', 'allowview'));

        // Conditionally launch add index roleid.
        if (!$dbman->index_exists($table, $index)) {
            $dbman->add_index($table, $index);
        }

        $roles = $DB->get_records('role', array(), 'sortorder ASC');

        $DB->delete_records('role_allow_view');
        foreach ($roles as $role) {
            foreach ($roles as $allowedrole) {
                $record = new stdClass();
                $record->roleid      = $role->id;
                $record->allowview = $allowedrole->id;
                $DB->insert_record('role_allow_view', $record);
            }
        }

        // Main savepoint reached.
        upgrade_main_savepoint(true, 2017121900.00);
    }

    if ($oldversion < 2017122200.01) {

        // Define field indexpriority to be added to search_index_requests. Allow null initially.
        $table = new xmldb_table('search_index_requests');
        $field = new xmldb_field('indexpriority', XMLDB_TYPE_INTEGER, '10',
                null, null, null, null, 'partialtime');

        // Conditionally add field.
        if (!$dbman->field_exists($table, $field)) {
            $dbman->add_field($table, $field);

            // Set existing values to 'normal' value (100).
            $DB->set_field('search_index_requests', 'indexpriority', 100);

            // Now make the field 'NOT NULL'.
            $field = new xmldb_field('indexpriority', XMLDB_TYPE_INTEGER, '10',
                    null, XMLDB_NOTNULL, null, null, 'partialtime');
            $dbman->change_field_notnull($table, $field);
        }

        // Define index indexprioritytimerequested (not unique) to be added to search_index_requests.
        $index = new xmldb_index('indexprioritytimerequested', XMLDB_INDEX_NOTUNIQUE,
                array('indexpriority', 'timerequested'));

        // Conditionally launch add index indexprioritytimerequested.
        if (!$dbman->index_exists($table, $index)) {
            $dbman->add_index($table, $index);
        }

        // Main savepoint reached.
        upgrade_main_savepoint(true, 2017122200.01);
    }

    if ($oldversion < 2018020500.00) {

        $topcategory = new stdClass();
        $topcategory->name = 'top'; // A non-real name for the top category. It will be localised at the display time.
        $topcategory->info = '';
        $topcategory->parent = 0;
        $topcategory->sortorder = 0;

        // Get the total record count - used for the progress bar.
        $total = $DB->count_records_sql("SELECT COUNT(DISTINCT contextid) FROM {question_categories} WHERE parent = 0");

        // Get the records themselves - a list of contextids.
        $rs = $DB->get_recordset_sql("SELECT DISTINCT contextid FROM {question_categories} WHERE parent = 0");

        // For each context, create a single top-level category.
        $i = 0;
        $pbar = new progress_bar('createtopquestioncategories', 500, true);
        foreach ($rs as $contextid => $notused) {
            $topcategory->contextid = $contextid;
            $topcategory->stamp = make_unique_id_code();

            $topcategoryid = $DB->insert_record('question_categories', $topcategory);

            $DB->set_field_select('question_categories', 'parent', $topcategoryid,
                    'contextid = ? AND id <> ? AND parent = 0',
                    array($contextid, $topcategoryid));

            // Update progress.
            $i++;
            $pbar->update($i, $total, "Creating top-level question categories - $i/$total.");
        }

        $rs->close();

        // Main savepoint reached.
        upgrade_main_savepoint(true, 2018020500.00);
    }

    if ($oldversion < 2018022800.01) {
        // Fix old block configurations that use the deprecated (and now removed) object class.
        upgrade_fix_block_instance_configuration();

        // Main savepoint reached.
        upgrade_main_savepoint(true, 2018022800.01);
    }

    if ($oldversion < 2018022800.02) {
        // Define index taggeditem (unique) to be dropped form tag_instance.
        $table = new xmldb_table('tag_instance');
        $index = new xmldb_index('taggeditem', XMLDB_INDEX_UNIQUE, array('component',
            'itemtype', 'itemid', 'tiuserid', 'tagid'));

        // Conditionally launch drop index taggeditem.
        if ($dbman->index_exists($table, $index)) {
            $dbman->drop_index($table, $index);
        }

        $index = new xmldb_index('taggeditem', XMLDB_INDEX_UNIQUE, array('component',
            'itemtype', 'itemid', 'contextid', 'tiuserid', 'tagid'));

        // Conditionally launch add index taggeditem.
        if (!$dbman->index_exists($table, $index)) {
            $dbman->add_index($table, $index);
        }

        // Main savepoint reached.
        upgrade_main_savepoint(true, 2018022800.02);
    }

    if ($oldversion < 2018022800.03) {

        // Define field multiplecontexts to be added to tag_area.
        $table = new xmldb_table('tag_area');
        $field = new xmldb_field('multiplecontexts', XMLDB_TYPE_INTEGER, '1', null,
            XMLDB_NOTNULL, null, '0', 'showstandard');

        // Conditionally launch add field multiplecontexts.
        if (!$dbman->field_exists($table, $field)) {
            $dbman->add_field($table, $field);
        }

        // Main savepoint reached.
        upgrade_main_savepoint(true, 2018022800.03);
    }

    if ($oldversion < 2018032200.01) {
        // Define table 'messages' to be created.
        $table = new xmldb_table('messages');

        // Adding fields to table 'messages'.
        $table->add_field('id', XMLDB_TYPE_INTEGER, '10', null, XMLDB_NOTNULL, XMLDB_SEQUENCE, null);
        $table->add_field('useridfrom', XMLDB_TYPE_INTEGER, '10', null, XMLDB_NOTNULL, null, null);
        $table->add_field('conversationid', XMLDB_TYPE_INTEGER, '10', null, XMLDB_NOTNULL, null, null);
        $table->add_field('subject', XMLDB_TYPE_TEXT, null, null, null, null, null);
        $table->add_field('fullmessage', XMLDB_TYPE_TEXT, null, null, null, null, null);
        $table->add_field('fullmessageformat', XMLDB_TYPE_INTEGER, '1', null, XMLDB_NOTNULL, null, 0);
        $table->add_field('fullmessagehtml', XMLDB_TYPE_TEXT, null, null, null, null, null);
        $table->add_field('smallmessage', XMLDB_TYPE_TEXT, null, null, null, null, null);
        $table->add_field('timecreated', XMLDB_TYPE_INTEGER, '10', null, XMLDB_NOTNULL, null, null);

        // Adding keys to table 'messages'.
        $table->add_key('primary', XMLDB_KEY_PRIMARY, array('id'));
        $table->add_key('useridfrom', XMLDB_KEY_FOREIGN, array('useridfrom'), 'user', array('id'));
        $table->add_key('conversationid', XMLDB_KEY_FOREIGN, array('conversationid'), 'message_conversations', array('id'));

        // Conditionally launch create table for 'messages'.
        if (!$dbman->table_exists($table)) {
            $dbman->create_table($table);
        }

        // Define table 'message_conversations' to be created.
        $table = new xmldb_table('message_conversations');

        // Adding fields to table 'message_conversations'.
        $table->add_field('id', XMLDB_TYPE_INTEGER, '10', null, XMLDB_NOTNULL, XMLDB_SEQUENCE, null);
        $table->add_field('timecreated', XMLDB_TYPE_INTEGER, '10', null, XMLDB_NOTNULL, null, null);

        // Adding keys to table 'message_conversations'.
        $table->add_key('primary', XMLDB_KEY_PRIMARY, array('id'));

        // Conditionally launch create table for 'message_conversations'.
        if (!$dbman->table_exists($table)) {
            $dbman->create_table($table);
        }

        // Define table 'message_conversation_members' to be created.
        $table = new xmldb_table('message_conversation_members');

        // Adding fields to table 'message_conversation_members'.
        $table->add_field('id', XMLDB_TYPE_INTEGER, '10', null, XMLDB_NOTNULL, XMLDB_SEQUENCE, null);
        $table->add_field('conversationid', XMLDB_TYPE_INTEGER, '10', null, XMLDB_NOTNULL, null, null);
        $table->add_field('userid', XMLDB_TYPE_INTEGER, '10', null, XMLDB_NOTNULL, null, null);
        $table->add_field('timecreated', XMLDB_TYPE_INTEGER, '10', null, XMLDB_NOTNULL, null, null);

        // Adding keys to table 'message_conversation_members'.
        $table->add_key('primary', XMLDB_KEY_PRIMARY, array('id'));
        $table->add_key('conversationid', XMLDB_KEY_FOREIGN, array('conversationid'), 'message_conversations', array('id'));
        $table->add_key('userid', XMLDB_KEY_FOREIGN, array('userid'), 'user', array('id'));

        // Conditionally launch create table for 'message_conversation_members'.
        if (!$dbman->table_exists($table)) {
            $dbman->create_table($table);
        }

        // Define table 'message_user_actions' to be created.
        $table = new xmldb_table('message_user_actions');

        // Adding fields to table 'message_user_actions'.
        $table->add_field('id', XMLDB_TYPE_INTEGER, '10', null, XMLDB_NOTNULL, XMLDB_SEQUENCE, null);
        $table->add_field('userid', XMLDB_TYPE_INTEGER, '10', null, XMLDB_NOTNULL, null, null);
        $table->add_field('messageid', XMLDB_TYPE_INTEGER, '10', null, XMLDB_NOTNULL, null, null);
        $table->add_field('action', XMLDB_TYPE_INTEGER, '10', null, XMLDB_NOTNULL, null, null);
        $table->add_field('timecreated', XMLDB_TYPE_INTEGER, '10', null, XMLDB_NOTNULL, null, null);

        // Adding keys to table 'message_user_actions'.
        $table->add_key('primary', XMLDB_KEY_PRIMARY, array('id'));
        $table->add_key('userid', XMLDB_KEY_FOREIGN, array('userid'), 'user', array('id'));
        $table->add_key('messageid', XMLDB_KEY_FOREIGN, array('messageid'), 'messages', array('id'));

        // Conditionally launch create table for 'message_user_actions'.
        if (!$dbman->table_exists($table)) {
            $dbman->create_table($table);
        }

        // Define table 'notifications' to be created.
        $table = new xmldb_table('notifications');

        // Adding fields to table 'notifications'.
        $table->add_field('id', XMLDB_TYPE_INTEGER, '10', null, XMLDB_NOTNULL, XMLDB_SEQUENCE, null);
        $table->add_field('useridfrom', XMLDB_TYPE_INTEGER, '10', null, XMLDB_NOTNULL, null, null);
        $table->add_field('useridto', XMLDB_TYPE_INTEGER, '10', null, XMLDB_NOTNULL, null, null);
        $table->add_field('subject', XMLDB_TYPE_TEXT, null, null, null, null, null);
        $table->add_field('fullmessage', XMLDB_TYPE_TEXT, null, null, null, null, null);
        $table->add_field('fullmessageformat', XMLDB_TYPE_INTEGER, '1', null, XMLDB_NOTNULL, null, 0);
        $table->add_field('fullmessagehtml', XMLDB_TYPE_TEXT, null, null, null, null, null);
        $table->add_field('smallmessage', XMLDB_TYPE_TEXT, null, null, null, null, null);
        $table->add_field('component', XMLDB_TYPE_CHAR, '100', null, null, null, null);
        $table->add_field('eventtype', XMLDB_TYPE_CHAR, '100', null, null, null, null);
        $table->add_field('contexturl', XMLDB_TYPE_TEXT, null, null, null, null, null);
        $table->add_field('contexturlname', XMLDB_TYPE_TEXT, null, null, null, null, null);
        $table->add_field('timeread', XMLDB_TYPE_INTEGER, '10', null, false, null, null);
        $table->add_field('timecreated', XMLDB_TYPE_INTEGER, '10', null, XMLDB_NOTNULL, null, null);

        // Adding keys to table 'notifications'.
        $table->add_key('primary', XMLDB_KEY_PRIMARY, array('id'));
        $table->add_key('useridto', XMLDB_KEY_FOREIGN, array('useridto'), 'user', array('id'));

        // Conditionally launch create table for 'notifications'.
        if (!$dbman->table_exists($table)) {
            $dbman->create_table($table);
        }

        // Main savepoint reached.
        upgrade_main_savepoint(true, 2018032200.01);
    }

    if ($oldversion < 2018032200.04) {
        // Define table 'message_conversations' to be updated.
        $table = new xmldb_table('message_conversations');
        $field = new xmldb_field('convhash', XMLDB_TYPE_CHAR, '40', null, XMLDB_NOTNULL, null, null, 'id');

        // Conditionally launch add field 'convhash'.
        if (!$dbman->field_exists($table, $field)) {
            $dbman->add_field($table, $field);
        }

        // Conditionally launch add index.
        $index = new xmldb_index('convhash', XMLDB_INDEX_UNIQUE, array('convhash'));
        if (!$dbman->index_exists($table, $index)) {
            $dbman->add_index($table, $index);
        }

        // Main savepoint reached.
        upgrade_main_savepoint(true, 2018032200.04);
    }

    if ($oldversion < 2018032200.05) {
        // Drop table that is no longer needed.
        $table = new xmldb_table('message_working');
        if ($dbman->table_exists($table)) {
            $dbman->drop_table($table);
        }

        // Main savepoint reached.
        upgrade_main_savepoint(true, 2018032200.05);
    }

    if ($oldversion < 2018032200.06) {
        // Define table 'message_user_actions' to add an index to.
        $table = new xmldb_table('message_user_actions');

        // Conditionally launch add index.
        $index = new xmldb_index('userid_messageid_action', XMLDB_INDEX_UNIQUE, array('userid', 'messageid', 'action'));
        if (!$dbman->index_exists($table, $index)) {
            $dbman->add_index($table, $index);
        }

        // Main savepoint reached.
        upgrade_main_savepoint(true, 2018032200.06);
    }

    if ($oldversion < 2018032200.07) {
        // Define table 'messages' to add an index to.
        $table = new xmldb_table('messages');

        // Conditionally launch add index.
        $index = new xmldb_index('conversationid_timecreated', XMLDB_INDEX_NOTUNIQUE, array('conversationid', 'timecreated'));
        if (!$dbman->index_exists($table, $index)) {
            $dbman->add_index($table, $index);
        }

        // Main savepoint reached.
        upgrade_main_savepoint(true, 2018032200.07);
    }

    if ($oldversion < 2018032700.00) {
        // Update default search engine to search_simpledb if global search is disabled and there is no solr index defined.
        if (empty($CFG->enableglobalsearch) && empty(get_config('search_solr', 'indexname'))) {
            set_config('searchengine', 'simpledb');
        }

        // Main savepoint reached.
        upgrade_main_savepoint(true, 2018032700.00);
    }

    if ($oldversion < 2018040500.01) {

        // Define field cohort to be added to theme. Allow null initially.
        $table = new xmldb_table('cohort');
        $field = new xmldb_field('theme', XMLDB_TYPE_CHAR, '50',
                null, null, null, null, 'timemodified');

        // Conditionally add field.
        if (!$dbman->field_exists($table, $field)) {
            $dbman->add_field($table, $field);
        }

        // Main savepoint reached.
        upgrade_main_savepoint(true, 2018040500.01);
    }

    if ($oldversion < 2018050900.01) {
        // Update default digital age consent map according to the current legislation on each country.
        $ageofdigitalconsentmap = implode(PHP_EOL, [
            '*, 16',
            'AT, 14',
            'ES, 14',
            'US, 13'
        ]);
        set_config('agedigitalconsentmap', $ageofdigitalconsentmap);

        // Main savepoint reached.
        upgrade_main_savepoint(true, 2018050900.01);
    }

    // Automatically generated Moodle v3.5.0 release upgrade line.
    // Put any upgrade step following this.

    if ($oldversion < 2018062800.01) {
        // Add foreign key fk_user to the comments table.
        $table = new xmldb_table('comments');
        $key = new xmldb_key('fk_user', XMLDB_KEY_FOREIGN, array('userid'), 'user', array('id'));
        $dbman->add_key($table, $key);

        upgrade_main_savepoint(true, 2018062800.01);
    }

    if ($oldversion < 2018062800.02) {
        // Add composite index ix_concomitem to the table comments.
        $table = new xmldb_table('comments');
        $index = new xmldb_index('ix_concomitem', XMLDB_INDEX_NOTUNIQUE, array('contextid', 'commentarea', 'itemid'));

        if (!$dbman->index_exists($table, $index)) {
            $dbman->add_index($table, $index);
        }

        upgrade_main_savepoint(true, 2018062800.02);
    }

    if ($oldversion < 2018062800.03) {
        // Define field location to be added to event.
        $table = new xmldb_table('event');
        $field = new xmldb_field('location', XMLDB_TYPE_TEXT, null, null, null, null, null, 'priority');

        // Conditionally launch add field location.
        if (!$dbman->field_exists($table, $field)) {
            $dbman->add_field($table, $field);
        }

        // Main savepoint reached.
        upgrade_main_savepoint(true, 2018062800.03);
    }

    if ($oldversion < 2018072500.00) {
        // Find all duplicate top level categories per context.
        $duplicates = $DB->get_records_sql("SELECT qc1.*
                                              FROM {question_categories} qc1
                                              JOIN {question_categories} qc2
                                                ON qc1.contextid = qc2.contextid AND qc1.id <> qc2.id
                                             WHERE qc1.parent = 0 AND qc2.parent = 0
                                          ORDER BY qc1.contextid, qc1.id");

        // For each context, let the first top category to remain as top category and make the rest its children.
        $currentcontextid = 0;
        $chosentopid = 0;
        foreach ($duplicates as $duplicate) {
            if ($currentcontextid != $duplicate->contextid) {
                $currentcontextid = $duplicate->contextid;
                $chosentopid = $duplicate->id;
            } else {
                $DB->set_field('question_categories', 'parent', $chosentopid, ['id' => $duplicate->id]);
            }
        }

        // Main savepoint reached.
        upgrade_main_savepoint(true, 2018072500.00);
    }

    if ($oldversion < 2018073000.00) {
        // Main savepoint reached.
        if (!file_exists($CFG->dirroot . '/admin/tool/assignmentupgrade/version.php')) {
            unset_all_config_for_plugin('tool_assignmentupgrade');
        }
        upgrade_main_savepoint(true, 2018073000.00);
    }

    if ($oldversion < 2018083100.01) {
        // Remove module associated blog posts for non-existent (deleted) modules.
        $sql = "SELECT ba.contextid as modcontextid
                  FROM {blog_association} ba
                  JOIN {post} p
                       ON p.id = ba.blogid
             LEFT JOIN {context} c
                       ON c.id = ba.contextid
                 WHERE p.module = :module
                       AND c.contextlevel IS NULL
              GROUP BY ba.contextid";
        if ($deletedmodules = $DB->get_records_sql($sql, array('module' => 'blog'))) {
            foreach ($deletedmodules as $module) {
                $assocblogids = $DB->get_fieldset_select('blog_association', 'blogid',
                    'contextid = :contextid', ['contextid' => $module->modcontextid]);
                list($sql, $params) = $DB->get_in_or_equal($assocblogids, SQL_PARAMS_NAMED);

                $DB->delete_records_select('tag_instance', "itemid $sql", $params);
                $DB->delete_records_select('post', "id $sql AND module = :module",
                    array_merge($params, ['module' => 'blog']));
                $DB->delete_records('blog_association', ['contextid' => $module->modcontextid]);
            }
        }

        // Main savepoint reached.
        upgrade_main_savepoint(true, 2018083100.01);
    }

    if ($oldversion < 2018091200.00) {
        if (!file_exists($CFG->dirroot . '/cache/stores/memcache/settings.php')) {
            unset_all_config_for_plugin('cachestore_memcache');
        }

        upgrade_main_savepoint(true, 2018091200.00);
    }

    if ($oldversion < 2018091700.01) {
        // Remove unused setting.
        unset_config('messaginghidereadnotifications');

        // Main savepoint reached.
        upgrade_main_savepoint(true, 2018091700.01);
    }

    // Add idnumber fields to question and question_category tables.
    // This is done in four parts to aid error recovery during upgrade, should that occur.
    if ($oldversion < 2018092100.01) {
        $table = new xmldb_table('question');
        $field = new xmldb_field('idnumber', XMLDB_TYPE_CHAR, '100', null, null, null, null, 'modifiedby');
        if (!$dbman->field_exists($table, $field)) {
            $dbman->add_field($table, $field);
        }
        upgrade_main_savepoint(true, 2018092100.01);
    }

    if ($oldversion < 2018092100.02) {
        $table = new xmldb_table('question');
        $index = new xmldb_index('categoryidnumber', XMLDB_INDEX_UNIQUE, array('category', 'idnumber'));
        if (!$dbman->index_exists($table, $index)) {
            $dbman->add_index($table, $index);
        }
        upgrade_main_savepoint(true, 2018092100.02);
    }

    if ($oldversion < 2018092100.03) {
        $table = new xmldb_table('question_categories');
        $field = new xmldb_field('idnumber', XMLDB_TYPE_CHAR, '100', null, null, null, null, 'sortorder');
        if (!$dbman->field_exists($table, $field)) {
            $dbman->add_field($table, $field);
        }
        upgrade_main_savepoint(true, 2018092100.03);
    }

    if ($oldversion < 2018092100.04) {
        $table = new xmldb_table('question_categories');
        $index = new xmldb_index('contextididnumber', XMLDB_INDEX_UNIQUE, array('contextid', 'idnumber'));
        if (!$dbman->index_exists($table, $index)) {
            $dbman->add_index($table, $index);
        }
        // Main savepoint reached.
        upgrade_main_savepoint(true, 2018092100.04);
    }

    if ($oldversion < 2018092800.00) {
        // Alter the table 'message_contacts'.
        $table = new xmldb_table('message_contacts');

        // Remove index so we can alter the fields.
        $index = new xmldb_index('userid-contactid', XMLDB_INDEX_UNIQUE, ['userid', 'contactid']);
        if ($dbman->index_exists($table, $index)) {
            $dbman->drop_index($table, $index);
        }

        // Remove defaults of '0' from the 'userid' and 'contactid' fields.
        $field = new xmldb_field('userid', XMLDB_TYPE_INTEGER, '10', null, XMLDB_NOTNULL, null, null, 'id');
        $dbman->change_field_default($table, $field);

        $field = new xmldb_field('contactid', XMLDB_TYPE_INTEGER, '10', null, XMLDB_NOTNULL, null, null, 'userid');
        $dbman->change_field_default($table, $field);

        // Add the missing FKs that will now be added to new installs.
        $key = new xmldb_key('userid', XMLDB_KEY_FOREIGN, ['userid'], 'user', ['id']);
        $dbman->add_key($table, $key);

        $key = new xmldb_key('contactid', XMLDB_KEY_FOREIGN, ['contactid'], 'user', ['id']);
        $dbman->add_key($table, $key);

        // Re-add the index.
        if (!$dbman->index_exists($table, $index)) {
            $dbman->add_index($table, $index);
        }

        // Add the field 'timecreated'. Allow null, since existing records won't have an accurate value we can use.
        $field = new xmldb_field('timecreated', XMLDB_TYPE_INTEGER, '10', null, null, null, null, 'blocked');
        if (!$dbman->field_exists($table, $field)) {
            $dbman->add_field($table, $field);
        }

        // Create new 'message_contact_requests' table.
        $table = new xmldb_table('message_contact_requests');
        $table->add_field('id', XMLDB_TYPE_INTEGER, '10', null, XMLDB_NOTNULL, XMLDB_SEQUENCE, null, null);
        $table->add_field('userid', XMLDB_TYPE_INTEGER, '10', null, XMLDB_NOTNULL, null, null, 'id');
        $table->add_field('requesteduserid', XMLDB_TYPE_INTEGER, '10', null, XMLDB_NOTNULL, null, null, 'userid');
        $table->add_field('timecreated', XMLDB_TYPE_INTEGER, '10', null, XMLDB_NOTNULL, null, null, 'requesteduserid');

        $table->add_key('primary', XMLDB_KEY_PRIMARY, ['id'], null, null);
        $table->add_key('userid', XMLDB_KEY_FOREIGN, ['userid'], 'user', ['id']);
        $table->add_key('requesteduserid', XMLDB_KEY_FOREIGN, ['requesteduserid'], 'user', ['id']);

        $table->add_index('userid-requesteduserid', XMLDB_INDEX_UNIQUE, ['userid', 'requesteduserid']);

        if (!$dbman->table_exists($table)) {
            $dbman->create_table($table);
        }

        // Create new 'message_users_blocked' table.
        $table = new xmldb_table('message_users_blocked');
        $table->add_field('id', XMLDB_TYPE_INTEGER, '10', null, XMLDB_NOTNULL, XMLDB_SEQUENCE, null, null);
        $table->add_field('userid', XMLDB_TYPE_INTEGER, '10', null, XMLDB_NOTNULL, null, null, 'id');
        $table->add_field('blockeduserid', XMLDB_TYPE_INTEGER, '10', null, XMLDB_NOTNULL, null, null, 'userid');
        // Allow NULLs in the 'timecreated' field because we will be moving existing data here that has no timestamp.
        $table->add_field('timecreated', XMLDB_TYPE_INTEGER, '10', null, null, null, null, 'blockeduserid');

        $table->add_key('primary', XMLDB_KEY_PRIMARY, ['id'], null, null);
        $table->add_key('userid', XMLDB_KEY_FOREIGN, ['userid'], 'user', ['id']);
        $table->add_key('blockeduserid', XMLDB_KEY_FOREIGN, ['blockeduserid'], 'user', ['id']);

        $table->add_index('userid-blockeduserid', XMLDB_INDEX_UNIQUE, ['userid', 'blockeduserid']);

        if (!$dbman->table_exists($table)) {
            $dbman->create_table($table);
        }

        upgrade_main_savepoint(true, 2018092800.00);
    }

    if ($oldversion < 2018092800.01) {
        // Move all the 'blocked' contacts to the new table 'message_users_blocked'.
        $updatesql = "INSERT INTO {message_users_blocked} (userid, blockeduserid, timecreated)
                           SELECT userid, contactid, null as timecreated
                             FROM {message_contacts}
                            WHERE blocked = :blocked";
        $DB->execute($updatesql, ['blocked' => 1]);

        // Removed the 'blocked' column from 'message_contacts'.
        $table = new xmldb_table('message_contacts');
        $field = new xmldb_field('blocked');
        $dbman->drop_field($table, $field);

        upgrade_main_savepoint(true, 2018092800.01);
    }

    if ($oldversion < 2018092800.02) {
        // Delete any contacts that are not mutual (meaning they both haven't added each other).
        $sql = "SELECT c1.id
                  FROM {message_contacts} c1
             LEFT JOIN {message_contacts} c2
                    ON c1.userid = c2.contactid
                   AND c1.contactid = c2.userid
                 WHERE c2.id IS NULL";
        if ($contacts = $DB->get_records_sql($sql)) {
            list($insql, $inparams) = $DB->get_in_or_equal(array_keys($contacts));
            $DB->delete_records_select('message_contacts', "id $insql", $inparams);
        }

        upgrade_main_savepoint(true, 2018092800.02);
    }

    if ($oldversion < 2018092800.03) {
        // Remove any duplicate rows - from now on adding contacts just requires 1 row.
        // The person who made the contact request (userid) and the person who approved
        // it (contactid). Upgrade the table so that the first person to add the contact
        // was the one who made the request.
        $sql = "SELECT c1.id
                  FROM {message_contacts} c1
            INNER JOIN {message_contacts} c2
                    ON c1.userid = c2.contactid
                   AND c1.contactid = c2.userid
                 WHERE c1.id > c2.id";
        if ($contacts = $DB->get_records_sql($sql)) {
            list($insql, $inparams) = $DB->get_in_or_equal(array_keys($contacts));
            $DB->delete_records_select('message_contacts', "id $insql", $inparams);
        }

        upgrade_main_savepoint(true, 2018092800.03);
    }

<<<<<<< HEAD
    if ($oldversion < 2018101700.01) {
        if (empty($CFG->keepmessagingallusersenabled)) {
            // When it is not set, $CFG->messagingallusers should be disabled by default.
            // When $CFG->messagingallusers = false, the default user preference is MESSAGE_PRIVACY_COURSEMEMBER
            // (contacted by users sharing a course).
            set_config('messagingallusers', false);
        } else {
            // When $CFG->keepmessagingallusersenabled is set to true, $CFG->messagingallusers is set to true.
            set_config('messagingallusers', true);

            // When $CFG->messagingallusers = true, the default user preference is MESSAGE_PRIVACY_SITE
            // (contacted by all users site). So we need to set existing values from 0 (MESSAGE_PRIVACY_COURSEMEMBER)
            // to 2 (MESSAGE_PRIVACY_SITE).
            $DB->set_field(
                'user_preferences',
                'value',
                \core_message\api::MESSAGE_PRIVACY_SITE,
                array('name' => 'message_blocknoncontacts', 'value' => 0)
            );
        }

        // Main savepoint reached.
        upgrade_main_savepoint(true, 2018101700.01);
=======
    if ($oldversion < 2018101600.01) {
        // Define table 'favourite' to be created.
        $table = new xmldb_table('favourite');

        // Adding fields to table 'favourite'.
        $table->add_field('id', XMLDB_TYPE_INTEGER, '10', null, XMLDB_NOTNULL, XMLDB_SEQUENCE, null);
        $table->add_field('component', XMLDB_TYPE_CHAR, '100', null, XMLDB_NOTNULL, null, null);
        $table->add_field('itemtype', XMLDB_TYPE_CHAR, '100', null, XMLDB_NOTNULL, null, null);
        $table->add_field('itemid', XMLDB_TYPE_INTEGER, '10', null, XMLDB_NOTNULL, null, null);
        $table->add_field('contextid', XMLDB_TYPE_INTEGER, '10', null, XMLDB_NOTNULL, null, null);
        $table->add_field('userid', XMLDB_TYPE_INTEGER, '10', null, XMLDB_NOTNULL, null, null);
        $table->add_field('ordering', XMLDB_TYPE_INTEGER, 10, null, null, null, null);
        $table->add_field('timecreated', XMLDB_TYPE_INTEGER, '10', null, XMLDB_NOTNULL, null, null);
        $table->add_field('timemodified', XMLDB_TYPE_INTEGER, '10', null, XMLDB_NOTNULL, null, null);

        // Adding keys to table 'favourite'.
        $table->add_key('primary', XMLDB_KEY_PRIMARY, array('id'));
        $table->add_key('contextid', XMLDB_KEY_FOREIGN, array('contextid'), 'context', array('id'));
        $table->add_key('userid', XMLDB_KEY_FOREIGN, array('userid'), 'user', array('id'));

        // Conditionally launch create table for 'favourite'.
        if (!$dbman->table_exists($table)) {
            $dbman->create_table($table);
        }

        // Add composite index 'uniqueuserfavouriteitem' to the table 'favourite'.
        $index = new xmldb_index('uniqueuserfavouriteitem', XMLDB_INDEX_UNIQUE,
            ['component', 'itemtype', 'itemid', 'contextid', 'userid']);

        if (!$dbman->index_exists($table, $index)) {
            $dbman->add_index($table, $index);
        }

        // Main savepoint reached.
        upgrade_main_savepoint(true, 2018101600.01);
>>>>>>> 8d9cd27b
    }

    return true;
}<|MERGE_RESOLUTION|>--- conflicted
+++ resolved
@@ -2508,7 +2508,6 @@
         upgrade_main_savepoint(true, 2018092800.03);
     }
 
-<<<<<<< HEAD
     if ($oldversion < 2018101700.01) {
         if (empty($CFG->keepmessagingallusersenabled)) {
             // When it is not set, $CFG->messagingallusers should be disabled by default.
@@ -2532,8 +2531,9 @@
 
         // Main savepoint reached.
         upgrade_main_savepoint(true, 2018101700.01);
-=======
-    if ($oldversion < 2018101600.01) {
+    }
+
+    if ($oldversion < 2018101800.00) {
         // Define table 'favourite' to be created.
         $table = new xmldb_table('favourite');
 
@@ -2567,8 +2567,7 @@
         }
 
         // Main savepoint reached.
-        upgrade_main_savepoint(true, 2018101600.01);
->>>>>>> 8d9cd27b
+        upgrade_main_savepoint(true, 2018101800.00);
     }
 
     return true;
