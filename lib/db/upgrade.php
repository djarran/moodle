<?php
// This file is part of Moodle - http://moodle.org/
//
// Moodle is free software: you can redistribute it and/or modify
// it under the terms of the GNU General Public License as published by
// the Free Software Foundation, either version 3 of the License, or
// (at your option) any later version.
//
// Moodle is distributed in the hope that it will be useful,
// but WITHOUT ANY WARRANTY; without even the implied warranty of
// MERCHANTABILITY or FITNESS FOR A PARTICULAR PURPOSE.  See the
// GNU General Public License for more details.
//
// You should have received a copy of the GNU General Public License
// along with Moodle.  If not, see <http://www.gnu.org/licenses/>.

/**
 * This file keeps track of upgrades to Moodle.
 *
 * Sometimes, changes between versions involve
 * alterations to database structures and other
 * major things that may break installations.
 *
 * The upgrade function in this file will attempt
 * to perform all the necessary actions to upgrade
 * your older installation to the current version.
 *
 * If there's something it cannot do itself, it
 * will tell you what you need to do.
 *
 * The commands in here will all be database-neutral,
 * using the methods of database_manager class
 *
 * Please do not forget to use upgrade_set_timeout()
 * before any action that may take longer time to finish.
 *
 * @package   core_install
 * @category  upgrade
 * @copyright 2006 onwards Martin Dougiamas  http://dougiamas.com
 * @license   http://www.gnu.org/copyleft/gpl.html GNU GPL v3 or later
 */

defined('MOODLE_INTERNAL') || die();

/**
 * Main upgrade tasks to be executed on Moodle version bump
 *
 * This function is automatically executed after one bump in the Moodle core
 * version is detected. It's in charge of performing the required tasks
 * to raise core from the previous version to the next one.
 *
 * It's a collection of ordered blocks of code, named "upgrade steps",
 * each one performing one isolated (from the rest of steps) task. Usually
 * tasks involve creating new DB objects or performing manipulation of the
 * information for cleanup/fixup purposes.
 *
 * Each upgrade step has a fixed structure, that can be summarised as follows:
 *
 * if ($oldversion < XXXXXXXXXX.XX) {
 *     // Explanation of the update step, linking to issue in the Tracker if necessary
 *     upgrade_set_timeout(XX); // Optional for big tasks
 *     // Code to execute goes here, usually the XMLDB Editor will
 *     // help you here. See {@link http://docs.moodle.org/dev/XMLDB_editor}.
 *     upgrade_main_savepoint(true, XXXXXXXXXX.XX);
 * }
 *
 * All plugins within Moodle (modules, blocks, reports...) support the existence of
 * their own upgrade.php file, using the "Frankenstyle" component name as
 * defined at {@link http://docs.moodle.org/dev/Frankenstyle}, for example:
 *     - {@link xmldb_page_upgrade($oldversion)}. (modules don't require the plugintype ("mod_") to be used.
 *     - {@link xmldb_auth_manual_upgrade($oldversion)}.
 *     - {@link xmldb_workshopform_accumulative_upgrade($oldversion)}.
 *     - ....
 *
 * In order to keep the contents of this file reduced, it's allowed to create some helper
 * functions to be used here in the {@link upgradelib.php} file at the same directory. Note
 * that such a file must be manually included from upgrade.php, and there are some restrictions
 * about what can be used within it.
 *
 * For more information, take a look to the documentation available:
 *     - Data definition API: {@link http://docs.moodle.org/dev/Data_definition_API}
 *     - Upgrade API: {@link http://docs.moodle.org/dev/Upgrade_API}
 *
 * @param int $oldversion
 * @return bool always true
 */
function xmldb_main_upgrade($oldversion) {
    global $CFG, $DB;

    require_once($CFG->libdir.'/db/upgradelib.php'); // Core Upgrade-related functions.

    $dbman = $DB->get_manager(); // Loads ddl manager and xmldb classes.

    // Always keep this upgrade step with version being the minimum
    // allowed version to upgrade from (v3.11.8 right now).
    if ($oldversion < 2021051708) {
        // Just in case somebody hacks upgrade scripts or env, we really can not continue.
        echo("You need to upgrade to 3.11.8 or higher first!\n");
        exit(1);
        // Note this savepoint is 100% unreachable, but needed to pass the upgrade checks.
        upgrade_main_savepoint(true, 2021051708);
    }

    if ($oldversion < 2021052500.01) {
        // Delete all user evidence files from users that have been deleted.
        $sql = "SELECT DISTINCT f.*
                  FROM {files} f
             LEFT JOIN {context} c ON f.contextid = c.id
                 WHERE f.component = :component
                   AND f.filearea = :filearea
                   AND c.id IS NULL";
        $stalefiles = $DB->get_records_sql($sql, ['component' => 'core_competency', 'filearea' => 'userevidence']);

        $fs = get_file_storage();
        foreach ($stalefiles as $stalefile) {
            $fs->get_file_instance($stalefile)->delete();
        }

        upgrade_main_savepoint(true, 2021052500.01);
    }

    if ($oldversion < 2021052500.02) {

        // Define field timecreated to be added to task_adhoc.
        $table = new xmldb_table('task_adhoc');
        $field = new xmldb_field('timecreated', XMLDB_TYPE_INTEGER, '10', null, XMLDB_NOTNULL, null, '0', 'blocking');

        // Conditionally launch add field timecreated.
        if (!$dbman->field_exists($table, $field)) {
            $dbman->add_field($table, $field);
        }

        // Main savepoint reached.
        upgrade_main_savepoint(true, 2021052500.02);
    }

    if ($oldversion < 2021052500.04) {
        // Define field metadatasettings to be added to h5p_libraries.
        $table = new xmldb_table('h5p_libraries');
        $field = new xmldb_field('metadatasettings', XMLDB_TYPE_TEXT, null, null, null, null, null, 'coreminor');

        // Conditionally launch add field metadatasettings.
        if (!$dbman->field_exists($table, $field)) {
            $dbman->add_field($table, $field);
        }

        // Get installed library files that have no metadata settings value.
        $params = [
            'component' => 'core_h5p',
            'filearea' => 'libraries',
            'filename' => 'library.json',
        ];
        $sql = "SELECT l.id, f.id as fileid
                  FROM {files} f
             LEFT JOIN {h5p_libraries} l ON f.itemid = l.id
                 WHERE f.component = :component
                       AND f.filearea = :filearea
                       AND f.filename = :filename";
        $libraries = $DB->get_records_sql($sql, $params);

        // Update metadatasettings field when the attribute is present in the library.json file.
        $fs = get_file_storage();
        foreach ($libraries as $library) {
            $jsonfile = $fs->get_file_by_id($library->fileid);
            $jsoncontent = json_decode($jsonfile->get_content());
            if (isset($jsoncontent->metadataSettings)) {
                unset($library->fileid);
                $library->metadatasettings = json_encode($jsoncontent->metadataSettings);
                $DB->update_record('h5p_libraries', $library);
            }
        }

        // Main savepoint reached.
        upgrade_main_savepoint(true, 2021052500.04);
    }

    if ($oldversion < 2021052500.05) {
        // Define fields to be added to task_scheduled.
        $table = new xmldb_table('task_scheduled');
        $field = new xmldb_field('timestarted', XMLDB_TYPE_INTEGER, '10', null, null, null, null, 'disabled');
        if (!$dbman->field_exists($table, $field)) {
            $dbman->add_field($table, $field);
        }
        $field = new xmldb_field('hostname', XMLDB_TYPE_CHAR, '255', null, null, null, null, 'timestarted');
        if (!$dbman->field_exists($table, $field)) {
            $dbman->add_field($table, $field);
        }
        $field = new xmldb_field('pid', XMLDB_TYPE_INTEGER, '10', null, null, null, null, 'hostname');
        if (!$dbman->field_exists($table, $field)) {
            $dbman->add_field($table, $field);
        }

        // Define fields to be added to task_adhoc.
        $table = new xmldb_table('task_adhoc');
        $field = new xmldb_field('timestarted', XMLDB_TYPE_INTEGER, '10', null, null, null, null, 'blocking');
        if (!$dbman->field_exists($table, $field)) {
            $dbman->add_field($table, $field);
        }
        $field = new xmldb_field('hostname', XMLDB_TYPE_CHAR, '255', null, null, null, null, 'timestarted');
        if (!$dbman->field_exists($table, $field)) {
            $dbman->add_field($table, $field);
        }
        $field = new xmldb_field('pid', XMLDB_TYPE_INTEGER, '10', null, null, null, null, 'hostname');
        if (!$dbman->field_exists($table, $field)) {
            $dbman->add_field($table, $field);
        }

        // Define fields to be added to task_log.
        $table = new xmldb_table('task_log');
        $field = new xmldb_field('hostname', XMLDB_TYPE_CHAR, '255', null, null, null, null, 'output');
        if (!$dbman->field_exists($table, $field)) {
            $dbman->add_field($table, $field);
        }
        $field = new xmldb_field('pid', XMLDB_TYPE_INTEGER, '10', null, null, null, null, 'hostname');
        if (!$dbman->field_exists($table, $field)) {
            $dbman->add_field($table, $field);
        }

        // Main savepoint reached.
        upgrade_main_savepoint(true, 2021052500.05);
    }

    if ($oldversion < 2021052500.06) {
        // Define table to store virus infected details.
        $table = new xmldb_table('infected_files');

        // Adding fields to table infected_files.
        $table->add_field('id', XMLDB_TYPE_INTEGER, '10', null, XMLDB_NOTNULL, XMLDB_SEQUENCE, null);
        $table->add_field('filename', XMLDB_TYPE_TEXT, null, null, XMLDB_NOTNULL, null, null);
        $table->add_field('quarantinedfile', XMLDB_TYPE_TEXT, null, null, null, null, null);
        $table->add_field('userid', XMLDB_TYPE_INTEGER, '10', null, XMLDB_NOTNULL, null, null);
        $table->add_field('reason', XMLDB_TYPE_TEXT, null, null, XMLDB_NOTNULL, null, null);
        $table->add_field('timecreated', XMLDB_TYPE_INTEGER, '10', null, XMLDB_NOTNULL, null, '0');

        // Adding keys to table infected_files.
        $table->add_key('primary', XMLDB_KEY_PRIMARY, ['id']);
        $table->add_key('userid', XMLDB_KEY_FOREIGN, ['userid'], 'user', ['id']);

        // Conditionally launch create table for infected_files.
        if (!$dbman->table_exists($table)) {
            $dbman->create_table($table);
        }
        upgrade_main_savepoint(true, 2021052500.06);
    }

    if ($oldversion < 2021052500.13) {
        // Remove all the files with component='core_h5p' and filearea='editor' because they won't be used anymore.
        $fs = get_file_storage();
        $syscontext = context_system::instance();
        $fs->delete_area_files($syscontext->id, 'core_h5p', 'editor');

        // Main savepoint reached.
        upgrade_main_savepoint(true, 2021052500.13);
    }

    if ($oldversion < 2021052500.15) {
        // Copy From id captures the id of the source course when a new course originates from a restore
        // of another course on the same site.
        $table = new xmldb_table('course');
        $field = new xmldb_field('originalcourseid', XMLDB_TYPE_INTEGER, '10', null, null, null, null);

        if (!$dbman->field_exists($table, $field)) {
            $dbman->add_field($table, $field);
        }

        // Main savepoint reached.
        upgrade_main_savepoint(true, 2021052500.15);
    }

    if ($oldversion < 2021052500.19) {
        // Define table oauth2_refresh_token to be created.
        $table = new xmldb_table('oauth2_refresh_token');

        // Adding fields to table oauth2_refresh_token.
        $table->add_field('id', XMLDB_TYPE_INTEGER, '10', null, XMLDB_NOTNULL, XMLDB_SEQUENCE, null);
        $table->add_field('timecreated', XMLDB_TYPE_INTEGER, '10', null, XMLDB_NOTNULL, null, null);
        $table->add_field('timemodified', XMLDB_TYPE_INTEGER, '10', null, XMLDB_NOTNULL, null, null);
        $table->add_field('userid', XMLDB_TYPE_INTEGER, '10', null, XMLDB_NOTNULL, null, null);
        $table->add_field('issuerid', XMLDB_TYPE_INTEGER, '10', null, XMLDB_NOTNULL, null, null);
        $table->add_field('token', XMLDB_TYPE_TEXT, null, null, XMLDB_NOTNULL, null, null);
        $table->add_field('scopehash', XMLDB_TYPE_CHAR, 40, null, XMLDB_NOTNULL, null, null);

        // Adding keys to table oauth2_refresh_token.
        $table->add_key('primary', XMLDB_KEY_PRIMARY, ['id']);
        $table->add_key('issueridkey', XMLDB_KEY_FOREIGN, ['issuerid'], 'oauth2_issuer', ['id']);
        $table->add_key('useridkey', XMLDB_KEY_FOREIGN, ['userid'], 'user', ['id']);

        // Adding indexes to table oauth2_refresh_token.
        $table->add_index('userid-issuerid-scopehash', XMLDB_INDEX_UNIQUE, array('userid', 'issuerid', 'scopehash'));

        // Conditionally launch create table for oauth2_refresh_token.
        if (!$dbman->table_exists($table)) {
            $dbman->create_table($table);
        }

        // Main savepoint reached.
        upgrade_main_savepoint(true, 2021052500.19);
    }

    if ($oldversion < 2021052500.20) {

        // Define index modulename-instance-eventtype (not unique) to be added to event.
        $table = new xmldb_table('event');
        $index = new xmldb_index('modulename-instance-eventtype', XMLDB_INDEX_NOTUNIQUE, ['modulename', 'instance', 'eventtype']);

        // Conditionally launch add index modulename-instance-eventtype.
        if (!$dbman->index_exists($table, $index)) {
            $dbman->add_index($table, $index);
        }

        // Define index modulename-instance (not unique) to be dropped form event.
        $table = new xmldb_table('event');
        $index = new xmldb_index('modulename-instance', XMLDB_INDEX_NOTUNIQUE, ['modulename', 'instance']);

        // Conditionally launch drop index modulename-instance.
        if ($dbman->index_exists($table, $index)) {
            $dbman->drop_index($table, $index);
        }

        // Main savepoint reached.
        upgrade_main_savepoint(true, 2021052500.20);
    }

    if ($oldversion < 2021052500.24) {
        // Define fields tutorial and example to be added to h5p_libraries.
        $table = new xmldb_table('h5p_libraries');

        // Add tutorial field.
        $field = new xmldb_field('tutorial', XMLDB_TYPE_TEXT, null, null, null, null, null, 'metadatasettings');
        if (!$dbman->field_exists($table, $field)) {
            $dbman->add_field($table, $field);
        }

        // Add example field.
        $field = new xmldb_field('example', XMLDB_TYPE_TEXT, null, null, null, null, null, 'tutorial');

        if (!$dbman->field_exists($table, $field)) {
            $dbman->add_field($table, $field);
        }

        // Main savepoint reached.
        upgrade_main_savepoint(true, 2021052500.24);
    }

    if ($oldversion < 2021052500.26) {
        // Delete orphaned course_modules_completion rows; these were not deleted properly
        // by remove_course_contents function.
        $DB->delete_records_select('course_modules_completion', "
                NOT EXISTS (
                        SELECT 1
                          FROM {course_modules} cm
                         WHERE cm.id = {course_modules_completion}.coursemoduleid
                )");
        upgrade_main_savepoint(true, 2021052500.26);
    }

    if ($oldversion < 2021052500.27) {
        // Script to fix incorrect records of "hidden" field in existing grade items.
        $sql = "SELECT cm.instance, cm.course
                  FROM {course_modules} cm
                  JOIN {modules} m ON m.id = cm.module
                 WHERE m.name = :module AND cm.visible = :visible";
        $hidequizlist = $DB->get_recordset_sql($sql, ['module' => 'quiz', 'visible' => 0]);

        foreach ($hidequizlist as $hidequiz) {
            $params = [
                'itemmodule'    => 'quiz',
                'courseid'      => $hidequiz->course,
                'iteminstance'  => $hidequiz->instance,
            ];

            $DB->set_field('grade_items', 'hidden', 1, $params);
        }
        $hidequizlist->close();

        upgrade_main_savepoint(true, 2021052500.27);
    }

    if ($oldversion < 2021052500.29) {
        // Get the current guest user which is also set as 'deleted'.
        $guestuser = $DB->get_record('user', ['id' => $CFG->siteguest, 'deleted' => 1]);
        // If there is a deleted guest user, reset the user to not be deleted and make sure the related
        // user context exists.
        if ($guestuser) {
            $guestuser->deleted = 0;
            $DB->update_record('user', $guestuser);

            // Get the guest user context.
            $guestusercontext = $DB->get_record('context',
                ['contextlevel' => CONTEXT_USER, 'instanceid' => $guestuser->id]);

            // If the guest user context does not exist, create it.
            if (!$guestusercontext) {
                $record = new stdClass();
                $record->contextlevel = CONTEXT_USER;
                $record->instanceid = $guestuser->id;
                $record->depth = 0;
                // The path is not known before insert.
                $record->path = null;
                $record->locked = 0;

                $record->id = $DB->insert_record('context', $record);

                // Update the path.
                $record->path = '/' . SYSCONTEXTID . '/' . $record->id;
                $record->depth = substr_count($record->path, '/');
                $DB->update_record('context', $record);
            }
        }

        // Main savepoint reached.
        upgrade_main_savepoint(true, 2021052500.29);
    }

    if ($oldversion < 2021052500.30) {
        // Reset analytics model output dir if it's the default value.
        $modeloutputdir = get_config('analytics', 'modeloutputdir');
        if (strcasecmp($modeloutputdir, $CFG->dataroot . DIRECTORY_SEPARATOR . 'models') == 0) {
            set_config('modeloutputdir', '', 'analytics');
        }

        // Main savepoint reached.
        upgrade_main_savepoint(true, 2021052500.30);
    }

    if ($oldversion < 2021052500.32) {
        // Define field downloadcontent to be added to course.
        $table = new xmldb_table('course');
        $field = new xmldb_field('downloadcontent', XMLDB_TYPE_INTEGER, '1', null, null, null, null, 'visibleold');

        if (!$dbman->field_exists($table, $field)) {
            $dbman->add_field($table, $field);
        }

        // Main savepoint reached.
        upgrade_main_savepoint(true, 2021052500.32);
    }

    if ($oldversion < 2021052500.33) {
        $table = new xmldb_table('badge_backpack');

        // There is no key_exists, so test the equivalent index.
        $oldindex = new xmldb_index('backpackcredentials', XMLDB_KEY_UNIQUE, ['userid', 'externalbackpackid']);
        if (!$dbman->index_exists($table, $oldindex)) {
            // All external backpack providers/hosts are now exclusively stored in badge_external_backpack.
            // All credentials are stored in badge_backpack and are unique per user, backpack.
            $uniquekey = new xmldb_key('backpackcredentials', XMLDB_KEY_UNIQUE, ['userid', 'externalbackpackid']);
            $dbman->add_key($table, $uniquekey);
        }

        // Drop the password field as this is moved to badge_backpack.
        $table = new xmldb_table('badge_external_backpack');
        $field = new xmldb_field('password', XMLDB_TYPE_CHAR, '50');
        if ($dbman->field_exists($table, $field)) {
            // If there is a current backpack set then copy it across to the new structure.
            if ($CFG->badges_defaultissuercontact) {
                // Get the currently used site backpacks.
                $records = $DB->get_records_select('badge_external_backpack', "password IS NOT NULL AND password != ''");
                $backpack = [
                    'userid' => '0',
                    'email' => $CFG->badges_defaultissuercontact,
                    'backpackuid' => -1
                ];

                // Create records corresponding to the site backpacks.
                foreach ($records as $record) {
                    $backpack['password'] = $record->password;
                    $backpack['externalbackpackid'] = $record->id;
                    $DB->insert_record('badge_backpack', (object) $backpack);
                }
            }

            $dbman->drop_field($table, $field);
        }

        // Main savepoint reached.
        upgrade_main_savepoint(true, 2021052500.33);
    }

    if ($oldversion < 2021052500.36) {
        // Define table payment_accounts to be created.
        $table = new xmldb_table('payment_accounts');

        // Adding fields to table payment_accounts.
        $table->add_field('id', XMLDB_TYPE_INTEGER, '10', null, XMLDB_NOTNULL, XMLDB_SEQUENCE, null);
        $table->add_field('name', XMLDB_TYPE_CHAR, '255', null, XMLDB_NOTNULL, null, null);
        $table->add_field('idnumber', XMLDB_TYPE_CHAR, '100', null, null, null, null);
        $table->add_field('contextid', XMLDB_TYPE_INTEGER, '10', null, XMLDB_NOTNULL, null, null);
        $table->add_field('enabled', XMLDB_TYPE_INTEGER, '1', null, XMLDB_NOTNULL, null, '0');
        $table->add_field('archived', XMLDB_TYPE_INTEGER, '1', null, XMLDB_NOTNULL, null, '0');
        $table->add_field('timecreated', XMLDB_TYPE_INTEGER, '10', null, null, null, null);
        $table->add_field('timemodified', XMLDB_TYPE_INTEGER, '10', null, null, null, null);

        // Adding keys to table payment_accounts.
        $table->add_key('primary', XMLDB_KEY_PRIMARY, ['id']);

        // Conditionally launch create table for payment_accounts.
        if (!$dbman->table_exists($table)) {
            $dbman->create_table($table);
        }

        // Define table payment_gateways to be created.
        $table = new xmldb_table('payment_gateways');

        // Adding fields to table payment_gateways.
        $table->add_field('id', XMLDB_TYPE_INTEGER, '10', null, XMLDB_NOTNULL, XMLDB_SEQUENCE, null);
        $table->add_field('accountid', XMLDB_TYPE_INTEGER, '10', null, XMLDB_NOTNULL, null, null);
        $table->add_field('gateway', XMLDB_TYPE_CHAR, '100', null, XMLDB_NOTNULL, null, null);
        $table->add_field('enabled', XMLDB_TYPE_INTEGER, '1', null, XMLDB_NOTNULL, null, '1');
        $table->add_field('config', XMLDB_TYPE_TEXT, null, null, null, null, null);
        $table->add_field('timecreated', XMLDB_TYPE_INTEGER, '10', null, XMLDB_NOTNULL, null, null);
        $table->add_field('timemodified', XMLDB_TYPE_INTEGER, '10', null, XMLDB_NOTNULL, null, null);

        // Adding keys to table payment_gateways.
        $table->add_key('primary', XMLDB_KEY_PRIMARY, ['id']);
        $table->add_key('accountid', XMLDB_KEY_FOREIGN, ['accountid'], 'payment_accounts', ['id']);

        // Conditionally launch create table for payment_gateways.
        if (!$dbman->table_exists($table)) {
            $dbman->create_table($table);
        }

        // Define table payments to be created.
        $table = new xmldb_table('payments');

        // Adding fields to table payments.
        $table->add_field('id', XMLDB_TYPE_INTEGER, '10', null, XMLDB_NOTNULL, XMLDB_SEQUENCE, null);
        $table->add_field('component', XMLDB_TYPE_CHAR, '100', null, XMLDB_NOTNULL, null, null);
        $table->add_field('paymentarea', XMLDB_TYPE_CHAR, '50', null, XMLDB_NOTNULL, null, null);
        $table->add_field('itemid', XMLDB_TYPE_INTEGER, '10', null, XMLDB_NOTNULL, null, null);
        $table->add_field('userid', XMLDB_TYPE_INTEGER, '10', null, XMLDB_NOTNULL, null, null);
        $table->add_field('amount', XMLDB_TYPE_CHAR, '20', null, XMLDB_NOTNULL, null, null);
        $table->add_field('currency', XMLDB_TYPE_CHAR, '3', null, XMLDB_NOTNULL, null, null);
        $table->add_field('accountid', XMLDB_TYPE_INTEGER, '10', null, XMLDB_NOTNULL, null, null);
        $table->add_field('gateway', XMLDB_TYPE_CHAR, '100', null, XMLDB_NOTNULL, null, null);
        $table->add_field('timecreated', XMLDB_TYPE_INTEGER, '10', null, XMLDB_NOTNULL, null, '0');
        $table->add_field('timemodified', XMLDB_TYPE_INTEGER, '10', null, XMLDB_NOTNULL, null, '0');

        // Adding keys to table payments.
        $table->add_key('primary', XMLDB_KEY_PRIMARY, ['id']);
        $table->add_key('userid', XMLDB_KEY_FOREIGN, ['userid'], 'user', ['id']);
        $table->add_key('accountid', XMLDB_KEY_FOREIGN, ['accountid'], 'payment_accounts', ['id']);

        // Adding indexes to table payments.
        $table->add_index('gateway', XMLDB_INDEX_NOTUNIQUE, ['gateway']);
        $table->add_index('component-paymentarea-itemid', XMLDB_INDEX_NOTUNIQUE, ['component', 'paymentarea', 'itemid']);

        // Conditionally launch create table for payments.
        if (!$dbman->table_exists($table)) {
            $dbman->create_table($table);
        }

        // Main savepoint reached.
        upgrade_main_savepoint(true, 2021052500.36);
    }

    if ($oldversion < 2021052500.42) {
        // Get all lessons that are set with a completion criteria of 'requires grade' but with no grade type set.
        $sql = "SELECT cm.id
                  FROM {course_modules} cm
                  JOIN {lesson} l ON l.id = cm.instance
                  JOIN {modules} m ON m.id = cm.module
                 WHERE m.name = :name AND cm.completiongradeitemnumber IS NOT NULL AND l.grade = :grade";

        do {
            if ($invalidconfigrations = $DB->get_records_sql($sql, ['name' => 'lesson', 'grade' => 0], 0, 1000)) {
                list($insql, $inparams) = $DB->get_in_or_equal(array_keys($invalidconfigrations), SQL_PARAMS_NAMED);
                $DB->set_field_select('course_modules', 'completiongradeitemnumber', null, "id $insql", $inparams);
            }
        } while ($invalidconfigrations);

        upgrade_main_savepoint(true, 2021052500.42);
    }

    if ($oldversion < 2021052500.55) {
        $DB->delete_records_select('event', "eventtype = 'category' AND categoryid = 0 AND userid <> 0");

        upgrade_main_savepoint(true, 2021052500.55);
    }

    if ($oldversion < 2021052500.59) {
        // Define field visibility to be added to contentbank_content.
        $table = new xmldb_table('contentbank_content');
        $field = new xmldb_field('visibility', XMLDB_TYPE_INTEGER, '1', null, XMLDB_NOTNULL, null, '1', 'contextid');

        // Conditionally launch add field visibility.
        if (!$dbman->field_exists($table, $field)) {
            $dbman->add_field($table, $field);
        }

        // Main savepoint reached.
        upgrade_main_savepoint(true, 2021052500.59);
    }

    if ($oldversion < 2021052500.60) {

        // We are going to remove the field 'hidepicture' from the groups
        // so we need to remove the pictures from those groups. But we prevent
        // the execution twice because this could be executed again when upgrading
        // to different versions.
        if ($dbman->field_exists('groups', 'hidepicture')) {

            $sql = "SELECT g.id, g.courseid, ctx.id AS contextid
                       FROM {groups} g
                       JOIN {context} ctx
                         ON ctx.instanceid = g.courseid
                        AND ctx.contextlevel = :contextlevel
                      WHERE g.hidepicture = 1";

            // Selecting all the groups that have hide picture enabled, and organising them by context.
            $groupctx = [];
            $records = $DB->get_recordset_sql($sql, ['contextlevel' => CONTEXT_COURSE]);
            foreach ($records as $record) {
                if (!isset($groupctx[$record->contextid])) {
                    $groupctx[$record->contextid] = [];
                }
                $groupctx[$record->contextid][] = $record->id;
            }
            $records->close();

            // Deleting the group files.
            $fs = get_file_storage();
            foreach ($groupctx as $contextid => $groupids) {
                list($in, $inparams) = $DB->get_in_or_equal($groupids, SQL_PARAMS_NAMED);
                $fs->delete_area_files_select($contextid, 'group', 'icon', $in, $inparams);
            }

            // Updating the database to remove picture from all those groups.
            $sql = "UPDATE {groups} SET picture = :pic WHERE hidepicture = :hide";
            $DB->execute($sql, ['pic' => 0, 'hide' => 1]);
        }

        // Define field hidepicture to be dropped from groups.
        $table = new xmldb_table('groups');
        $field = new xmldb_field('hidepicture');

        // Conditionally launch drop field hidepicture.
        if ($dbman->field_exists($table, $field)) {
            $dbman->drop_field($table, $field);
        }

        // Main savepoint reached.
        upgrade_main_savepoint(true, 2021052500.60);
    }

    if ($oldversion < 2021052500.64) {
        // Get all the external backpacks and update the sortorder column, to avoid repeated/wrong values. As sortorder was not
        // used since now, the id column will be the criteria to follow for re-ordering them with a valid value.
        $i = 1;
        $records = $DB->get_records('badge_external_backpack', null, 'id ASC');
        foreach ($records as $record) {
            $record->sortorder = $i++;
            $DB->update_record('badge_external_backpack', $record);
        }

        upgrade_main_savepoint(true, 2021052500.64);
    }

    if ($oldversion < 2021052500.67) {
        // The $CFG->badges_site_backpack setting has been removed because it's not required anymore. From now, the default backpack
        // will be the one with lower sortorder value.
        unset_config('badges_site_backpack');

        upgrade_main_savepoint(true, 2021052500.67);
    }

    if ($oldversion < 2021052500.69) {

        // Define field type to be added to oauth2_issuer.
        $table = new xmldb_table('oauth2_issuer');
        $field = new xmldb_field('servicetype', XMLDB_TYPE_CHAR, '255', null, null, null, null, 'requireconfirmation');

        // Conditionally launch add field type.
        if (!$dbman->field_exists($table, $field)) {
            $dbman->add_field($table, $field);
        }

        // Set existing values to the proper servicetype value.
        // It's not critical if the servicetype column doesn't contain the proper value for Google, Microsoft, Facebook or
        // Nextcloud services because, for now, this value is used for services using different discovery method.
        // However, let's try to upgrade it using the default value for the baseurl or image. If any of these default values
        // have been changed, the servicetype column will remain NULL.
        $recordset = $DB->get_recordset('oauth2_issuer');
        foreach ($recordset as $record) {
            if ($record->baseurl == 'https://accounts.google.com/') {
                $record->servicetype = 'google';
                $DB->update_record('oauth2_issuer', $record);
            } else if ($record->image == 'https://www.microsoft.com/favicon.ico') {
                $record->servicetype = 'microsoft';
                $DB->update_record('oauth2_issuer', $record);
            } else if ($record->image == 'https://facebookbrand.com/wp-content/uploads/2016/05/flogo_rgb_hex-brc-site-250.png') {
                $record->servicetype = 'facebook';
                $DB->update_record('oauth2_issuer', $record);
            } else if ($record->image == 'https://nextcloud.com/wp-content/themes/next/assets/img/common/favicon.png?x16328') {
                $record->servicetype = 'nextcloud';
                $DB->update_record('oauth2_issuer', $record);
            }
        }
        $recordset->close();

        // Main savepoint reached.
        upgrade_main_savepoint(true, 2021052500.69);
    }

    if ($oldversion < 2021052500.74) {
        // Define field 'showactivitydates' to be added to course table.
        $table = new xmldb_table('course');
        $field = new xmldb_field('showactivitydates', XMLDB_TYPE_INTEGER, '1', null,
            XMLDB_NOTNULL, null, '0', 'originalcourseid');

        if (!$dbman->field_exists($table, $field)) {
            $dbman->add_field($table, $field);
        }

        // Main savepoint reached.
        upgrade_main_savepoint(true, 2021052500.74);
    }

    if ($oldversion < 2021052500.75) {
        // Define field 'showcompletionconditions' to be added to course.
        $table = new xmldb_table('course');
        $field = new xmldb_field('showcompletionconditions', XMLDB_TYPE_INTEGER, '1', null,
            XMLDB_NOTNULL, null, '1', 'completionnotify');

        if (!$dbman->field_exists($table, $field)) {
            $dbman->add_field($table, $field);
        }

        // Main savepoint reached.
        upgrade_main_savepoint(true, 2021052500.75);
    }

    if ($oldversion < 2021052500.78) {

        // Define field enabled to be added to h5p_libraries.
        $table = new xmldb_table('h5p_libraries');
        $field = new xmldb_field('enabled', XMLDB_TYPE_INTEGER, '1', null, null, null, '1', 'example');

        // Conditionally launch add field enabled.
        if (!$dbman->field_exists($table, $field)) {
            $dbman->add_field($table, $field);
        }

        // Main savepoint reached.
        upgrade_main_savepoint(true, 2021052500.78);
    }

    if ($oldversion < 2021052500.83) {

        // Define field loginpagename to be added to oauth2_issuer.
        $table = new xmldb_table('oauth2_issuer');
        $field = new xmldb_field('loginpagename', XMLDB_TYPE_CHAR, '255', null, null, null, null, 'servicetype');

        // Conditionally launch add field loginpagename.
        if (!$dbman->field_exists($table, $field)) {
            $dbman->add_field($table, $field);
        }

        // Main savepoint reached.
        upgrade_main_savepoint(true, 2021052500.83);
    }

    if ($oldversion < 2021052500.84) {
        require_once($CFG->dirroot . '/user/profile/field/social/upgradelib.php');
        $table = new xmldb_table('user');
        $tablecolumns = ['icq', 'skype', 'aim', 'yahoo', 'msn', 'url'];

        foreach ($tablecolumns as $column) {
            $field = new xmldb_field($column);
            if ($dbman->field_exists($table, $field)) {
                user_profile_social_moveto_profilefield($column);
                $dbman->drop_field($table, $field);
            }
        }

        // Update all module availability if it relies on the old user fields.
        user_profile_social_update_module_availability();

        // Remove field mapping for oauth2.
        $DB->delete_records('oauth2_user_field_mapping', array('internalfield' => 'url'));

        // Main savepoint reached.
        upgrade_main_savepoint(true, 2021052500.84);
    }

    if ($oldversion < 2021052500.85) {
        require_once($CFG->libdir . '/db/upgradelib.php');

        // Check if this site has executed the problematic upgrade steps.
        $needsfixing = upgrade_calendar_site_status(false);

        // Only queue the task if this site has been affected by the problematic upgrade step.
        if ($needsfixing) {

            // Create adhoc task to search and recover orphaned calendar events.
            $record = new \stdClass();
            $record->classname = '\core\task\calendar_fix_orphaned_events';

            // Next run time based from nextruntime computation in \core\task\manager::queue_adhoc_task().
            $nextruntime = time() - 1;
            $record->nextruntime = $nextruntime;
            $DB->insert_record('task_adhoc', $record);
        }

        // Main savepoint reached.
        upgrade_main_savepoint(true, 2021052500.85);
    }

    if ($oldversion < 2021052500.87) {
        // Changing the default of field showcompletionconditions on table course to 0.
        $table = new xmldb_table('course');
        $field = new xmldb_field('showcompletionconditions', XMLDB_TYPE_INTEGER, '1', null, null, null, null, 'showactivitydates');

        // Launch change of nullability for field showcompletionconditions.
        $dbman->change_field_notnull($table, $field);

        // Launch change of default for field showcompletionconditions.
        $dbman->change_field_default($table, $field);

        // Set showcompletionconditions to null for courses which don't track completion.
        $sql = "UPDATE {course}
                   SET showcompletionconditions = null
                 WHERE enablecompletion <> 1";
        $DB->execute($sql);

        // Main savepoint reached.
        upgrade_main_savepoint(true, 2021052500.87);
    }

    if ($oldversion < 2021052500.90) {
        // Remove usemodchooser user preference for every user.
        $DB->delete_records('user_preferences', ['name' => 'usemodchooser']);

        // Main savepoint reached.
        upgrade_main_savepoint(true, 2021052500.90);
    }

    if ($oldversion < 2021060200.00) {

        // Define index name (not unique) to be added to user_preferences.
        $table = new xmldb_table('user_preferences');
        $index = new xmldb_index('name', XMLDB_INDEX_NOTUNIQUE, ['name']);

        // Conditionally launch add index name.
        if (!$dbman->index_exists($table, $index)) {
            $dbman->add_index($table, $index);
        }

        // Main savepoint reached.
        upgrade_main_savepoint(true, 2021060200.00);
    }

    if ($oldversion < 2021060900.00) {
        // Update the externalfield to be larger.
        $table = new xmldb_table('oauth2_user_field_mapping');
        $field = new xmldb_field('externalfield', XMLDB_TYPE_CHAR, '500', null, XMLDB_NOTNULL, false, null, 'issuerid');
        $dbman->change_field_type($table, $field);

        // Main savepoint reached.
        upgrade_main_savepoint(true, 2021060900.00);
    }

    if ($oldversion < 2021072800.01) {
        // Define table reportbuilder_report to be created.
        $table = new xmldb_table('reportbuilder_report');

        // Adding fields to table reportbuilder_report.
        $table->add_field('id', XMLDB_TYPE_INTEGER, '10', null, XMLDB_NOTNULL, XMLDB_SEQUENCE, null);
        $table->add_field('source', XMLDB_TYPE_CHAR, '255', null, XMLDB_NOTNULL, null, null);
        $table->add_field('type', XMLDB_TYPE_INTEGER, '2', null, XMLDB_NOTNULL, null, '0');
        $table->add_field('contextid', XMLDB_TYPE_INTEGER, '10', null, XMLDB_NOTNULL, null, null);
        $table->add_field('component', XMLDB_TYPE_CHAR, '100', null, XMLDB_NOTNULL, null, null);
        $table->add_field('area', XMLDB_TYPE_CHAR, '100', null, XMLDB_NOTNULL, null, null);
        $table->add_field('itemid', XMLDB_TYPE_INTEGER, '10', null, XMLDB_NOTNULL, null, '0');
        $table->add_field('usercreated', XMLDB_TYPE_INTEGER, '10', null, XMLDB_NOTNULL, null, '0');
        $table->add_field('usermodified', XMLDB_TYPE_INTEGER, '10', null, XMLDB_NOTNULL, null, '0');
        $table->add_field('timecreated', XMLDB_TYPE_INTEGER, '10', null, XMLDB_NOTNULL, null, '0');
        $table->add_field('timemodified', XMLDB_TYPE_INTEGER, '10', null, XMLDB_NOTNULL, null, '0');

        // Adding keys to table reportbuilder_report.
        $table->add_key('primary', XMLDB_KEY_PRIMARY, ['id']);
        $table->add_key('usercreated', XMLDB_KEY_FOREIGN, ['usercreated'], 'user', ['id']);
        $table->add_key('usermodified', XMLDB_KEY_FOREIGN, ['usermodified'], 'user', ['id']);
        $table->add_key('contextid', XMLDB_KEY_FOREIGN, ['contextid'], 'context', ['id']);

        // Conditionally launch create table for reportbuilder_report.
        if (!$dbman->table_exists($table)) {
            $dbman->create_table($table);
        }

        // Main savepoint reached.
        upgrade_main_savepoint(true, 2021072800.01);
    }

    if ($oldversion < 2021090200.01) {
        // Remove qformat_webct (unless it has manually been added back).
        if (!file_exists($CFG->dirroot . '/question/format/webct/format.php')) {
            unset_all_config_for_plugin('qformat_webct');
        }

        // Main savepoint reached.
        upgrade_main_savepoint(true, 2021090200.01);
    }

    if ($oldversion < 2021091100.01) {
        // If message_jabber is no longer present, remove it.
        if (!file_exists($CFG->dirroot . '/message/output/jabber/message_output_jabber.php')) {
            // Remove Jabber from the notification plugins list.
            $DB->delete_records('message_processors', ['name' => 'jabber']);

            // Remove user preference settings.
            $DB->delete_records('user_preferences', ['name' => 'message_processor_jabber_jabberid']);
            $sql = 'SELECT *
                    FROM {user_preferences} up
                    WHERE ' . $DB->sql_like('up.name', ':name', false, false) . ' AND ' .
                        $DB->sql_like('up.value', ':value', false, false);
            $params = [
                'name' => 'message_provider_%',
                'value' => '%jabber%',
            ];
            $jabbersettings = $DB->get_recordset_sql($sql, $params);
            foreach ($jabbersettings as $jabbersetting) {
                // Remove 'jabber' from the value.
                $jabbersetting->value = implode(',', array_diff(explode(',', $jabbersetting->value), ['jabber']));
                $DB->update_record('user_preferences', $jabbersetting);
            }
            $jabbersettings->close();

            // Clean config settings.
            unset_config('jabberhost');
            unset_config('jabberserver');
            unset_config('jabberusername');
            unset_config('jabberpassword');
            unset_config('jabberport');

            // Remove default notification preferences.
            $like = $DB->sql_like('name', '?', true, true, false, '|');
            $params = [$DB->sql_like_escape('jabber_provider_', '|') . '%'];
            $DB->delete_records_select('config_plugins', $like, $params);

            // Clean config config settings.
            unset_all_config_for_plugin('message_jabber');
        }

        upgrade_main_savepoint(true, 2021091100.01);
    }

    if ($oldversion < 2021091100.02) {
        // Set the description field to HTML format for the Default course category.
        $category = $DB->get_record('course_categories', ['id' => 1]);

        if (!empty($category) && $category->descriptionformat == FORMAT_MOODLE) {
            // Format should be changed only if it's still set to FORMAT_MOODLE.
            if (!is_null($category->description)) {
                // If description is not empty, format the content to HTML.
                $category->description = format_text($category->description, FORMAT_MOODLE);
            }
            $category->descriptionformat = FORMAT_HTML;
            $DB->update_record('course_categories', $category);
        }

        // Main savepoint reached.
        upgrade_main_savepoint(true, 2021091100.02);
    }

    if ($oldversion < 2021091700.01) {
        // Default 'off' for existing sites as this is the behaviour they had earlier.
        set_config('enroladminnewcourse', false);

        // Main savepoint reached.
        upgrade_main_savepoint(true, 2021091700.01);
    }

    if ($oldversion < 2021091700.02) {
        // If portfolio_picasa is no longer present, remove it.
        if (!file_exists($CFG->dirroot . '/portfolio/picasa/version.php')) {
            $instance = $DB->get_record('portfolio_instance', ['plugin' => 'picasa']);
            if (!empty($instance)) {
                // Remove all records from portfolio_instance_config.
                $DB->delete_records('portfolio_instance_config', ['instance' => $instance->id]);
                // Remove all records from portfolio_instance_user.
                $DB->delete_records('portfolio_instance_user', ['instance' => $instance->id]);
                // Remove all records from portfolio_log.
                $DB->delete_records('portfolio_log', ['portfolio' => $instance->id]);
                // Remove all records from portfolio_tempdata.
                $DB->delete_records('portfolio_tempdata', ['instance' => $instance->id]);
                // Remove the record from the portfolio_instance table.
                $DB->delete_records('portfolio_instance', ['id' => $instance->id]);
            }

            // Clean config.
            unset_all_config_for_plugin('portfolio_picasa');
        }

        upgrade_main_savepoint(true, 2021091700.02);
    }

    if ($oldversion < 2021091700.03) {
        // If repository_picasa is no longer present, remove it.
        if (!file_exists($CFG->dirroot . '/repository/picasa/version.php')) {
            $instance = $DB->get_record('repository', ['type' => 'picasa']);
            if (!empty($instance)) {
                // Remove all records from repository_instance_config table.
                $DB->delete_records('repository_instance_config', ['instanceid' => $instance->id]);
                // Remove all records from repository_instances table.
                $DB->delete_records('repository_instances', ['typeid' => $instance->id]);
                // Remove the record from the repository table.
                $DB->delete_records('repository', ['id' => $instance->id]);
            }

            // Clean config.
            unset_all_config_for_plugin('picasa');

            // Remove orphaned files.
            upgrade_delete_orphaned_file_records();
        }

        upgrade_main_savepoint(true, 2021091700.03);
    }

    if ($oldversion < 2021091700.04) {
        // Remove media_swf (unless it has manually been added back).
        if (!file_exists($CFG->dirroot . '/media/player/swf/classes/plugin.php')) {
            unset_all_config_for_plugin('media_swf');
        }

        upgrade_main_savepoint(true, 2021091700.04);
    }

    if ($oldversion < 2021092400.01) {
        // If tool_health is no longer present, remove it.
        if (!file_exists($CFG->dirroot . '/admin/tool/health/version.php')) {
            // Clean config.
            unset_all_config_for_plugin('tool_health');
        }

        // Main savepoint reached.
        upgrade_main_savepoint(true, 2021092400.01);
    }

    if ($oldversion < 2021092400.03) {
        // Remove repository_picasa configuration (unless it has manually been added back).
        if (!file_exists($CFG->dirroot . '/repository/picasa/version.php')) {
            unset_all_config_for_plugin('repository_picasa');
        }

        upgrade_main_savepoint(true, 2021092400.03);
    }

    if ($oldversion < 2021100300.01) {
        // Remove repository_skydrive (unless it has manually been added back).
        if (!file_exists($CFG->dirroot . '/repository/skydrive/lib.php')) {
            unset_all_config_for_plugin('repository_skydrive');
        }

        // Main savepoint reached.
        upgrade_main_savepoint(true, 2021100300.01);
    }

    if ($oldversion < 2021100300.02) {
        // Remove filter_censor (unless it has manually been added back).
        if (!file_exists($CFG->dirroot . '/filter/censor/filter.php')) {
            unset_all_config_for_plugin('filter_censor');
        }

        // Main savepoint reached.
        upgrade_main_savepoint(true, 2021100300.02);
    }

    if ($oldversion < 2021100600.01) {
        // Remove qformat_examview (unless it has manually been added back).
        if (!file_exists($CFG->dirroot . '/question/format/examview/format.php')) {
            unset_all_config_for_plugin('qformat_examview');
        }

        // Main savepoint reached.
        upgrade_main_savepoint(true, 2021100600.01);
    }

    if ($oldversion < 2021100600.02) {
        $table = new xmldb_table('course_completion_defaults');

        // Adding fields to table course_completion_defaults.
        $field = new xmldb_field('completionpassgrade', XMLDB_TYPE_INTEGER, '1', null,
            XMLDB_NOTNULL, null, '0', 'completionusegrade');

        // Conditionally launch add field for course_completion_defaults.
        if (!$dbman->field_exists($table, $field)) {
            $dbman->add_field($table, $field);
        }

        upgrade_main_savepoint(true, 2021100600.02);
    }

    if ($oldversion < 2021100600.03) {
        $table = new xmldb_table('course_modules');

        // Adding new fields to table course_module table.
        $field = new xmldb_field('completionpassgrade', XMLDB_TYPE_INTEGER, '1', null,
            XMLDB_NOTNULL, null, '0', 'completionexpected');
        // Conditionally launch create table for course_completion_defaults.
        if (!$dbman->field_exists($table, $field)) {
            $dbman->add_field($table, $field);
        }

        upgrade_main_savepoint(true, 2021100600.03);
    }

    if ($oldversion < 2021100600.04) {
        // Define index itemtype-mod-inst-course (not unique) to be added to grade_items.
        $table = new xmldb_table('grade_items');
        $index = new xmldb_index('itemtype-mod-inst-course', XMLDB_INDEX_NOTUNIQUE,
            ['itemtype', 'itemmodule', 'iteminstance', 'courseid']);

        // Conditionally launch add index itemtype-mod-inst-course.
        if (!$dbman->index_exists($table, $index)) {
            $dbman->add_index($table, $index);
        }

        // Main savepoint reached.
        upgrade_main_savepoint(true, 2021100600.04);
    }

    if ($oldversion < 2021101900.01) {
        $table = new xmldb_table('reportbuilder_report');

        // Define field name to be added to reportbuilder_report.
        $field = new xmldb_field('name', XMLDB_TYPE_CHAR, '255', null, null, null, null, 'id');
        if (!$dbman->field_exists($table, $field)) {
            $dbman->add_field($table, $field);
        }

        // Define field conditiondata to be added to reportbuilder_report.
        $field = new xmldb_field('conditiondata', XMLDB_TYPE_TEXT, null, null, null, null, null, 'type');
        if (!$dbman->field_exists($table, $field)) {
            $dbman->add_field($table, $field);
        }

        // Define table reportbuilder_column to be created.
        $table = new xmldb_table('reportbuilder_column');

        // Adding fields to table reportbuilder_column.
        $table->add_field('id', XMLDB_TYPE_INTEGER, '10', null, XMLDB_NOTNULL, XMLDB_SEQUENCE, null);
        $table->add_field('reportid', XMLDB_TYPE_INTEGER, '10', null, XMLDB_NOTNULL, null, '0');
        $table->add_field('uniqueidentifier', XMLDB_TYPE_CHAR, '255', null, XMLDB_NOTNULL, null, null);
        $table->add_field('aggregation', XMLDB_TYPE_CHAR, '32', null, null, null, null);
        $table->add_field('heading', XMLDB_TYPE_CHAR, '255', null, null, null, null);
        $table->add_field('columnorder', XMLDB_TYPE_INTEGER, '10', null, XMLDB_NOTNULL, null, null);
        $table->add_field('sortenabled', XMLDB_TYPE_INTEGER, '1', null, XMLDB_NOTNULL, null, '0');
        $table->add_field('sortdirection', XMLDB_TYPE_INTEGER, '1', null, XMLDB_NOTNULL, null, null);
        $table->add_field('sortorder', XMLDB_TYPE_INTEGER, '10', null, null, null, null);
        $table->add_field('usercreated', XMLDB_TYPE_INTEGER, '10', null, XMLDB_NOTNULL, null, '0');
        $table->add_field('usermodified', XMLDB_TYPE_INTEGER, '10', null, XMLDB_NOTNULL, null, '0');
        $table->add_field('timecreated', XMLDB_TYPE_INTEGER, '10', null, XMLDB_NOTNULL, null, '0');
        $table->add_field('timemodified', XMLDB_TYPE_INTEGER, '10', null, XMLDB_NOTNULL, null, '0');

        // Adding keys to table reportbuilder_column.
        $table->add_key('primary', XMLDB_KEY_PRIMARY, ['id']);
        $table->add_key('reportid', XMLDB_KEY_FOREIGN, ['reportid'], 'reportbuilder_report', ['id']);
        $table->add_key('usercreated', XMLDB_KEY_FOREIGN, ['usercreated'], 'user', ['id']);
        $table->add_key('usermodified', XMLDB_KEY_FOREIGN, ['usermodified'], 'user', ['id']);

        // Conditionally launch create table for reportbuilder_column.
        if (!$dbman->table_exists($table)) {
            $dbman->create_table($table);
        }

        // Define table reportbuilder_filter to be created.
        $table = new xmldb_table('reportbuilder_filter');

        // Adding fields to table reportbuilder_filter.
        $table->add_field('id', XMLDB_TYPE_INTEGER, '10', null, XMLDB_NOTNULL, XMLDB_SEQUENCE, null);
        $table->add_field('reportid', XMLDB_TYPE_INTEGER, '10', null, XMLDB_NOTNULL, null, '0');
        $table->add_field('uniqueidentifier', XMLDB_TYPE_CHAR, '255', null, XMLDB_NOTNULL, null, null);
        $table->add_field('heading', XMLDB_TYPE_CHAR, '255', null, null, null, null);
        $table->add_field('iscondition', XMLDB_TYPE_INTEGER, '1', null, XMLDB_NOTNULL, null, '0');
        $table->add_field('filterorder', XMLDB_TYPE_INTEGER, '10', null, XMLDB_NOTNULL, null, null);
        $table->add_field('usercreated', XMLDB_TYPE_INTEGER, '10', null, XMLDB_NOTNULL, null, '0');
        $table->add_field('usermodified', XMLDB_TYPE_INTEGER, '10', null, XMLDB_NOTNULL, null, '0');
        $table->add_field('timecreated', XMLDB_TYPE_INTEGER, '10', null, XMLDB_NOTNULL, null, '0');
        $table->add_field('timemodified', XMLDB_TYPE_INTEGER, '10', null, XMLDB_NOTNULL, null, '0');

        // Adding keys to table reportbuilder_filter.
        $table->add_key('primary', XMLDB_KEY_PRIMARY, ['id']);
        $table->add_key('reportid', XMLDB_KEY_FOREIGN, ['reportid'], 'reportbuilder_report', ['id']);
        $table->add_key('usercreated', XMLDB_KEY_FOREIGN, ['usercreated'], 'user', ['id']);
        $table->add_key('usermodified', XMLDB_KEY_FOREIGN, ['usermodified'], 'user', ['id']);

        // Conditionally launch create table for reportbuilder_filter.
        if (!$dbman->table_exists($table)) {
            $dbman->create_table($table);
        }

        // Main savepoint reached.
        upgrade_main_savepoint(true, 2021101900.01);
    }

    if ($oldversion < 2021102600.01) {
        // Remove block_quiz_results (unless it has manually been added back).
        if (!file_exists($CFG->dirroot . '/blocks/quiz_result/block_quiz_results.php')) {
            // Delete instances.
            $instances = $DB->get_records_list('block_instances', 'blockname', ['quiz_results']);
            $instanceids = array_keys($instances);

            if (!empty($instanceids)) {
                blocks_delete_instances($instanceids);
            }

            // Delete the block from the block table.
            $DB->delete_records('block', array('name' => 'quiz_results'));

            // Remove capabilities.
            capabilities_cleanup('block_quiz_results');
            // Clean config.
            unset_all_config_for_plugin('block_quiz_results');

            // Remove Moodle-level quiz_results based capabilities.
            $capabilitiestoberemoved = ['block/quiz_results:addinstance'];
            // Delete any role_capabilities for the old roles.
            $DB->delete_records_list('role_capabilities', 'capability', $capabilitiestoberemoved);
            // Delete the capability itself.
            $DB->delete_records_list('capabilities', 'name', $capabilitiestoberemoved);
        }

        upgrade_main_savepoint(true, 2021102600.01);
    }

    if ($oldversion < 2021102900.02) {
        // If portfolio_boxnet is no longer present, remove it.
        if (!file_exists($CFG->dirroot . '/portfolio/boxnet/version.php')) {
            $instance = $DB->get_record('portfolio_instance', ['plugin' => 'boxnet']);
            if (!empty($instance)) {
                // Remove all records from portfolio_instance_config.
                $DB->delete_records('portfolio_instance_config', ['instance' => $instance->id]);
                // Remove all records from portfolio_instance_user.
                $DB->delete_records('portfolio_instance_user', ['instance' => $instance->id]);
                // Remove all records from portfolio_log.
                $DB->delete_records('portfolio_log', ['portfolio' => $instance->id]);
                // Remove all records from portfolio_tempdata.
                $DB->delete_records('portfolio_tempdata', ['instance' => $instance->id]);
                // Remove the record from the portfolio_instance table.
                $DB->delete_records('portfolio_instance', ['id' => $instance->id]);
            }

            // Clean config.
            unset_all_config_for_plugin('portfolio_boxnet');
        }

        // If repository_boxnet is no longer present, remove it.
        if (!file_exists($CFG->dirroot . '/repository/boxnet/version.php')) {
            $instance = $DB->get_record('repository', ['type' => 'boxnet']);
            if (!empty($instance)) {
                // Remove all records from repository_instance_config table.
                $DB->delete_records('repository_instance_config', ['instanceid' => $instance->id]);
                // Remove all records from repository_instances table.
                $DB->delete_records('repository_instances', ['typeid' => $instance->id]);
                // Remove the record from the repository table.
                $DB->delete_records('repository', ['id' => $instance->id]);
            }

            // Clean config.
            unset_all_config_for_plugin('repository_boxnet');

            // The boxnet repository plugin stores some config in 'boxnet' incorrectly.
            unset_all_config_for_plugin('boxnet');

            // Remove orphaned files.
            upgrade_delete_orphaned_file_records();
        }

        upgrade_main_savepoint(true, 2021102900.02);
    }

    if ($oldversion < 2021110100.00) {

        // Define table reportbuilder_audience to be created.
        $table = new xmldb_table('reportbuilder_audience');

        // Adding fields to table reportbuilder_audience.
        $table->add_field('id', XMLDB_TYPE_INTEGER, '10', null, XMLDB_NOTNULL, XMLDB_SEQUENCE, null);
        $table->add_field('reportid', XMLDB_TYPE_INTEGER, '10', null, XMLDB_NOTNULL, null, null);
        $table->add_field('classname', XMLDB_TYPE_CHAR, '255', null, XMLDB_NOTNULL, null, null);
        $table->add_field('configdata', XMLDB_TYPE_TEXT, null, null, XMLDB_NOTNULL, null, null);
        $table->add_field('usercreated', XMLDB_TYPE_INTEGER, '10', null, XMLDB_NOTNULL, null, '0');
        $table->add_field('usermodified', XMLDB_TYPE_INTEGER, '10', null, XMLDB_NOTNULL, null, '0');
        $table->add_field('timecreated', XMLDB_TYPE_INTEGER, '10', null, XMLDB_NOTNULL, null, '0');
        $table->add_field('timemodified', XMLDB_TYPE_INTEGER, '10', null, XMLDB_NOTNULL, null, '0');

        // Adding keys to table reportbuilder_audience.
        $table->add_key('primary', XMLDB_KEY_PRIMARY, ['id']);
        $table->add_key('reportid', XMLDB_KEY_FOREIGN, ['reportid'], 'reportbuilder_report', ['id']);
        $table->add_key('usercreated', XMLDB_KEY_FOREIGN, ['usercreated'], 'user', ['id']);
        $table->add_key('usermodified', XMLDB_KEY_FOREIGN, ['usermodified'], 'user', ['id']);

        // Conditionally launch create table for reportbuilder_audience.
        if (!$dbman->table_exists($table)) {
            $dbman->create_table($table);
        }

        // Main savepoint reached.
        upgrade_main_savepoint(true, 2021110100.00);
    }

    if ($oldversion < 2021110800.02) {
        // Define a field 'downloadcontent' in the 'course_modules' table.
        $table = new xmldb_table('course_modules');
        $field = new xmldb_field('downloadcontent', XMLDB_TYPE_INTEGER, '1', null, null, null, 1, 'deletioninprogress');

        // Conditionally launch add field 'downloadcontent'.
        if (!$dbman->field_exists($table, $field)) {
            $dbman->add_field($table, $field);
        }

        // Main savepoint reached.
        upgrade_main_savepoint(true, 2021110800.02);
    }

    if ($oldversion < 2021110800.03) {

        // Define field settingsdata to be added to reportbuilder_report.
        $table = new xmldb_table('reportbuilder_report');
        $field = new xmldb_field('settingsdata', XMLDB_TYPE_TEXT, null, null, null, null, null, 'conditiondata');

        // Conditionally launch add field settingsdata.
        if (!$dbman->field_exists($table, $field)) {
            $dbman->add_field($table, $field);
        }

        // Main savepoint reached.
        upgrade_main_savepoint(true, 2021110800.03);
    }

    if ($oldversion < 2021111700.00) {
        $mycoursespage = new stdClass();
        $mycoursespage->userid = null;
        $mycoursespage->name = '__courses';
        $mycoursespage->private = 0;
        $mycoursespage->sortorder  = 0;
        $DB->insert_record('my_pages', $mycoursespage);

        upgrade_main_savepoint(true, 2021111700.00);
    }

    if ($oldversion < 2021111700.01) {

        // Define field uniquerows to be added to reportbuilder_report.
        $table = new xmldb_table('reportbuilder_report');
        $field = new xmldb_field('uniquerows', XMLDB_TYPE_INTEGER, '1', null, XMLDB_NOTNULL, null, '0', 'type');

        // Conditionally launch add field uniquerows.
        if (!$dbman->field_exists($table, $field)) {
            $dbman->add_field($table, $field);
        }

        // Main savepoint reached.
        upgrade_main_savepoint(true, 2021111700.01);
    }

    if ($oldversion < 2021120100.01) {

        // Get current configuration data.
        $currentcustomusermenuitems = str_replace(["\r\n", "\r"], "\n", $CFG->customusermenuitems);
        $lines = explode("\n", $currentcustomusermenuitems);
        $lines = array_map('trim', $lines);
        $calendarcustomusermenu = 'calendar,core_calendar|/calendar/view.php?view=month|i/calendar';

        if (!in_array($calendarcustomusermenu, $lines)) {
            // Add Calendar item to the menu.
            array_splice($lines, 1, 0, [$calendarcustomusermenu]);
            set_config('customusermenuitems', implode("\n", $lines));
        }

        // Main savepoint reached.
        upgrade_main_savepoint(true, 2021120100.01);
    }

    if ($oldversion < 2021121400.01) {
        // The $CFG->grade_navmethod setting has been removed because it's not required anymore. This setting was used
        // to set the type of navigation (tabs or dropdown box) which will be displayed in gradebook. However, these
        // navigation methods are no longer used and replaced with tertiary navigation.
        unset_config('grade_navmethod');

        // Main savepoint reached.
        upgrade_main_savepoint(true, 2021121400.01);
    }

    if ($oldversion < 2021121700.01) {
        // Get current support email setting value.
        $config = get_config('moodle', 'supportemail');

        // Check if support email setting is empty and then set it to null.
        // We must do that so the setting is displayed during the upgrade.
        if (empty($config)) {
            set_config('supportemail', null);
        }

        // Main savepoint reached.
        upgrade_main_savepoint(true, 2021121700.01);
    }

    if ($oldversion < 2021122100.00) {
        // Get current configuration data.
        $currentcustomusermenuitems = str_replace(["\r\n", "\r"], "\n", $CFG->customusermenuitems);

        // The old default customusermenuitems config for 3.11 and below.
        $oldcustomusermenuitems = 'grades,grades|/grade/report/mygrades.php|t/grades
calendar,core_calendar|/calendar/view.php?view=month|i/calendar
messages,message|/message/index.php|t/message
preferences,moodle|/user/preferences.php|t/preferences';

        // Check if the current customusermenuitems config matches the old customusermenuitems config.
        $samecustomusermenuitems = $currentcustomusermenuitems == $oldcustomusermenuitems;
        if ($samecustomusermenuitems) {
            // If the site is still using the old defaults, upgrade to the new default.
            $newcustomusermenuitems = 'profile,moodle|/user/profile.php
grades,grades|/grade/report/mygrades.php
calendar,core_calendar|/calendar/view.php?view=month
privatefiles,moodle|/user/files.php';
            // Set the new configuration back.
            set_config('customusermenuitems', $newcustomusermenuitems);
        } else {
            // If the site is not using the old defaults, only add necessary entries.
            $lines = preg_split('/\n/', $currentcustomusermenuitems, -1, PREG_SPLIT_NO_EMPTY);
            $lines = array_map(static function(string $line): string {
                // Previous format was "<langstring>|<url>[|<pixicon>]" - pix icon is no longer supported.
                $lineparts = explode('|', trim($line), 3);
                // Return first two parts of line.
                return implode('|', array_slice($lineparts, 0, 2));
            }, $lines);

            // Remove the Preference entry from the menu to prevent duplication
            // since it will be added again in user_get_user_navigation_info().
            $lines = array_filter($lines, function($value) {
                return strpos($value, 'preferences,moodle|/user/preferences.php') === false;
            });

            $matches = preg_grep('/\|\/user\/files.php/i', $lines);
            if (!$matches) {
                // Add the Private files entry to the menu.
                $lines[] = 'privatefiles,moodle|/user/files.php';
            }

            $matches = preg_grep('/\|\/user\/profile.php/i', $lines);
            if (!$matches) {
                // Add the Profile entry to top of the menu.
                array_unshift($lines, 'profile,moodle|/user/profile.php');
            }

            // Set the new configuration back.
            set_config('customusermenuitems', implode("\n", $lines));
        }

        // Main savepoint reached.
        upgrade_main_savepoint(true, 2021122100.00);
    }


    if ($oldversion < 2021122100.01) {

        // Define field heading to be added to reportbuilder_audience.
        $table = new xmldb_table('reportbuilder_audience');
        $field = new xmldb_field('heading', XMLDB_TYPE_CHAR, '255', null, null, null, null, 'reportid');

        // Conditionally launch add field heading.
        if (!$dbman->field_exists($table, $field)) {
            $dbman->add_field($table, $field);
        }

        // Main savepoint reached.
        upgrade_main_savepoint(true, 2021122100.01);
    }

    if ($oldversion < 2021122100.02) {

        // Define table reportbuilder_schedule to be created.
        $table = new xmldb_table('reportbuilder_schedule');

        // Adding fields to table reportbuilder_schedule.
        $table->add_field('id', XMLDB_TYPE_INTEGER, '10', null, XMLDB_NOTNULL, XMLDB_SEQUENCE, null);
        $table->add_field('reportid', XMLDB_TYPE_INTEGER, '10', null, XMLDB_NOTNULL, null, '0');
        $table->add_field('name', XMLDB_TYPE_CHAR, '255', null, XMLDB_NOTNULL, null, null);
        $table->add_field('enabled', XMLDB_TYPE_INTEGER, '1', null, XMLDB_NOTNULL, null, '1');
        $table->add_field('audiences', XMLDB_TYPE_TEXT, null, null, XMLDB_NOTNULL, null, null);
        $table->add_field('format', XMLDB_TYPE_CHAR, '255', null, XMLDB_NOTNULL, null, null);
        $table->add_field('subject', XMLDB_TYPE_CHAR, '255', null, XMLDB_NOTNULL, null, null);
        $table->add_field('message', XMLDB_TYPE_TEXT, null, null, XMLDB_NOTNULL, null, null);
        $table->add_field('messageformat', XMLDB_TYPE_INTEGER, '10', null, XMLDB_NOTNULL, null, null);
        $table->add_field('userviewas', XMLDB_TYPE_INTEGER, '10', null, XMLDB_NOTNULL, null, '0');
        $table->add_field('timescheduled', XMLDB_TYPE_INTEGER, '10', null, XMLDB_NOTNULL, null, '0');
        $table->add_field('recurrence', XMLDB_TYPE_INTEGER, '10', null, XMLDB_NOTNULL, null, '0');
        $table->add_field('reportempty', XMLDB_TYPE_INTEGER, '10', null, XMLDB_NOTNULL, null, '0');
        $table->add_field('timelastsent', XMLDB_TYPE_INTEGER, '10', null, XMLDB_NOTNULL, null, '0');
        $table->add_field('timenextsend', XMLDB_TYPE_INTEGER, '10', null, XMLDB_NOTNULL, null, '0');
        $table->add_field('usercreated', XMLDB_TYPE_INTEGER, '10', null, XMLDB_NOTNULL, null, '0');
        $table->add_field('usermodified', XMLDB_TYPE_INTEGER, '10', null, XMLDB_NOTNULL, null, '0');
        $table->add_field('timecreated', XMLDB_TYPE_INTEGER, '10', null, XMLDB_NOTNULL, null, '0');
        $table->add_field('timemodified', XMLDB_TYPE_INTEGER, '10', null, XMLDB_NOTNULL, null, '0');

        // Adding keys to table reportbuilder_schedule.
        $table->add_key('primary', XMLDB_KEY_PRIMARY, ['id']);
        $table->add_key('reportid', XMLDB_KEY_FOREIGN, ['reportid'], 'reportbuilder_report', ['id']);
        $table->add_key('userviewas', XMLDB_KEY_FOREIGN, ['userviewas'], 'user', ['id']);
        $table->add_key('usercreated', XMLDB_KEY_FOREIGN, ['usercreated'], 'user', ['id']);
        $table->add_key('usermodified', XMLDB_KEY_FOREIGN, ['usermodified'], 'user', ['id']);

        // Conditionally launch create table for reportbuilder_schedule.
        if (!$dbman->table_exists($table)) {
            $dbman->create_table($table);
        }

        // Main savepoint reached.
        upgrade_main_savepoint(true, 2021122100.02);
    }

    if ($oldversion < 2021123000.01) {
        // The tool_admin_presets tables have been moved to core, because core_adminpresets component has been created, so
        // it can interact with the rest of core.
        // So the tool_admin_presetsXXX tables will be renamed to adminipresetsXXX if they exists; otherwise, they will be created.

        $tooltable = new xmldb_table('tool_admin_presets');
        $table = new xmldb_table('adminpresets');
        if ($dbman->table_exists($tooltable)) {
            $dbman->rename_table($tooltable, 'adminpresets');
        } else if (!$dbman->table_exists($table)) {
            // Adding fields to table adminpresets.
            $table->add_field('id', XMLDB_TYPE_INTEGER, '10', null, XMLDB_NOTNULL, XMLDB_SEQUENCE, null);
            $table->add_field('userid', XMLDB_TYPE_INTEGER, '10', null, XMLDB_NOTNULL, null, null);
            $table->add_field('name', XMLDB_TYPE_CHAR, '255', null, XMLDB_NOTNULL, null, null);
            $table->add_field('comments', XMLDB_TYPE_TEXT, null, null, null, null, null);
            $table->add_field('site', XMLDB_TYPE_CHAR, '255', null, XMLDB_NOTNULL, null, null);
            $table->add_field('author', XMLDB_TYPE_CHAR, '255', null, null, null, null);
            $table->add_field('moodleversion', XMLDB_TYPE_CHAR, '20', null, XMLDB_NOTNULL, null, null);
            $table->add_field('moodlerelease', XMLDB_TYPE_CHAR, '255', null, XMLDB_NOTNULL, null, null);
            $table->add_field('iscore', XMLDB_TYPE_INTEGER, '1', null, XMLDB_NOTNULL, null, '0');
            $table->add_field('timecreated', XMLDB_TYPE_INTEGER, '10', null, XMLDB_NOTNULL, null, '0');
            $table->add_field('timeimported', XMLDB_TYPE_INTEGER, '10', null, XMLDB_NOTNULL, null, '0');

            // Adding keys to table adminpresets.
            $table->add_key('primary', XMLDB_KEY_PRIMARY, ['id']);

            // Launch create table for adminpresets.
            $dbman->create_table($table);
        }

        $tooltable = new xmldb_table('tool_admin_presets_it');
        $table = new xmldb_table('adminpresets_it');
        if ($dbman->table_exists($tooltable)) {
            $dbman->rename_table($tooltable, 'adminpresets_it');
        } else if (!$dbman->table_exists($table)) {
            // Adding fields to table adminpresets_it.
            $table->add_field('id', XMLDB_TYPE_INTEGER, '10', null, XMLDB_NOTNULL, XMLDB_SEQUENCE, null);
            $table->add_field('adminpresetid', XMLDB_TYPE_INTEGER, '10', null, XMLDB_NOTNULL, null, null);
            $table->add_field('plugin', XMLDB_TYPE_CHAR, '100', null, null, null, null);
            $table->add_field('name', XMLDB_TYPE_CHAR, '100', null, XMLDB_NOTNULL, null, null);
            $table->add_field('value', XMLDB_TYPE_TEXT, null, null, null, null, null);

            // Adding keys to table adminpresets_it.
            $table->add_key('primary', XMLDB_KEY_PRIMARY, ['id']);

            // Adding indexes to table adminpresets_it.
            $table->add_index('adminpresetid', XMLDB_INDEX_NOTUNIQUE, ['adminpresetid']);

            // Launch create table for adminpresets_it.
            $dbman->create_table($table);
        }

        $tooltable = new xmldb_table('tool_admin_presets_it_a');
        $table = new xmldb_table('adminpresets_it_a');
        if ($dbman->table_exists($tooltable)) {
            $dbman->rename_table($tooltable, 'adminpresets_it_a');
        } else if (!$dbman->table_exists($table)) {
            // Adding fields to table adminpresets_it_a.
            $table->add_field('id', XMLDB_TYPE_INTEGER, '10', null, XMLDB_NOTNULL, XMLDB_SEQUENCE, null);
            $table->add_field('itemid', XMLDB_TYPE_INTEGER, '10', null, XMLDB_NOTNULL, null, null);
            $table->add_field('name', XMLDB_TYPE_CHAR, '100', null, XMLDB_NOTNULL, null, null);
            $table->add_field('value', XMLDB_TYPE_TEXT, null, null, null, null, null);

            // Adding keys to table adminpresets_it_a.
            $table->add_key('primary', XMLDB_KEY_PRIMARY, ['id']);

            // Adding indexes to table adminpresets_it_a.
            $table->add_index('itemid', XMLDB_INDEX_NOTUNIQUE, ['itemid']);

            // Launch create table for adminpresets_it_a.
            $dbman->create_table($table);
        }

        $tooltable = new xmldb_table('tool_admin_presets_app');
        $table = new xmldb_table('adminpresets_app');
        if ($dbman->table_exists($tooltable)) {
            $dbman->rename_table($tooltable, 'adminpresets_app');
        } else if (!$dbman->table_exists($table)) {
            // Adding fields to table adminpresets_app.
            $table->add_field('id', XMLDB_TYPE_INTEGER, '10', null, XMLDB_NOTNULL, XMLDB_SEQUENCE, null);
            $table->add_field('adminpresetid', XMLDB_TYPE_INTEGER, '10', null, XMLDB_NOTNULL, null, null);
            $table->add_field('userid', XMLDB_TYPE_INTEGER, '10', null, XMLDB_NOTNULL, null, null);
            $table->add_field('time', XMLDB_TYPE_INTEGER, '10', null, XMLDB_NOTNULL, null, null);

            // Adding keys to table adminpresets_app.
            $table->add_key('primary', XMLDB_KEY_PRIMARY, ['id']);

            // Adding indexes to table adminpresets_app.
            $table->add_index('adminpresetid', XMLDB_INDEX_NOTUNIQUE, ['adminpresetid']);

            // Launch create table for adminpresets_app.
            $dbman->create_table($table);
        }

        $tooltable = new xmldb_table('tool_admin_presets_app_it');
        $table = new xmldb_table('adminpresets_app_it');
        if ($dbman->table_exists($tooltable)) {
            $dbman->rename_table($tooltable, 'adminpresets_app_it');
        } else if (!$dbman->table_exists($table)) {
            // Adding fields to table adminpresets_app_it.
            $table->add_field('id', XMLDB_TYPE_INTEGER, '10', null, XMLDB_NOTNULL, XMLDB_SEQUENCE, null);
            $table->add_field('adminpresetapplyid', XMLDB_TYPE_INTEGER, '10', null, XMLDB_NOTNULL, null, null);
            $table->add_field('configlogid', XMLDB_TYPE_INTEGER, '10', null, XMLDB_NOTNULL, null, null);

            // Adding keys to table adminpresets_app_it.
            $table->add_key('primary', XMLDB_KEY_PRIMARY, ['id']);

            // Adding indexes to table adminpresets_app_it.
            $table->add_index('configlogid', XMLDB_INDEX_NOTUNIQUE, ['configlogid']);
            $table->add_index('adminpresetapplyid', XMLDB_INDEX_NOTUNIQUE, ['adminpresetapplyid']);

            // Launch create table for adminpresets_app_it.
            $dbman->create_table($table);
        }

        $tooltable = new xmldb_table('tool_admin_presets_app_it_a');
        $table = new xmldb_table('adminpresets_app_it_a');
        if ($dbman->table_exists($tooltable)) {
            $dbman->rename_table($tooltable, 'adminpresets_app_it_a');
        } else if (!$dbman->table_exists($table)) {
            // Adding fields to table adminpresets_app_it_a.
            $table->add_field('id', XMLDB_TYPE_INTEGER, '10', null, XMLDB_NOTNULL, XMLDB_SEQUENCE, null);
            $table->add_field('adminpresetapplyid', XMLDB_TYPE_INTEGER, '10', null, XMLDB_NOTNULL, null, null);
            $table->add_field('configlogid', XMLDB_TYPE_INTEGER, '10', null, XMLDB_NOTNULL, null, null);
            $table->add_field('itemname', XMLDB_TYPE_CHAR, '100', null, null, null, null);

            // Adding keys to table adminpresets_app_it_a.
            $table->add_key('primary', XMLDB_KEY_PRIMARY, ['id']);

            // Adding indexes to table adminpresets_app_it_a.
            $table->add_index('configlogid', XMLDB_INDEX_NOTUNIQUE, ['configlogid']);
            $table->add_index('adminpresetapplyid', XMLDB_INDEX_NOTUNIQUE, ['adminpresetapplyid']);

            // Launch create table for adminpresets_app_it_a.
            $dbman->create_table($table);
        }

        $tooltable = new xmldb_table('tool_admin_presets_plug');
        $table = new xmldb_table('adminpresets_plug');
        if ($dbman->table_exists($tooltable)) {
            $dbman->rename_table($tooltable, 'adminpresets_plug');
        } else if (!$dbman->table_exists($table)) {
            // Adding fields to table adminpresets_plug.
            $table->add_field('id', XMLDB_TYPE_INTEGER, '10', null, XMLDB_NOTNULL, XMLDB_SEQUENCE, null);
            $table->add_field('adminpresetid', XMLDB_TYPE_INTEGER, '10', null, XMLDB_NOTNULL, null, null);
            $table->add_field('plugin', XMLDB_TYPE_CHAR, '100', null, null, null, null);
            $table->add_field('name', XMLDB_TYPE_CHAR, '100', null, XMLDB_NOTNULL, null, null);
            $table->add_field('enabled', XMLDB_TYPE_INTEGER, '4', null, XMLDB_NOTNULL, null, '0');

            // Adding keys to table adminpresets_plug.
            $table->add_key('primary', XMLDB_KEY_PRIMARY, ['id']);

            // Adding indexes to table adminpresets_plug.
            $table->add_index('adminpresetid', XMLDB_INDEX_NOTUNIQUE, ['adminpresetid']);

            // Launch create table for adminpresets_plug.
            $dbman->create_table($table);
        }

        $tooltable = new xmldb_table('tool_admin_presets_app_plug');
        $table = new xmldb_table('adminpresets_app_plug');
        if ($dbman->table_exists($tooltable)) {
            $dbman->rename_table($tooltable, 'adminpresets_app_plug');
        } else if (!$dbman->table_exists($table)) {
            // Adding fields to table adminpresets_app_plug.
            $table->add_field('id', XMLDB_TYPE_INTEGER, '10', null, XMLDB_NOTNULL, XMLDB_SEQUENCE, null);
            $table->add_field('adminpresetapplyid', XMLDB_TYPE_INTEGER, '10', null, XMLDB_NOTNULL, null, null);
            $table->add_field('plugin', XMLDB_TYPE_CHAR, '100', null, null, null, null);
            $table->add_field('name', XMLDB_TYPE_CHAR, '100', null, XMLDB_NOTNULL, null, null);
            $table->add_field('value', XMLDB_TYPE_INTEGER, '4', null, XMLDB_NOTNULL, null, '0');
            $table->add_field('oldvalue', XMLDB_TYPE_INTEGER, '4', null, XMLDB_NOTNULL, null, '0');

            // Adding keys to table adminpresets_app_plug.
            $table->add_key('primary', XMLDB_KEY_PRIMARY, ['id']);

            // Adding indexes to table adminpresets_app_plug.
            $table->add_index('adminpresetapplyid', XMLDB_INDEX_NOTUNIQUE, ['adminpresetapplyid']);

            // Launch create table for adminpresets_app_plug.
            if (!$dbman->table_exists($table)) {
                $dbman->create_table($table);
            }
        }

        if ($DB->count_records('adminpresets', ['iscore' => 1]) == 0) {
            // Create default core site admin presets.
            require_once($CFG->dirroot . '/admin/presets/classes/helper.php');
            \core_adminpresets\helper::create_default_presets();
        }

        // Main savepoint reached.
        upgrade_main_savepoint(true, 2021123000.01);
    }

    if ($oldversion < 2021123000.02) {
        // If exists, migrate sensiblesettings admin settings from tool_admin_preset to adminpresets.
        if (get_config('tool_admin_presets', 'sensiblesettings') !== false) {
            set_config('sensiblesettings', get_config('tool_admin_presets', 'sensiblesettings'), 'adminpresets');
            unset_config('sensiblesettings', 'tool_admin_presets');
        }

        // Main savepoint reached.
        upgrade_main_savepoint(true, 2021123000.02);
    }

    if ($oldversion < 2021123000.03) {
        // If exists, migrate lastpresetapplied setting from tool_admin_preset to adminpresets.
        if (get_config('tool_admin_presets', 'lastpresetapplied') !== false) {
            set_config('lastpresetapplied', get_config('tool_admin_presets', 'lastpresetapplied'), 'adminpresets');
            unset_config('lastpresetapplied', 'tool_admin_presets');
        }

        // Main savepoint reached.
        upgrade_main_savepoint(true, 2021123000.03);
    }

    if ($oldversion < 2022011100.01) {
        // The following blocks have been hidden by default, so they shouldn't be enabled in the Full core preset: Course/site
        // summary, RSS feeds, Self completion and Feedback.
        $params = ['name' => get_string('fullpreset', 'core_adminpresets')];
        $fullpreset = $DB->get_record_select('adminpresets', 'name = :name and iscore > 0', $params);

        if (!$fullpreset) {
            // Full admin preset might have been created using the English name.
            $name = get_string_manager()->get_string('fullpreset', 'core_adminpresets', null, 'en');
            $params['name'] = $name;
            $fullpreset = $DB->get_record_select('adminpresets', 'name = :name and iscore > 0', $params);
        }
        if (!$fullpreset) {
            // We tried, but we didn't find full by name. Let's find a core preset that sets 'usecomments' setting to 1.
            $sql = "SELECT preset.*
                      FROM {adminpresets} preset
                INNER JOIN {adminpresets_it} it ON preset.id = it.adminpresetid
                     WHERE it.name = :name AND it.value = :value AND preset.iscore > 0";
            $params = ['name' => 'usecomments', 'value' => '1'];
            $fullpreset = $DB->get_record_sql($sql, $params);
        }

        if ($fullpreset) {
            $blocknames = ['course_summary', 'feedback', 'rss_client', 'selfcompletion'];
            list($blocksinsql, $blocksinparams) = $DB->get_in_or_equal($blocknames);

            // Remove entries from the adminpresets_app_plug table (in case the preset has been applied).
            $appliedpresets = $DB->get_records('adminpresets_app', ['adminpresetid' => $fullpreset->id], '', 'id');
            if ($appliedpresets) {
                list($appsinsql, $appsinparams) = $DB->get_in_or_equal(array_keys($appliedpresets));
                $sql = "adminpresetapplyid $appsinsql AND plugin='block' AND name $blocksinsql";
                $params = array_merge($appsinparams, $blocksinparams);
                $DB->delete_records_select('adminpresets_app_plug', $sql, $params);
            }

            // Remove entries for these blocks from the adminpresets_plug table.
            $sql = "adminpresetid = ? AND plugin='block' AND name $blocksinsql";
            $params = array_merge([$fullpreset->id], $blocksinparams);
            $DB->delete_records_select('adminpresets_plug', $sql, $params);
        }

        // Main savepoint reached.
        upgrade_main_savepoint(true, 2022011100.01);
    }

    if ($oldversion < 2022012100.02) {
        // Migrate default message output config.
        $preferences = get_config('message');

        $treatedprefs = [];

        foreach ($preferences as $preference => $value) {
            // Extract provider and preference name from the setting name.
            // Example name: airnotifier_provider_enrol_imsenterprise_imsenterprise_enrolment_permitted
            // Provider: airnotifier
            // Preference: enrol_imsenterprise_imsenterprise_enrolment_permitted.
            $providerparts = explode('_provider_', $preference);
            if (count($providerparts) <= 1) {
                continue;
            }

            $provider = $providerparts[0];
            $preference = $providerparts[1];

            // Extract and remove last part of the preference previously extracted: ie. permitted.
            $parts = explode('_', $preference);
            $key = array_pop($parts);

            if (in_array($key, ['permitted', 'loggedin', 'loggedoff'])) {
                if ($key == 'permitted') {
                    // We will use provider name instead of permitted.
                    $key = $provider;
                } else {
                    // Logged in and logged off values are a csv of the enabled providers.
                    $value = explode(',', $value);
                }

                // Join the rest of the parts: ie enrol_imsenterprise_imsenterprise_enrolment.
                $prefname = implode('_', $parts);

                if (!isset($treatedprefs[$prefname])) {
                    $treatedprefs[$prefname] = [];
                }

                // Save the value with the selected key.
                $treatedprefs[$prefname][$key] = $value;
            }
        }

        // Now take every preference previous treated and its values.
        foreach ($treatedprefs as $prefname => $values) {
            $enabled = []; // List of providers enabled for each preference.

            // Enable if one of those is enabled.
            $loggedin = isset($values['loggedin']) ? $values['loggedin'] : [];
            foreach ($loggedin as $provider) {
                $enabled[$provider] = 1;
            }
            $loggedoff = isset($values['loggedoff']) ? $values['loggedoff'] : [];
            foreach ($loggedoff as $provider) {
                $enabled[$provider] = 1;
            }

            // Do not treat those values again.
            unset($values['loggedin']);
            unset($values['loggedoff']);

            // Translate rest of values coming from permitted "key".
            foreach ($values as $provider => $value) {
                $locked = false;

                switch ($value) {
                    case 'forced':
                        // Provider is enabled by force.
                        $enabled[$provider] = 1;
                        $locked = true;
                        break;
                    case 'disallowed':
                        // Provider is disabled by force.
                        unset($enabled[$provider]);
                        $locked = true;
                        break;
                    default:
                        // Provider is not forced (permitted) or invalid values.
                }

                // Save locked.
                if ($locked) {
                    set_config($provider.'_provider_'.$prefname.'_locked', 1, 'message');
                } else {
                    set_config($provider.'_provider_'.$prefname.'_locked', 0, 'message');
                }
                // Remove old value.
                unset_config($provider.'_provider_'.$prefname.'_permitted', 'message');
            }

            // Save the new values.
            $value = implode(',', array_keys($enabled));
            set_config('message_provider_'.$prefname.'_enabled', $value, 'message');
            // Remove old values.
            unset_config('message_provider_'.$prefname.'_loggedin', 'message');
            unset_config('message_provider_'.$prefname.'_loggedoff', 'message');
        }

        // Migrate user preferences. ie merging message_provider_moodle_instantmessage_loggedoff with
        // message_provider_moodle_instantmessage_loggedin to message_provider_moodle_instantmessage_enabled.

        $allrecordsloggedoff = $DB->sql_like('name', ':loggedoff');
        $total = $DB->count_records_select(
            'user_preferences',
            $allrecordsloggedoff,
            ['loggedoff' => 'message_provider_%_loggedoff']
        );
        $i = 0;
        if ($total == 0) {
            $total = 1; // Avoid division by zero.
        }

        // Show a progress bar.
        $pbar = new progress_bar('upgradeusernotificationpreferences', 500, true);
        $pbar->update($i, $total, "Upgrading user notifications preferences - $i/$total.");

        // We're migrating provider per provider to reduce memory usage.
        $providers = $DB->get_records('message_providers', null, 'name');
        foreach ($providers as $provider) {
            // 60 minutes to migrate each provider.
            upgrade_set_timeout(3600);
            $componentproviderbase = 'message_provider_'.$provider->component.'_'.$provider->name;

            $loggedinname = $componentproviderbase.'_loggedin';
            $loggedoffname = $componentproviderbase.'_loggedoff';

            // Change loggedin to enabled.
            $enabledname = $componentproviderbase.'_enabled';
            $DB->set_field('user_preferences', 'name', $enabledname, ['name' => $loggedinname]);

            $selectparams = [
                'enabled' => $enabledname,
                'loggedoff' => $loggedoffname,
            ];
            $sql = 'SELECT m1.id loggedoffid, m1.value as loggedoff, m2.value as enabled, m2.id as enabledid
                FROM
                    (SELECT id, userid, value FROM {user_preferences} WHERE name = :loggedoff) m1
                LEFT JOIN
                    (SELECT id, userid, value FROM {user_preferences} WHERE name = :enabled) m2
                    ON m1.userid = m2.userid';

            while (($rs = $DB->get_recordset_sql($sql, $selectparams, 0, 1000)) && $rs->valid()) {
                // 10 minutes for every chunk.
                upgrade_set_timeout(600);

                $deleterecords = [];
                $changename = [];
                $changevalue = []; // Multidimensional array with possible values as key to reduce SQL queries.
                foreach ($rs as $record) {
                    if (empty($record->enabledid)) {
                        // Enabled does not exists, change the name.
                        $changename[] = $record->loggedoffid;
                    } else if ($record->enabledid != $record->loggedoff) {
                        // Exist and values differ (checked on SQL), update the enabled record.

                        if ($record->enabled != 'none' && !empty($record->enabled)) {
                            $enabledvalues = explode(',', $record->enabled);
                        } else {
                            $enabledvalues = [];
                        }

                        if ($record->loggedoff != 'none' && !empty($record->loggedoff)) {
                            $loggedoffvalues = explode(',', $record->loggedoff);
                        } else {
                            $loggedoffvalues = [];
                        }

                        $values = array_unique(array_merge($enabledvalues, $loggedoffvalues));
                        sort($values);

                        $newvalue = empty($values) ? 'none' : implode(',', $values);
                        if (!isset($changevalue[$newvalue])) {
                            $changevalue[$newvalue] = [];
                        }
                        $changevalue[$newvalue][] = $record->enabledid;

                        $deleterecords[] = $record->loggedoffid;
                    } else {
                        // They are the same, just delete loggedoff one.
                        $deleterecords[] = $record->loggedoffid;
                    }
                    $i++;
                }
                $rs->close();

                // Commit the changes.
                if (!empty($changename)) {
                    $changenameparams = [
                        'name' => $loggedoffname,
                    ];
                    $changenameselect = 'name = :name AND id IN (' . implode(',', $changename) . ')';
                    $DB->set_field_select('user_preferences', 'name', $enabledname, $changenameselect, $changenameparams);
                }

                if (!empty($changevalue)) {
                    $changevalueparams = [
                        'name' => $enabledname,
                    ];
                    foreach ($changevalue as $value => $ids) {
                        $changevalueselect = 'name = :name AND id IN (' . implode(',', $ids) . ')';
                        $DB->set_field_select('user_preferences', 'value', $value, $changevalueselect, $changevalueparams);
                    }
                }

                if (!empty($deleterecords)) {
                    $deleteparams = [
                        'name' => $loggedoffname,
                    ];
                    $deleteselect = 'name = :name AND id IN (' . implode(',', $deleterecords) . ')';
                    $DB->delete_records_select('user_preferences', $deleteselect, $deleteparams);
                }

                // Update progress.
                $pbar->update($i, $total, "Upgrading user notifications preferences - $i/$total.");
            }
            $rs->close();

            // Delete the rest of loggedoff values (that are equal than enabled).
            $deleteparams = [
                'name' => $loggedoffname,
            ];
            $deleteselect = 'name = :name';
            $i += $DB->count_records_select('user_preferences', $deleteselect, $deleteparams);
            $DB->delete_records_select('user_preferences', $deleteselect, $deleteparams);

            // Update progress.
            $pbar->update($i, $total, "Upgrading user notifications preferences - $i/$total.");
        }

        core_plugin_manager::reset_caches();

        // Delete the orphan records.
        $allrecordsparams = ['loggedin' => 'message_provider_%_loggedin', 'loggedoff' => 'message_provider_%_loggedoff'];
        $allrecordsloggedin = $DB->sql_like('name', ':loggedin');
        $allrecordsloggedinoffsql = "$allrecordsloggedin OR $allrecordsloggedoff";
        $DB->delete_records_select('user_preferences', $allrecordsloggedinoffsql, $allrecordsparams);

        // Update progress.
        $pbar->update($total, $total, "Upgrading user notifications preferences - $total/$total.");

        upgrade_main_savepoint(true, 2022012100.02);
    }

    // Introduce question versioning to core.
    // First, create the new tables.
    if ($oldversion < 2022020200.01) {
        // Define table question_bank_entries to be created.
        $table = new xmldb_table('question_bank_entries');

        // Adding fields to table question_bank_entries.
        $table->add_field('id', XMLDB_TYPE_INTEGER, '10', null, XMLDB_NOTNULL, XMLDB_SEQUENCE, null);
        $table->add_field('questioncategoryid', XMLDB_TYPE_INTEGER, '10', null, XMLDB_NOTNULL, null, 0);
        $table->add_field('idnumber', XMLDB_TYPE_CHAR, '100', null, null, null, null);
        $table->add_field('ownerid', XMLDB_TYPE_INTEGER, '10', null, null, null, null);

        // Adding keys to table question_bank_entries.
        $table->add_key('primary', XMLDB_KEY_PRIMARY, ['id']);
        $table->add_key('questioncategoryid', XMLDB_KEY_FOREIGN, ['questioncategoryid'], 'question_categories', ['id']);
        $table->add_key('ownerid', XMLDB_KEY_FOREIGN, ['ownerid'], 'user', ['id']);

        // Conditionally launch create table for question_bank_entries.
        if (!$dbman->table_exists($table)) {
            $dbman->create_table($table);
        }

        // Create category id and id number index.
        $index = new xmldb_index('categoryidnumber', XMLDB_INDEX_UNIQUE, ['questioncategoryid', 'idnumber']);

        // Conditionally launch add index categoryidnumber.
        if (!$dbman->index_exists($table, $index)) {
            $dbman->add_index($table, $index);
        }

        // Define table question_versions to be created.
        $table = new xmldb_table('question_versions');

        // Adding fields to table question_versions.
        $table->add_field('id', XMLDB_TYPE_INTEGER, '10', null, XMLDB_NOTNULL, XMLDB_SEQUENCE, null);
        $table->add_field('questionbankentryid', XMLDB_TYPE_INTEGER, '10', null, XMLDB_NOTNULL, null, 0);
        $table->add_field('version', XMLDB_TYPE_INTEGER, '10', null, XMLDB_NOTNULL, null, 1);
        $table->add_field('questionid', XMLDB_TYPE_INTEGER, '10', null, XMLDB_NOTNULL, null, 0);
        $table->add_field('status', XMLDB_TYPE_CHAR, '10', null, XMLDB_NOTNULL, null, 'ready');

        // Adding keys to table question_versions.
        $table->add_key('primary', XMLDB_KEY_PRIMARY, ['id']);
        $table->add_key('questionbankentryid', XMLDB_KEY_FOREIGN, ['questionbankentryid'], 'question_bank_entries', ['id']);
        $table->add_key('questionid', XMLDB_KEY_FOREIGN, ['questionid'], 'question', ['id']);

        // Conditionally launch create table for question_versions.
        if (!$dbman->table_exists($table)) {
            $dbman->create_table($table);
        }

        // Define table question_references to be created.
        $table = new xmldb_table('question_references');

        // Adding fields to table question_references.
        $table->add_field('id', XMLDB_TYPE_INTEGER, '10', null, XMLDB_NOTNULL, XMLDB_SEQUENCE, null);
        $table->add_field('usingcontextid', XMLDB_TYPE_INTEGER, '10', null, XMLDB_NOTNULL, null, 0);
        $table->add_field('component', XMLDB_TYPE_CHAR, '100', null, null, null, null);
        $table->add_field('questionarea', XMLDB_TYPE_CHAR, '50', null, null, null, null);
        $table->add_field('itemid', XMLDB_TYPE_INTEGER, '10', null, null, null, null);
        $table->add_field('questionbankentryid', XMLDB_TYPE_INTEGER, '10', null, XMLDB_NOTNULL, null, 0);
        $table->add_field('version', XMLDB_TYPE_INTEGER, '10', null, null, null, null);

        // Adding keys to table question_references.
        $table->add_key('primary', XMLDB_KEY_PRIMARY, ['id']);
        $table->add_key('usingcontextid', XMLDB_KEY_FOREIGN, ['usingcontextid'], 'context', ['id']);
        $table->add_key('questionbankentryid', XMLDB_KEY_FOREIGN, ['questionbankentryid'], 'question_bank_entries', ['id']);

        // Conditionally launch create table for question_references.
        if (!$dbman->table_exists($table)) {
            $dbman->create_table($table);
        }

        // Define table question_set_references to be created.
        $table = new xmldb_table('question_set_references');

        // Adding fields to table question_set_references.
        $table->add_field('id', XMLDB_TYPE_INTEGER, '10', null, XMLDB_NOTNULL, XMLDB_SEQUENCE, null);
        $table->add_field('usingcontextid', XMLDB_TYPE_INTEGER, '10', null, XMLDB_NOTNULL, null, 0);
        $table->add_field('component', XMLDB_TYPE_CHAR, '100', null, null, null, null);
        $table->add_field('questionarea', XMLDB_TYPE_CHAR, '50', null, null, null, null);
        $table->add_field('itemid', XMLDB_TYPE_INTEGER, '10', null, null, null, null);
        $table->add_field('questionscontextid', XMLDB_TYPE_INTEGER, '10', null, XMLDB_NOTNULL, null, 0);
        $table->add_field('filtercondition', XMLDB_TYPE_TEXT, null, null, null, null, null);

        // Adding keys to table question_set_references.
        $table->add_key('primary', XMLDB_KEY_PRIMARY, ['id']);
        $table->add_key('usingcontextid', XMLDB_KEY_FOREIGN, ['usingcontextid'], 'context', ['id']);
        $table->add_key('questionscontextid', XMLDB_KEY_FOREIGN, ['questionscontextid'], 'context', ['id']);

        // Conditionally launch create table for question_set_references.
        if (!$dbman->table_exists($table)) {
            $dbman->create_table($table);
        }

        // Main savepoint reached.
        upgrade_main_savepoint(true, 2022020200.01);
    }

    if ($oldversion < 2022020200.02) {
        // Define a new temporary field in the question_bank_entries tables.
        // Creating temporary field questionid to populate the data in question version table.
        // This will make sure the appropriate question id is inserted the version table without making any complex joins.
        $table = new xmldb_table('question_bank_entries');
        $field = new xmldb_field('questionid', XMLDB_TYPE_INTEGER, '10', null, XMLDB_NOTNULL);
        if (!$dbman->field_exists($table, $field)) {
            $dbman->add_field($table, $field);
        }

        $transaction = $DB->start_delegated_transaction();
        upgrade_set_timeout(3600);
        // Create the data for the question_bank_entries table with, including the new temporary field.
        $sql = <<<EOF
            INSERT INTO {question_bank_entries}
                (questionid, questioncategoryid, idnumber, ownerid)
            SELECT id, category, idnumber, createdby
            FROM {question} q
            EOF;

        // Inserting question_bank_entries data.
        $DB->execute($sql);

        $transaction->allow_commit();

        // Main savepoint reached.
        upgrade_main_savepoint(true, 2022020200.02);
    }

    if ($oldversion < 2022020200.03) {
        $transaction = $DB->start_delegated_transaction();
        upgrade_set_timeout(3600);
        // Create the question_versions using that temporary field.
        $sql = <<<EOF
            INSERT INTO {question_versions}
                (questionbankentryid, questionid, status)
            SELECT
                qbe.id,
                q.id,
                CASE
                    WHEN q.hidden > 0 THEN 'hidden'
                    ELSE 'ready'
                END
            FROM {question_bank_entries} qbe
            INNER JOIN {question} q ON qbe.questionid = q.id
            EOF;

        // Inserting question_versions data.
        $DB->execute($sql);

        $transaction->allow_commit();

        // Dropping temporary field questionid.
        $table = new xmldb_table('question_bank_entries');
        $field = new xmldb_field('questionid', XMLDB_TYPE_INTEGER, '10', null, XMLDB_NOTNULL);
        if ($dbman->field_exists($table, $field)) {
            $dbman->drop_field($table, $field);
        }

        // Main savepoint reached.
        upgrade_main_savepoint(true, 2022020200.03);
    }

    if ($oldversion < 2022020200.04) {
        $transaction = $DB->start_delegated_transaction();
        upgrade_set_timeout(3600);
        // Create the base data for the random questions in the set_references table.
        // This covers most of the hard work in one go.
        $concat = $DB->sql_concat("'{\"questioncategoryid\":\"'", 'q.category', "'\",\"includingsubcategories\":\"'",
            'qs.includingsubcategories', "'\"}'");
        $sql = <<<EOF
            INSERT INTO {question_set_references}
            (usingcontextid, component, questionarea, itemid, questionscontextid, filtercondition)
            SELECT
                c.id,
                'mod_quiz',
                'slot',
                qs.id,
                qc.contextid,
                $concat
            FROM {question} q
            INNER JOIN {quiz_slots} qs on q.id = qs.questionid
            INNER JOIN {course_modules} cm ON cm.instance = qs.quizid AND cm.module = :quizmoduleid
            INNER JOIN {context} c ON cm.id = c.instanceid AND c.contextlevel = :contextmodule
            INNER JOIN {question_categories} qc ON qc.id = q.category
            WHERE q.qtype = :random
            EOF;

        // Inserting question_set_references data.
        $DB->execute($sql, [
            'quizmoduleid' => $DB->get_field('modules', 'id', ['name' => 'quiz']),
            'contextmodule' => CONTEXT_MODULE,
            'random' => 'random',
        ]);

        $transaction->allow_commit();

        // Main savepoint reached.
        upgrade_main_savepoint(true, 2022020200.04);
    }

    if ($oldversion < 2022020200.05) {
        $transaction = $DB->start_delegated_transaction();
        upgrade_set_timeout(3600);

        // Count all the slot tags to be migrated (for progress bar).
        $total = $DB->count_records('quiz_slot_tags');
        $pbar = new progress_bar('migratequestiontags', 1000, true);
        $i = 0;
        // Updating slot_tags for random question tags.
        // Now fetch any quiz slot tags and update those slot details into the question_set_references.
        $slottags = $DB->get_recordset('quiz_slot_tags', [], 'slotid ASC');

        $tagstrings = [];
        $lastslot = null;
        $runinsert = function (int $lastslot, array $tagstrings) use ($DB) {
            $conditiondata = $DB->get_field('question_set_references', 'filtercondition',
                ['itemid' => $lastslot, 'component' => 'mod_quiz', 'questionarea' => 'slot']);

            // It is possible to have leftover tags in the database, without a corresponding
            // slot, because of an old bugs (e.g. MDL-76193). Therefore, if the slot is not found,
            // we can safely discard these tags.
            if (!empty($conditiondata)) {
                $condition = json_decode($conditiondata);
                $condition->tags = $tagstrings;
                $DB->set_field('question_set_references', 'filtercondition', json_encode($condition),
                        ['itemid' => $lastslot, 'component' => 'mod_quiz', 'questionarea' => 'slot']);
            }
        };

        foreach ($slottags as $tag) {
            upgrade_set_timeout(3600);
            if ($lastslot && $tag->slotid != $lastslot) {
                if (!empty($tagstrings)) {
                    // Insert the data.
                    $runinsert($lastslot, $tagstrings);
                }
                // Prepare for the next slot id.
                $tagstrings = [];
            }

            $lastslot = $tag->slotid;
            $tagstrings[] = "{$tag->tagid},{$tag->tagname}";
            // Update progress.
            $i++;
            $pbar->update($i, $total, "Migrating question tags - $i/$total.");
        }
        if ($tagstrings) {
            $runinsert($lastslot, $tagstrings);
        }
        $slottags->close();

        $transaction->allow_commit();
        // Main savepoint reached.
        upgrade_main_savepoint(true, 2022020200.05);
    }

    if ($oldversion < 2022020200.06) {
        $transaction = $DB->start_delegated_transaction();
        upgrade_set_timeout(3600);
        // Create question_references record for each question.
        // Except if qtype is random. That case is handled by question_set_reference.
        $sql = "INSERT INTO {question_references}
                        (usingcontextid, component, questionarea, itemid, questionbankentryid)
                 SELECT c.id, 'mod_quiz', 'slot', qs.id, qv.questionbankentryid
                   FROM {question} q
                   JOIN {question_versions} qv ON q.id = qv.questionid
                   JOIN {quiz_slots} qs ON q.id = qs.questionid
                   JOIN {modules} m ON m.name = 'quiz'
                   JOIN {course_modules} cm ON cm.module = m.id AND cm.instance = qs.quizid
                   JOIN {context} c ON c.instanceid = cm.id AND c.contextlevel = " . CONTEXT_MODULE . "
                  WHERE q.qtype <> 'random'";

        // Inserting question_references data.
        $DB->execute($sql);

        $transaction->allow_commit();
        // Main savepoint reached.
        upgrade_main_savepoint(true, 2022020200.06);
    }

    // Finally, drop fields from question table.
    if ($oldversion < 2022020200.07) {
        // Define fields to be dropped from questions.
        $table = new xmldb_table('question');

        $field = new xmldb_field('version');
        // Conditionally launch drop field version.
        if ($dbman->field_exists($table, $field)) {
            $dbman->drop_field($table, $field);
        }

        $field = new xmldb_field('hidden');
        // Conditionally launch drop field hidden.
        if ($dbman->field_exists($table, $field)) {
            $dbman->drop_field($table, $field);
        }

        // Define index categoryidnumber (not unique) to be dropped form question.
        $index = new xmldb_index('categoryidnumber', XMLDB_INDEX_UNIQUE, ['category', 'idnumber']);

        // Conditionally launch drop index categoryidnumber.
        if ($dbman->index_exists($table, $index)) {
            $dbman->drop_index($table, $index);
        }

        // Define key category (foreign) to be dropped form questions.
        $key = new xmldb_key('category', XMLDB_KEY_FOREIGN, ['category'], 'question_categories', ['id']);

        // Launch drop key category.
        $dbman->drop_key($table, $key);

        $field = new xmldb_field('idnumber');
        // Conditionally launch drop field idnumber.
        if ($dbman->field_exists($table, $field)) {
            $dbman->drop_field($table, $field);
        }

        $field = new xmldb_field('category');
        // Conditionally launch drop field category.
        if ($dbman->field_exists($table, $field)) {
            $dbman->drop_field($table, $field);
        }

        // Main savepoint reached.
        upgrade_main_savepoint(true, 2022020200.07);
    }

    if ($oldversion < 2022021100.01) {
        $sql = "SELECT preset.*
                  FROM {adminpresets} preset
            INNER JOIN {adminpresets_it} it ON preset.id = it.adminpresetid
                 WHERE it.name = :name AND it.value = :value AND preset.iscore > 0";
        // Some settings and plugins have been added/removed to the Starter and Full preset. Add them to the core presets if
        // they haven't been included yet.
        $params = ['name' => get_string('starterpreset', 'core_adminpresets'), 'iscore' => 1];
        $starterpreset = $DB->get_record('adminpresets', $params);
        if (!$starterpreset) {
            // Starter admin preset might have been created using the English name.
            $name = get_string_manager()->get_string('starterpreset', 'core_adminpresets', null, 'en');
            $params['name'] = $name;
            $starterpreset = $DB->get_record('adminpresets', $params);
        }
        if (!$starterpreset) {
            // We tried, but we didn't find starter by name. Let's find a core preset that sets 'usecomments' setting to 0.
            $params = ['name' => 'usecomments', 'value' => '0'];
            $starterpreset = $DB->get_record_sql($sql, $params);
        }

        $params = ['name' => get_string('fullpreset', 'core_adminpresets')];
        $fullpreset = $DB->get_record_select('adminpresets', 'name = :name and iscore > 0', $params);
        if (!$fullpreset) {
            // Full admin preset might have been created using the English name.
            $name = get_string_manager()->get_string('fullpreset', 'core_adminpresets', null, 'en');
            $params['name'] = $name;
            $fullpreset = $DB->get_record_select('adminpresets', 'name = :name and iscore > 0', $params);
        }
        if (!$fullpreset) {
            // We tried, but we didn't find full by name. Let's find a core preset that sets 'usecomments' setting to 1.
            $params = ['name' => 'usecomments', 'value' => '1'];
            $fullpreset = $DB->get_record_sql($sql, $params);
        }

        $settings = [
            // Settings. Hide Guest login button for Starter preset (and back to show for Full).
            [
                'presetid' => $starterpreset->id,
                'plugin' => 'none',
                'name' => 'guestloginbutton',
                'value' => '0',
            ],
            [
                'presetid' => $fullpreset->id,
                'plugin' => 'none',
                'name' => 'guestloginbutton',
                'value' => '1',
            ],
            // Settings. Set Activity chooser tabs to "Starred, All, Recommended"(1) for Starter and back it to default(0) for Full.
            [
                'presetid' => $starterpreset->id,
                'plugin' => 'none',
                'name' => 'activitychoosertabmode',
                'value' => '1',
            ],
            [
                'presetid' => $fullpreset->id,
                'plugin' => 'none',
                'name' => 'activitychoosertabmode',
                'value' => '0',
            ],
        ];
        foreach ($settings as $notused => $setting) {
            $params = ['adminpresetid' => $setting['presetid'], 'plugin' => $setting['plugin'], 'name' => $setting['name']];
            if (!$DB->record_exists('adminpresets_it', $params)) {
                $record = new \stdClass();
                $record->adminpresetid = $setting['presetid'];
                $record->plugin = $setting['plugin'];
                $record->name = $setting['name'];
                $record->value = $setting['value'];
                $DB->insert_record('adminpresets_it', $record);
            }
        }

        $plugins = [
            // Plugins. Blocks. Disable/enable Online users, Recently accessed courses and Starred courses.
            [
                'presetid' => $starterpreset->id,
                'plugin' => 'block',
                'name' => 'online_users',
                'enabled' => '0',
            ],
            [
                'presetid' => $fullpreset->id,
                'plugin' => 'block',
                'name' => 'online_users',
                'enabled' => '1',
            ],
            [
                'presetid' => $starterpreset->id,
                'plugin' => 'block',
                'name' => 'recentlyaccessedcourses',
                'enabled' => '0',
            ],
            [
                'presetid' => $fullpreset->id,
                'plugin' => 'block',
                'name' => 'recentlyaccessedcourses',
                'enabled' => '1',
            ],
            [
                'presetid' => $starterpreset->id,
                'plugin' => 'block',
                'name' => 'starredcourses',
                'enabled' => '0',
            ],
            [
                'presetid' => $fullpreset->id,
                'plugin' => 'block',
                'name' => 'starredcourses',
                'enabled' => '1',
            ],
            // Plugins. Enrolments. Disable/enable Guest access.
            [
                'presetid' => $starterpreset->id,
                'plugin' => 'enrol',
                'name' => 'guest',
                'enabled' => '0',
            ],
            [
                'presetid' => $fullpreset->id,
                'plugin' => 'enrol',
                'name' => 'guest',
                'enabled' => '1',
            ],
        ];
        foreach ($plugins as $notused => $plugin) {
            $params = ['adminpresetid' => $plugin['presetid'], 'plugin' => $plugin['plugin'], 'name' => $plugin['name']];
            if (!$DB->record_exists('adminpresets_plug', $params)) {
                $record = new \stdClass();
                $record->adminpresetid = $plugin['presetid'];
                $record->plugin = $plugin['plugin'];
                $record->name = $plugin['name'];
                $record->enabled = $plugin['enabled'];
                $DB->insert_record('adminpresets_plug', $record);
            }
        }

        // Settings: Remove customusermenuitems setting from Starter and Full presets.
        $sql = "(adminpresetid = ? OR adminpresetid = ?) AND plugin = 'none' AND name = 'customusermenuitems'";
        $params = [$starterpreset->id, $fullpreset->id];
        $DB->delete_records_select('adminpresets_it', $sql, $params);

        // Plugins. Question types. Re-enable Description and Essay for Starter.
        $sql = "(adminpresetid = ? OR adminpresetid = ?) AND plugin = 'qtype' AND (name = 'description' OR name = 'essay')";
        $DB->delete_records_select('adminpresets_plug', $sql, $params);

        // Main savepoint reached.
        upgrade_main_savepoint(true, 2022021100.01);

    }

    if ($oldversion < 2022021100.02) {
        $table = new xmldb_table('task_scheduled');

        // Changing precision of field minute on table task_scheduled to (200).
        $field = new xmldb_field('minute', XMLDB_TYPE_CHAR, '200', null, XMLDB_NOTNULL, null, null, 'blocking');
        $dbman->change_field_precision($table, $field);
        // Changing precision of field hour on table task_scheduled to (70).
        $field = new xmldb_field('hour', XMLDB_TYPE_CHAR, '70', null, XMLDB_NOTNULL, null, null, 'minute');
        $dbman->change_field_precision($table, $field);
        // Changing precision of field day on table task_scheduled to (90).
        $field = new xmldb_field('day', XMLDB_TYPE_CHAR, '90', null, XMLDB_NOTNULL, null, null, 'hour');
        $dbman->change_field_precision($table, $field);
        // Changing precision of field month on table task_scheduled to (30).
        $field = new xmldb_field('month', XMLDB_TYPE_CHAR, '30', null, XMLDB_NOTNULL, null, null, 'day');
        $dbman->change_field_precision($table, $field);

        // Main savepoint reached.
        upgrade_main_savepoint(true, 2022021100.02);
    }

    if ($oldversion < 2022022600.01) {
        // Get all processor and existing preferences.
        $processors = $DB->get_records('message_processors');
        $providers = $DB->get_records('message_providers', null, '', 'id, name, component');
        $existingpreferences = get_config('message');

        foreach ($processors as $processor) {
            foreach ($providers as $provider) {
                // Setting default preference name.
                $componentproviderbase = $provider->component . '_' . $provider->name;
                $preferencename = $processor->name.'_provider_'.$componentproviderbase.'_locked';
                // If we do not have this setting yet, set it to 0.
                if (!isset($existingpreferences->{$preferencename})) {
                    set_config($preferencename, 0, 'message');
                }
            }
        }

        upgrade_main_savepoint(true, 2022022600.01);
    }

    if ($oldversion < 2022030100.00) {
        $sql = "SELECT preset.*
                  FROM {adminpresets} preset
            INNER JOIN {adminpresets_it} it ON preset.id = it.adminpresetid
                 WHERE it.name = :name AND it.value = :value AND preset.iscore > 0";

        $name = get_string('starterpreset', 'core_adminpresets');
        $params = ['name' => $name, 'iscore' => 1];
        $starterpreset = $DB->get_record('adminpresets', $params);
        if (!$starterpreset) {
            // Starter admin preset might have been created using the English name. Let's change it to current language.
            $englishname = get_string_manager()->get_string('starterpreset', 'core_adminpresets', null, 'en');
            $params['name'] = $englishname;
            $starterpreset = $DB->get_record('adminpresets', $params);
        }
        if (!$starterpreset) {
            // We tried, but we didn't find starter by name. Let's find a core preset that sets 'usecomments' setting to 0.
            $params = ['name' => 'usecomments', 'value' => '0'];
            $starterpreset = $DB->get_record_sql($sql, $params);
        }
        // The iscore field is already 1 for starterpreset, so we don't need to change it.
        // We only need to update the name and comment in case they are different to current language strings.
        if ($starterpreset && $starterpreset->name != $name) {
            $starterpreset->name = $name;
            $starterpreset->comments = get_string('starterpresetdescription', 'core_adminpresets');
            $DB->update_record('adminpresets', $starterpreset);
        }

        // Let's mark Full admin presets with current FULL_PRESETS value and change the name to current language.
        $name = get_string('fullpreset', 'core_adminpresets');
        $params = ['name' => $name];
        $fullpreset = $DB->get_record_select('adminpresets', 'name = :name and iscore > 0', $params);
        if (!$fullpreset) {
            // Full admin preset might have been created using the English name.
            $englishname = get_string_manager()->get_string('fullpreset', 'core_adminpresets', null, 'en');
            $params['name'] = $englishname;
            $fullpreset = $DB->get_record_select('adminpresets', 'name = :name and iscore > 0', $params);
        }
        if (!$fullpreset) {
            // We tried, but we didn't find full by name. Let's find a core preset that sets 'usecomments' setting to 1.
            $params = ['name' => 'usecomments', 'value' => '1'];
            $fullpreset = $DB->get_record_sql($sql, $params);
        }
        if ($fullpreset) {
            // We need to update iscore field value, whether the name is the same or not.
            $fullpreset->name = $name;
            $fullpreset->comments = get_string('fullpresetdescription', 'core_adminpresets');
            $fullpreset->iscore = 2;
            $DB->update_record('adminpresets', $fullpreset);

            // We are applying again changes made on 2022011100.01 upgrading step because of MDL-73953 bug.
            $blocknames = ['course_summary', 'feedback', 'rss_client', 'selfcompletion'];
            list($blocksinsql, $blocksinparams) = $DB->get_in_or_equal($blocknames);

            // Remove entries from the adminpresets_app_plug table (in case the preset has been applied).
            $appliedpresets = $DB->get_records('adminpresets_app', ['adminpresetid' => $fullpreset->id], '', 'id');
            if ($appliedpresets) {
                list($appsinsql, $appsinparams) = $DB->get_in_or_equal(array_keys($appliedpresets));
                $sql = "adminpresetapplyid $appsinsql AND plugin='block' AND name $blocksinsql";
                $params = array_merge($appsinparams, $blocksinparams);
                $DB->delete_records_select('adminpresets_app_plug', $sql, $params);
            }

            // Remove entries for these blocks from the adminpresets_plug table.
            $sql = "adminpresetid = ? AND plugin='block' AND name $blocksinsql";
            $params = array_merge([$fullpreset->id], $blocksinparams);
            $DB->delete_records_select('adminpresets_plug', $sql, $params);
        }

        // Main savepoint reached.
        upgrade_main_savepoint(true, 2022030100.00);
    }

    if ($oldversion < 2022031100.01) {
        $reportsusermenuitem = 'reports,core_reportbuilder|/reportbuilder/index.php';
        upgrade_add_item_to_usermenu($reportsusermenuitem);
        // Main savepoint reached.
        upgrade_main_savepoint(true, 2022031100.01);
    }

    if ($oldversion < 2022032200.01) {

        // Define index to be added to question_references.
        $table = new xmldb_table('question_references');
        $index = new xmldb_index('context-component-area-itemid', XMLDB_INDEX_UNIQUE,
            ['usingcontextid', 'component', 'questionarea', 'itemid']);

        // Conditionally launch add field id.
        if (!$dbman->index_exists($table, $index)) {
            $dbman->add_index($table, $index);
        }

        // Main savepoint reached.
        upgrade_main_savepoint(true, 2022032200.01);
    }

    if ($oldversion < 2022032200.02) {

        // Define index to be added to question_references.
        $table = new xmldb_table('question_set_references');
        $index = new xmldb_index('context-component-area-itemid', XMLDB_INDEX_UNIQUE,
            ['usingcontextid', 'component', 'questionarea', 'itemid']);

        // Conditionally launch add field id.
        if (!$dbman->index_exists($table, $index)) {
            $dbman->add_index($table, $index);
        }

        // Main savepoint reached.
        upgrade_main_savepoint(true, 2022032200.02);
    }

    if ($oldversion < 2022041200.01) {

        // The original default admin presets "sensible settings" (those that should be treated as sensitive).
        $originalsensiblesettings = 'recaptchapublickey@@none, recaptchaprivatekey@@none, googlemapkey3@@none, ' .
            'secretphrase@@url, cronremotepassword@@none, smtpuser@@none, smtppass@none, proxypassword@@none, ' .
            'quizpassword@@quiz, allowedip@@none, blockedip@@none, dbpass@@logstore_database, messageinbound_hostpass@@none, ' .
            'bind_pw@@auth_cas, pass@@auth_db, bind_pw@@auth_ldap, dbpass@@enrol_database, bind_pw@@enrol_ldap, ' .
            'server_password@@search_solr, ssl_keypassword@@search_solr, alternateserver_password@@search_solr, ' .
            'alternatessl_keypassword@@search_solr, test_password@@cachestore_redis, password@@mlbackend_python';

        // Check if the current config matches the original default, upgrade to new default if so.
        if (get_config('adminpresets', 'sensiblesettings') === $originalsensiblesettings) {
            $newsensiblesettings = "{$originalsensiblesettings}, badges_badgesalt@@none, calendar_exportsalt@@none";
            set_config('sensiblesettings', $newsensiblesettings, 'adminpresets');
        }

        // Main savepoint reached.
        upgrade_main_savepoint(true, 2022041200.01);
    }

    // Automatically generated Moodle v4.0.0 release upgrade line.
    // Put any upgrade step following this.

    if ($oldversion < 2022042900.01) {
        // Social custom fields could had been created linked to category id = 1. Let's check category 1 exists.
        if (!$DB->get_record('user_info_category', ['id' => 1])) {
            // Let's check if we have any custom field linked to category id = 1.
            $fields = $DB->get_records('user_info_field', ['categoryid' => 1]);
            if (!empty($fields)) {
                $categoryid = $DB->get_field_sql('SELECT min(id) from {user_info_category}');
                foreach ($fields as $field) {
                    $field->categoryid = $categoryid;
                    $DB->update_record('user_info_field', $field);
                }
            }
        }

        // Main savepoint reached.
        upgrade_main_savepoint(true, 2022042900.01);
    }

    if ($oldversion < 2022051000.00) {
        // Add index to the sid field in the external_tokens table.
        $table = new xmldb_table('external_tokens');
        $index = new xmldb_index('sid', XMLDB_INDEX_NOTUNIQUE, ['sid']);

        if (!$dbman->index_exists($table, $index)) {
            $dbman->add_index($table, $index);
        }

        upgrade_main_savepoint(true, 2022051000.00);
    }

    if ($oldversion < 2022052500.00) {
        // Start an adhoc task to fix the file timestamps of restored files.
        $task = new core\task\fix_file_timestamps_task();
        \core\task\manager::queue_adhoc_task($task);

        // Main savepoint reached.
        upgrade_main_savepoint(true, 2022052500.00);
    }

    if ($oldversion < 2022052700.01) {

        // Define index timestarted_idx (not unique) to be added to task_adhoc.
        $table = new xmldb_table('task_adhoc');
        $index = new xmldb_index('timestarted_idx', XMLDB_INDEX_NOTUNIQUE, ['timestarted']);

        // Conditionally launch add index timestarted_idx.
        if (!$dbman->index_exists($table, $index)) {
            $dbman->add_index($table, $index);
        }

        // Main savepoint reached.
        upgrade_main_savepoint(true, 2022052700.01);
    }

    if ($oldversion < 2022052700.02) {

        // Define index filename (not unique) to be added to files.
        $table = new xmldb_table('files');
        $index = new xmldb_index('filename', XMLDB_INDEX_NOTUNIQUE, ['filename']);

        // Conditionally launch add index filename.
        if (!$dbman->index_exists($table, $index)) {
            $dbman->add_index($table, $index);
        }

        // Main savepoint reached.
        upgrade_main_savepoint(true, 2022052700.02);
    }

    if ($oldversion < 2022060300.01) {

        // Changing precision of field hidden on table grade_categories to (10).
        $table = new xmldb_table('grade_categories');
        $field = new xmldb_field('hidden', XMLDB_TYPE_INTEGER, '10', null, XMLDB_NOTNULL, null, '0', 'timemodified');

        // Launch change of precision for field hidden.
        $dbman->change_field_precision($table, $field);

        // Changing precision of field hidden on table grade_categories_history to (10).
        $table = new xmldb_table('grade_categories_history');
        $field = new xmldb_field('hidden', XMLDB_TYPE_INTEGER, '10', null, XMLDB_NOTNULL, null, '0', 'aggregatesubcats');

        // Launch change of precision for field hidden.
        $dbman->change_field_precision($table, $field);

        // Main savepoint reached.
        upgrade_main_savepoint(true, 2022060300.01);
    }

    if ($oldversion < 2022061000.01) {
        // Iterate over custom user menu items configuration, removing pix icon references.
        $customusermenuitems = str_replace(["\r\n", "\r"], "\n", $CFG->customusermenuitems);

        $lines = preg_split('/\n/', $customusermenuitems, -1, PREG_SPLIT_NO_EMPTY);
        $lines = array_map(static function(string $line): string {
            // Previous format was "<langstring>|<url>[|<pixicon>]" - pix icon is no longer supported.
            $lineparts = explode('|', trim($line), 3);
            // Return first two parts of line.
            return implode('|', array_slice($lineparts, 0, 2));
        }, $lines);

        set_config('customusermenuitems', implode("\n", $lines));

        upgrade_main_savepoint(true, 2022061000.01);
    }

    if ($oldversion < 2022061500.00) {
        // Remove drawer-open-nav user preference for every user.
        $DB->delete_records('user_preferences', ['name' => 'drawer-open-nav']);

        // Main savepoint reached.
        upgrade_main_savepoint(true, 2022061500.00);

    }

    if ($oldversion < 2022072900.00) {
        // Call the helper function that updates the foreign keys and indexes in MDL-49795.
        upgrade_add_foreign_key_and_indexes();

        // Main savepoint reached.
        upgrade_main_savepoint(true, 2022072900.00);
    }

    if ($oldversion < 2022081200.01) {

        // Define field lang to be added to course_modules.
        $table = new xmldb_table('course_modules');
        $field = new xmldb_field('lang', XMLDB_TYPE_CHAR, '30', null, null, null, null, 'downloadcontent');

        // Conditionally launch add field lang.
        if (!$dbman->field_exists($table, $field)) {
            $dbman->add_field($table, $field);
        }

        // Main savepoint reached.
        upgrade_main_savepoint(true, 2022081200.01);
    }

    if ($oldversion < 2022091000.01) {
        $table = new xmldb_table('h5p');
        $indexpathnamehash = new xmldb_index('pathnamehash_idx', XMLDB_INDEX_NOTUNIQUE, ['pathnamehash']);

        if (!$dbman->index_exists($table, $indexpathnamehash)) {
            $dbman->add_index($table, $indexpathnamehash);
        }
        // Main savepoint reached.
        upgrade_main_savepoint(true, 2022091000.01);
    }

    if ($oldversion < 2022092200.01) {

        // Remove any orphaned tag instance records (pointing to non-existing context).
        $DB->delete_records_select('tag_instance', 'NOT EXISTS (
            SELECT ctx.id FROM {context} ctx WHERE ctx.id = {tag_instance}.contextid
        )');

        // Main savepoint reached.
        upgrade_main_savepoint(true, 2022092200.01);
    }

    if ($oldversion < 2022101400.01) {
        $table = new xmldb_table('competency_modulecomp');
        $field = new xmldb_field('overridegrade', XMLDB_TYPE_INTEGER, '1', null, XMLDB_NOTNULL, null, '0', 'ruleoutcome');

        if (!$dbman->field_exists($table, $field)) {
            $dbman->add_field($table, $field);
        }

        // Main savepoint reached.
        upgrade_main_savepoint(true, 2022101400.01);
    }

    if ($oldversion < 2022101400.03) {
        // Define table to store completion viewed.
        $table = new xmldb_table('course_modules_viewed');

        // Adding fields to table course_modules_viewed.
        $table->add_field('id', XMLDB_TYPE_INTEGER, '10', null, XMLDB_NOTNULL, XMLDB_SEQUENCE, null);
        $table->add_field('coursemoduleid', XMLDB_TYPE_INTEGER, '10', null, XMLDB_NOTNULL, null, null, 'id');
        $table->add_field('userid', XMLDB_TYPE_INTEGER, '10', null, XMLDB_NOTNULL, null, null, 'coursemoduleid');
        $table->add_field('timecreated', XMLDB_TYPE_INTEGER, '10', null, XMLDB_NOTNULL, null, null, 'userid');

        // Adding keys to table course_modules_viewed.
        $table->add_key('primary', XMLDB_KEY_PRIMARY, ['id']);

        // Adding indexes to table course_modules_viewed.
        $table->add_index('coursemoduleid', XMLDB_INDEX_NOTUNIQUE, ['coursemoduleid']);
        $table->add_index('userid-coursemoduleid', XMLDB_INDEX_UNIQUE, ['userid', 'coursemoduleid']);

        if (!$dbman->table_exists($table)) {
            $dbman->create_table($table);
        }

        // Main savepoint reached.
        upgrade_main_savepoint(true, 2022101400.03);
    }

    if ($oldversion < 2022101400.04) {
        // Add legacy data to the new table.
        $transaction = $DB->start_delegated_transaction();
        upgrade_set_timeout(3600);
        $sql = "INSERT INTO {course_modules_viewed}
                            (userid, coursemoduleid, timecreated)
                     SELECT userid, coursemoduleid, timemodified
                       FROM {course_modules_completion}
                      WHERE viewed = 1";
        $DB->execute($sql);
        $transaction->allow_commit();

        // Main savepoint reached.
        upgrade_main_savepoint(true, 2022101400.04);
    }

    if ($oldversion < 2022101400.05) {
        // Define field viewed to be dropped from course_modules_completion.
        $table = new xmldb_table('course_modules_completion');
        $field = new xmldb_field('viewed');

        // Conditionally launch drop field viewed.
        if ($dbman->field_exists($table, $field)) {
            $dbman->drop_field($table, $field);
        }

        // Main savepoint reached.
        upgrade_main_savepoint(true, 2022101400.05);
    }

    if ($oldversion < 2022102800.01) {
        // For sites with "contact site support" already available (4.0.x), maintain existing functionality.
        if ($oldversion >= 2022041900.00) {
            set_config('supportavailability', CONTACT_SUPPORT_ANYONE);
        } else {
            // Sites which did not previously have the "contact site support" feature default to it requiring authentication.
            set_config('supportavailability', CONTACT_SUPPORT_AUTHENTICATED);
        }

        // Main savepoint reached.
        upgrade_main_savepoint(true, 2022102800.01);
    }

    if ($oldversion < 2022110600.00) {
        // If webservice_xmlrpc isn't any longer installed, remove its configuration,
        // capabilities and presence in other settings.
        if (!file_exists($CFG->dirroot . '/webservice/xmlrpc/version.php')) {
            // No DB structures to delete in this plugin.

            // Remove capabilities.
            capabilities_cleanup('webservice_xmlrpc');

            // Remove own configuration.
            unset_all_config_for_plugin('webservice_xmlrpc');

            // Remove it from the enabled protocols if it was there.
            $protos = get_config('core', 'webserviceprotocols');
            $protoarr = explode(',', $protos);
            $protoarr = array_filter($protoarr, function($ele) {
                return trim($ele) !== 'xmlrpc';
            });
            $protos = implode(',', $protoarr);
            set_config('webserviceprotocols', $protos);
        }

        // Main savepoint reached.
        upgrade_main_savepoint(true, 2022110600.00);
    }

    // Automatically generated Moodle v4.1.0 release upgrade line.
    // Put any upgrade step following this.

    if ($oldversion < 2022120900.01) {

        // Remove any orphaned role assignment records (pointing to non-existing roles).
        $DB->delete_records_select('role_assignments', 'NOT EXISTS (
            SELECT r.id FROM {role} r WHERE r.id = {role_assignments}.roleid
        )');

        // Main savepoint reached.
        upgrade_main_savepoint(true, 2022120900.01);
    }

    if ($oldversion < 2022121600.01) {
        // Define index blocknameindex (not unique) to be added to block_instances.
        $table = new xmldb_table('block_instances');
        $index = new xmldb_index('blocknameindex', XMLDB_INDEX_NOTUNIQUE, ['blockname']);

        // Conditionally launch add index blocknameindex.
        if (!$dbman->index_exists($table, $index)) {
            $dbman->add_index($table, $index);
        }
        // Main savepoint reached.
        upgrade_main_savepoint(true, 2022121600.01);
    }

    if ($oldversion < 2023010300.00) {
        // The useexternalyui setting has been removed.
        unset_config('useexternalyui');

        // Main savepoint reached.
        upgrade_main_savepoint(true, 2023010300.00);
    }

    if ($oldversion < 2023020800.00) {
        // If cachestore_memcached is no longer present, remove it.
        if (!file_exists($CFG->dirroot . '/cache/stores/memcached/version.php')) {
            // Clean config.
            unset_all_config_for_plugin('cachestore_memcached');
        }

        // Main savepoint reached.
        upgrade_main_savepoint(true, 2023020800.00);
    }

    if ($oldversion < 2023021700.01) {
        // Define field pdfexportfont to be added to course.
        $table = new xmldb_table('course');
        $field = new xmldb_field('pdfexportfont', XMLDB_TYPE_CHAR, '50', null, false, false, null, 'showcompletionconditions');

        // Conditionally launch add field pdfexportfont.
        if (!$dbman->field_exists($table, $field)) {
            $dbman->add_field($table, $field);
        }

        // Main savepoint reached.
        upgrade_main_savepoint(true, 2023021700.01);
    }

    if ($oldversion < 2023022000.00) {
        // Remove grade_report_showquickfeedback, grade_report_enableajax, grade_report_showeyecons,
        // grade_report_showlocks, grade_report_showanalysisicon preferences for every user.
        $DB->delete_records('user_preferences', ['name' => 'grade_report_showquickfeedback']);
        $DB->delete_records('user_preferences', ['name' => 'grade_report_enableajax']);
        $DB->delete_records('user_preferences', ['name' => 'grade_report_showeyecons']);
        $DB->delete_records('user_preferences', ['name' => 'grade_report_showlocks']);
        $DB->delete_records('user_preferences', ['name' => 'grade_report_showanalysisicon']);

        // The grade_report_showquickfeedback, grade_report_enableajax, grade_report_showeyecons,
        // grade_report_showlocks, grade_report_showanalysisicon settings have been removed.
        unset_config('grade_report_showquickfeedback');
        unset_config('grade_report_enableajax');
        unset_config('grade_report_showeyecons');
        unset_config('grade_report_showlocks');
        unset_config('grade_report_showanalysisicon');

        // Main savepoint reached.
        upgrade_main_savepoint(true, 2023022000.00);
    }

    if ($oldversion < 2023030300.01) {
        $sql = "SELECT preset.*
                  FROM {adminpresets} preset
            INNER JOIN {adminpresets_it} it ON preset.id = it.adminpresetid
                 WHERE it.name = :name AND it.value = :value AND preset.iscore > 0";
        // Some settings and plugins have been added/removed to the Starter and Full preset. Add them to the core presets if
        // they haven't been included yet.
        $params = ['name' => get_string('starterpreset', 'core_adminpresets'), 'iscore' => 1];
        $starterpreset = $DB->get_record('adminpresets', $params);
        if (!$starterpreset) {
            // Starter admin preset might have been created using the English name.
            $name = get_string_manager()->get_string('starterpreset', 'core_adminpresets', null, 'en');
            $params['name'] = $name;
            $starterpreset = $DB->get_record('adminpresets', $params);
        }
        if (!$starterpreset) {
            // We tried, but we didn't find starter by name. Let's find a core preset that sets 'usecomments' setting to 0.
            $params = ['name' => 'usecomments', 'value' => '0'];
            $starterpreset = $DB->get_record_sql($sql, $params);
        }

        $params = ['name' => get_string('fullpreset', 'core_adminpresets')];
        $fullpreset = $DB->get_record_select('adminpresets', 'name = :name and iscore > 0', $params);
        if (!$fullpreset) {
            // Full admin preset might have been created using the English name.
            $name = get_string_manager()->get_string('fullpreset', 'core_adminpresets', null, 'en');
            $params['name'] = $name;
            $fullpreset = $DB->get_record_select('adminpresets', 'name = :name and iscore > 0', $params);
        }
        if (!$fullpreset) {
            // We tried, but we didn't find full by name. Let's find a core preset that sets 'usecomments' setting to 1.
            $params = ['name' => 'usecomments', 'value' => '1'];
            $fullpreset = $DB->get_record_sql($sql, $params);
        }

        $settings = [
            // Settings. Set Activity chooser tabs to "Starred, Recommended, All"(5) for Starter and back it to default(3) for Full.
            [
                'presetid' => $starterpreset->id,
                'plugin' => 'none',
                'name' => 'activitychoosertabmode',
                'value' => '4',
            ],
            [
                'presetid' => $fullpreset->id,
                'plugin' => 'none',
                'name' => 'activitychoosertabmode',
                'value' => '3',
            ],
        ];
        foreach ($settings as $notused => $setting) {
            $params = ['adminpresetid' => $setting['presetid'], 'plugin' => $setting['plugin'], 'name' => $setting['name']];
            if (!$record = $DB->get_record('adminpresets_it', $params)) {
                $record = new \stdClass();
                $record->adminpresetid = $setting['presetid'];
                $record->plugin = $setting['plugin'];
                $record->name = $setting['name'];
                $record->value = $setting['value'];
                $DB->insert_record('adminpresets_it', $record);
            } else {
                $record->value = $setting['value'];
                $DB->update_record('adminpresets_it', $record);
            }
        }

        // Main savepoint reached.
        upgrade_main_savepoint(true, 2023030300.01);
    }

    if ($oldversion < 2023030300.02) {
        // If cachestore_mongodb is no longer present, remove it.
        if (!file_exists($CFG->dirroot . '/cache/stores/mongodb/version.php')) {
            // Clean config.
            unset_all_config_for_plugin('cachestore_mongodb');
        }

        // Main savepoint reached.
        upgrade_main_savepoint(true, 2023030300.02);
    }

    if ($oldversion < 2023030300.03) {
        // If editor_tinymce is no longer present, remove it.
        if (!file_exists($CFG->dirroot . '/lib/editor/tinymce/version.php')) {
            // Clean config.
            uninstall_plugin('editor', 'tinymce');
            $DB->delete_records('user_preferences', [
                'name' => 'htmleditor',
                'value' => 'tinymce',
            ]);

            if ($editors = get_config('core', 'texteditors')) {
                $editors = array_flip(explode(',', $editors));
                unset($editors['tinymce']);
                set_config('texteditors', implode(',', array_flip($editors)));
            }
        }
        upgrade_main_savepoint(true, 2023030300.03);
    }

    if ($oldversion < 2023031000.02) {
        // If editor_tinymce is no longer present, remove it's sub-plugins too.
        if (!file_exists($CFG->dirroot . '/lib/editor/tinymce/version.php')) {
            $DB->delete_records_select(
                'config_plugins',
                $DB->sql_like('plugin', ':plugin'),
                ['plugin' => $DB->sql_like_escape('tinymce_') . '%']
            );
        }

        // Main savepoint reached.
        upgrade_main_savepoint(true, 2023031000.02);
    }

    if ($oldversion < 2023031400.01) {
        // Define field id to be added to groups.
        $table = new xmldb_table('groups');
        $field = new xmldb_field('visibility', XMLDB_TYPE_INTEGER, '1', null, XMLDB_NOTNULL, null, '0', 'picture');

        // Conditionally launch add field visibility.
        if (!$dbman->field_exists($table, $field)) {
            $dbman->add_field($table, $field);
        }

        // Define field participation to be added to groups.
        $field = new xmldb_field('participation', XMLDB_TYPE_INTEGER, '1', null, XMLDB_NOTNULL, null, '1', 'visibility');

        // Conditionally launch add field participation.
        if (!$dbman->field_exists($table, $field)) {
            $dbman->add_field($table, $field);
        }

        // Main savepoint reached.
        upgrade_main_savepoint(true, 2023031400.01);
    }

    if ($oldversion < 2023031400.02) {

        // Define table xapi_states to be created.
        $table = new xmldb_table('xapi_states');

        // Adding fields to table xapi_states.
        $table->add_field('id', XMLDB_TYPE_INTEGER, '10', null, XMLDB_NOTNULL, XMLDB_SEQUENCE, null);
        $table->add_field('component', XMLDB_TYPE_CHAR, '255', null, XMLDB_NOTNULL, null, null);
        $table->add_field('userid', XMLDB_TYPE_INTEGER, '10', null, null, null, null);
        $table->add_field('itemid', XMLDB_TYPE_INTEGER, '10', null, XMLDB_NOTNULL, null, null);
        $table->add_field('stateid', XMLDB_TYPE_CHAR, '255', null, XMLDB_NOTNULL, null, null);
        $table->add_field('statedata', XMLDB_TYPE_TEXT, null, null, null, null, null);
        $table->add_field('registration', XMLDB_TYPE_CHAR, '255', null, null, null, null);
        $table->add_field('timecreated', XMLDB_TYPE_INTEGER, '10', null, XMLDB_NOTNULL, null, null);
        $table->add_field('timemodified', XMLDB_TYPE_INTEGER, '10', null, null, null, null);

        // Adding keys to table xapi_states.
        $table->add_key('primary', XMLDB_KEY_PRIMARY, ['id']);

        // Adding indexes to table xapi_states.
        $table->add_index('component-itemid', XMLDB_INDEX_NOTUNIQUE, ['component', 'itemid']);
        $table->add_index('userid', XMLDB_INDEX_NOTUNIQUE, ['userid']);
        $table->add_index('timemodified', XMLDB_INDEX_NOTUNIQUE, ['timemodified']);

        // Conditionally launch create table for xapi_states.
        if (!$dbman->table_exists($table)) {
            $dbman->create_table($table);
        }

        if (!isset($CFG->xapicleanupperiod)) {
            set_config('xapicleanupperiod', WEEKSECS * 8);
        }

        // Main savepoint reached.
        upgrade_main_savepoint(true, 2023031400.02);
    }

    if ($oldversion < 2023040600.01) {
        // If logstore_legacy is no longer present, remove it.
        if (!file_exists($CFG->dirroot . '/admin/tool/log/store/legacy/version.php')) {
            uninstall_plugin('logstore', 'legacy');
        }

        // Main savepoint reached.
        upgrade_main_savepoint(true, 2023040600.01);
    }

    if ($oldversion < 2023041100.00) {
        // Add public key field to user_devices table.
        $table = new xmldb_table('user_devices');
        $field = new xmldb_field('publickey', XMLDB_TYPE_TEXT, null, null, null, null, null, 'uuid');

        if (!$dbman->field_exists($table, $field)) {
            $dbman->add_field($table, $field);
        }

        // Main savepoint reached.
        upgrade_main_savepoint(true, 2023041100.00);
    }

    if ($oldversion < 2023042000.00) {
        // If mod_assignment is no longer present, remove it.
        if (!file_exists($CFG->dirroot . '/mod/assignment/version.php')) {
            // Delete all mod_assignment grade_grades orphaned data.
            $DB->delete_records_select(
                'grade_grades', "itemid IN (SELECT id FROM {grade_items} WHERE itemtype = 'mod' AND itemmodule = 'assignment')"
            );

            // Delete all mod_assignment grade_grades_history orphaned data.
            $DB->delete_records('grade_grades_history', ['source' => 'mod/assignment']);

            // Delete all mod_assignment grade_items orphaned data.
            $DB->delete_records('grade_items', ['itemtype' => 'mod', 'itemmodule' => 'assignment']);

            // Delete all mod_assignment grade_items_history orphaned data.
            $DB->delete_records('grade_items_history', ['itemtype' => 'mod', 'itemmodule' => 'assignment']);

            // Delete core mod_assignment subplugins.
            uninstall_plugin('assignment', 'offline');
            uninstall_plugin('assignment', 'online');
            uninstall_plugin('assignment', 'upload');
            uninstall_plugin('assignment', 'uploadsingle');

            // Delete other mod_assignment subplugins.
            $pluginnamelike = $DB->sql_like('plugin', ':pluginname');
            $subplugins = $DB->get_fieldset_select('config_plugins', 'plugin', "$pluginnamelike AND name = :name", [
                'pluginname' => $DB->sql_like_escape('assignment_') . '%',
                'name' => 'version',
            ]);
            foreach ($subplugins as $subplugin) {
                [$plugin, $subpluginname] = explode('_', $subplugin, 2);
                uninstall_plugin($plugin, $subpluginname);
            }

            // Delete mod_assignment.
            uninstall_plugin('mod', 'assignment');
        }

        // Main savepoint reached.
        upgrade_main_savepoint(true, 2023042000.00);
    }

    // Automatically generated Moodle v4.2.0 release upgrade line.
    // Put any upgrade step following this.

    if ($oldversion < 2023051500.00) {
        // Define communication table.
        $table = new xmldb_table('communication');

        // Adding fields to table communication.
        $table->add_field('id', XMLDB_TYPE_INTEGER, '10', null, XMLDB_NOTNULL, XMLDB_SEQUENCE);
        $table->add_field('instanceid', XMLDB_TYPE_INTEGER, '10', null, XMLDB_NOTNULL, null, null, 'id');
        $table->add_field('component', XMLDB_TYPE_CHAR, '100', null, XMLDB_NOTNULL, null, null, 'instanceid');
        $table->add_field('instancetype', XMLDB_TYPE_CHAR, '100', null, XMLDB_NOTNULL, null, null, 'component');
        $table->add_field('provider', XMLDB_TYPE_CHAR, '100', null, XMLDB_NOTNULL, null, null, 'instancerype');
        $table->add_field('roomname', XMLDB_TYPE_CHAR, '255', null, null, null, null, 'provider');
        $table->add_field('avatarfilename', XMLDB_TYPE_CHAR, '100', null, null, null, null, 'roomname');
        $table->add_field('active', XMLDB_TYPE_INTEGER, '1', null, XMLDB_NOTNULL, null, 1, 'avatarfilename');

        // Add key.
        $table->add_key('primary', XMLDB_KEY_PRIMARY, ['id']);

        // Conditionally launch create table for communication.
        if (!$dbman->table_exists($table)) {
            $dbman->create_table($table);
        }

        // Define communication user table.
        $table = new xmldb_table('communication_user');

        // Adding fields to table communication.
        $table->add_field('id', XMLDB_TYPE_INTEGER, '10', null, XMLDB_NOTNULL, XMLDB_SEQUENCE);
        $table->add_field('commid', XMLDB_TYPE_INTEGER, '10', null, XMLDB_NOTNULL, null, null, 'id');
        $table->add_field('userid', XMLDB_TYPE_INTEGER, '10', null, XMLDB_NOTNULL, null, null, 'commid');
        $table->add_field('synced', XMLDB_TYPE_INTEGER, '1', null, XMLDB_NOTNULL, null, 0, 'userid');
        $table->add_field('deleted', XMLDB_TYPE_INTEGER, '1', null, XMLDB_NOTNULL, null, 0, 'synced');

        // Add keys.
        $table->add_key('primary', XMLDB_KEY_PRIMARY, ['id']);
        $table->add_key('commid', XMLDB_KEY_FOREIGN, ['commid'], 'communication', ['id']);
        $table->add_key('userid', XMLDB_KEY_FOREIGN, ['userid'], 'user', ['id']);

        // Conditionally launch create table for communication.
        if (!$dbman->table_exists($table)) {
            $dbman->create_table($table);
        }

        // Main savepoint reached.
        upgrade_main_savepoint(true, 2023051500.00);
    }

    if ($oldversion < 2023062200.00) {
        // Remove device specific fields for themes from config table.
        unset_config('thememobile');
        unset_config('themelegacy');
        unset_config('themetablet');

        upgrade_main_savepoint(true, 2023062200.00);
    }

    if ($oldversion < 2023062700.01) {
        // Define field name to be added to external_tokens.
        $table = new xmldb_table('external_tokens');
        $field = new xmldb_field('name', XMLDB_TYPE_CHAR, '255', null, null, null, null, 'lastaccess');
        // Conditionally launch add field name.
        if (!$dbman->field_exists($table, $field)) {
            $dbman->add_field($table, $field);
        }
        // Update the old external tokens.
        $sql = 'UPDATE {external_tokens}
                   SET name = ' . $DB->sql_concat(
                       // We only need the prefix, so leave the third param with an empty string.
                           "'" . get_string('tokennameprefix', 'webservice', '') . "'",
                           "id");
        $DB->execute($sql);
        // Main savepoint reached.
        upgrade_main_savepoint(true, 2023062700.01);
    }

    if ($oldversion < 2023062900.01) {

        // Define field avatarsynced to be added to communication.
        $table = new xmldb_table('communication');
        $field = new xmldb_field('avatarsynced', XMLDB_TYPE_INTEGER, '1', null, XMLDB_NOTNULL, null, 0, 'active');

        // Conditionally launch add field avatarsynced.
        if (!$dbman->field_exists($table, $field)) {
            $dbman->add_field($table, $field);
        }

        // Main savepoint reached.
        upgrade_main_savepoint(true, 2023062900.01);
    }

    if ($oldversion < 2023080100.00) {
        // Upgrade yaml mime type for existing yaml and yml files.
        $filetypes = [
            '%.yaml' => 'application/yaml',
            '%.yml' => 'application/yaml,'
        ];

        $select = $DB->sql_like('filename', '?', false);
        foreach ($filetypes as $extension => $mimetype) {
            $DB->set_field_select(
                'files',
                'mimetype',
                $mimetype,
                $select,
                [$extension]
            );
        }

        // Main savepoint reached.
        upgrade_main_savepoint(true, 2023080100.00);
    }

    if ($oldversion < 2023081500.00) {
        upgrade_core_licenses();
        upgrade_main_savepoint(true, 2023081500.00);
    }

    if ($oldversion < 2023081800.01) {
        // Remove enabledevicedetection and devicedetectregex from config table.
        unset_config('enabledevicedetection');
        unset_config('devicedetectregex');
        // Main savepoint reached.
        upgrade_main_savepoint(true, 2023081800.01);
    }

    if ($oldversion < 2023082200.01) {
<<<<<<< HEAD
        // Some MIME icons have been removed and replaced with existing icons. They need to be upgraded for custom MIME types.
        $replacedicons = [
            'avi' => 'video',
            'base' => 'database',
            'bmp' => 'image',
            'html' => 'markup',
            'jpeg' => 'image',
            'mov' => 'video',
            'mp3' => 'audio',
            'mpeg' => 'video',
            'png' => 'image',
            'quicktime' => 'video',
            'tiff' => 'image',
            'wav' => 'audio',
            'wmv' => 'video',
        ];

        $custom = [];
        if (!empty($CFG->customfiletypes)) {
            if (array_key_exists('customfiletypes', $CFG->config_php_settings)) {
                // It's set in config.php, so the MIME icons can't be upgraded automatically.
                echo("\nYou need to manually check customfiletypes in config.php because some MIME icons have been removed!\n");
            } else {
                // It's a JSON string in the config table.
                $custom = json_decode($CFG->customfiletypes);
            }
        }

        $changed = false;
        foreach ($custom as $customentry) {
            if (!empty($customentry->icon) && array_key_exists($customentry->icon, $replacedicons)) {
                $customentry->icon = $replacedicons[$customentry->icon];
                $changed = true;
            }
        }

        if ($changed) {
            // Save the new customfiletypes.
            set_config('customfiletypes', json_encode($custom));
        }

        // Main savepoint reached.
        upgrade_main_savepoint(true, 2023082200.01);
    }

    if ($oldversion < 2023082200.02) {
        // Some MIME icons have been removed. They need to be replaced to 'unknown' for custom MIME types.
        $removedicons = array_flip([
            'clip-353',
            'edit',
            'env',
            'explore',
            'folder-open',
            'help',
            'move',
            'parent',
        ]);

        $custom = [];
        if (!empty($CFG->customfiletypes)) {
            if (array_key_exists('customfiletypes', $CFG->config_php_settings)) {
                // It's set in config.php, so the MIME icons can't be upgraded automatically.
                echo("\nYou need to manually check customfiletypes in config.php because some MIME icons have been removed!\n");
            } else {
                // It's a JSON string in the config table.
                $custom = json_decode($CFG->customfiletypes);
            }
        }

        $changed = false;
        foreach ($custom as $customentry) {
            if (!empty($customentry->icon) && array_key_exists($customentry->icon, $removedicons)) {
                // The icon has been removed, so set it to unknown.
                $customentry->icon = 'unknown';
                $changed = true;
            }
        }

        if ($changed) {
            // Save the new customfiletypes.
            set_config('customfiletypes', json_encode($custom));
        }

        // Main savepoint reached.
        upgrade_main_savepoint(true, 2023082200.02);
    }

    if ($oldversion < 2023082200.04) {

        // Remove any non-unique filters/conditions.
        $duplicates = $DB->get_records_sql("
            SELECT MIN(id) AS id, reportid, uniqueidentifier, iscondition
              FROM {reportbuilder_filter}
          GROUP BY reportid, uniqueidentifier, iscondition
            HAVING COUNT(*) > 1");

        foreach ($duplicates as $duplicate) {
            $DB->delete_records_select(
                'reportbuilder_filter',
                'id <> :id AND reportid = :reportid AND uniqueidentifier = :uniqueidentifier AND iscondition = :iscondition',
                (array) $duplicate
            );
        }

        // Define index report-filter (unique) to be added to reportbuilder_filter.
        $table = new xmldb_table('reportbuilder_filter');
        $index = new xmldb_index('report-filter', XMLDB_INDEX_UNIQUE, ['reportid', 'uniqueidentifier', 'iscondition']);

        // Conditionally launch add index report-filter.
        if (!$dbman->index_exists($table, $index)) {
            $dbman->add_index($table, $index);
        }

        // Main savepoint reached.
        upgrade_main_savepoint(true, 2023082200.04);
=======

        // Get all the ids of users who still have md5 hashed passwords.
        if ($DB->sql_regex_supported()) {
            // If the database supports regex, we can add an exact check for md5.
            $condition = 'password ' . $DB->sql_regex() . ' :pattern';
            $params = ['pattern'  => "^[a-fA-F0-9]{32}$"];
        } else {
            // Otherwise, we need to use a NOT LIKE condition and rule out bcrypt.
            $condition = $DB->sql_like('password', ':pattern', true, false, true);
            $params = ['pattern'  => '$2y$%'];
        }

        // Regardless of database regex support we check the hash length which should be enough.
        // But extra regex or like matching makes sure.
        $sql = "SELECT id FROM {user} WHERE LENGTH(password) = 32 AND $condition";
        $userids = $DB->get_fieldset_sql($sql, $params);

        // Update the password for each user with a new SHA-512 hash.
        // Users won't know this password, but they can reset it. This is a security measure,
        // in case the database is compromised or the hash has been leaked elsewhere.
        foreach ($userids as $userid) {
            $password = base64_encode(random_bytes(24)); // Generate a new password for the user.

            $user = new \stdClass();
            $user->id = $userid;
            $user->password = hash_internal_user_password($password);
            $DB->update_record('user', $user, true);
        }

        // Main savepoint reached.
        upgrade_main_savepoint(true, 2023082200.01);
>>>>>>> fc3fe7d3
    }

    return true;
}<|MERGE_RESOLUTION|>--- conflicted
+++ resolved
@@ -3384,7 +3384,6 @@
     }
 
     if ($oldversion < 2023082200.01) {
-<<<<<<< HEAD
         // Some MIME icons have been removed and replaced with existing icons. They need to be upgraded for custom MIME types.
         $replacedicons = [
             'avi' => 'video',
@@ -3500,7 +3499,9 @@
 
         // Main savepoint reached.
         upgrade_main_savepoint(true, 2023082200.04);
-=======
+    }
+
+    if ($oldversion < 2023082600.02) {
 
         // Get all the ids of users who still have md5 hashed passwords.
         if ($DB->sql_regex_supported()) {
@@ -3531,8 +3532,7 @@
         }
 
         // Main savepoint reached.
-        upgrade_main_savepoint(true, 2023082200.01);
->>>>>>> fc3fe7d3
+        upgrade_main_savepoint(true, 2023082600.02);
     }
 
     return true;
