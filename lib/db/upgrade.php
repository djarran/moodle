<?php

// This file is part of Moodle - http://moodle.org/
//
// Moodle is free software: you can redistribute it and/or modify
// it under the terms of the GNU General Public License as published by
// the Free Software Foundation, either version 3 of the License, or
// (at your option) any later version.
//
// Moodle is distributed in the hope that it will be useful,
// but WITHOUT ANY WARRANTY; without even the implied warranty of
// MERCHANTABILITY or FITNESS FOR A PARTICULAR PURPOSE.  See the
// GNU General Public License for more details.
//
// You should have received a copy of the GNU General Public License
// along with Moodle.  If not, see <http://www.gnu.org/licenses/>.

/**
 * This file keeps track of upgrades to Moodle.
 *
 * Sometimes, changes between versions involve
 * alterations to database structures and other
 * major things that may break installations.
 *
 * The upgrade function in this file will attempt
 * to perform all the necessary actions to upgrade
 * your older installation to the current version.
 *
 * If there's something it cannot do itself, it
 * will tell you what you need to do.
 *
 * The commands in here will all be database-neutral,
 * using the methods of database_manager class
 *
 * Please do not forget to use upgrade_set_timeout()
 * before any action that may take longer time to finish.
 *
 * @package    core
 * @subpackage admin
 * @copyright  2006 onwards Martin Dougiamas  http://dougiamas.com
 * @license    http://www.gnu.org/copyleft/gpl.html GNU GPL v3 or later
 */

defined('MOODLE_INTERNAL') || die();

/**
 *
 * @global stdClass $CFG
 * @global stdClass $USER
 * @global moodle_database $DB
 * @global core_renderer $OUTPUT
 * @param int $oldversion
 * @return bool always true
 */
function xmldb_main_upgrade($oldversion) {
    global $CFG, $USER, $DB, $OUTPUT;

    require_once($CFG->libdir.'/db/upgradelib.php'); // Core Upgrade-related functions

    $dbman = $DB->get_manager(); // loads ddl manager and xmldb classes

    ////////////////////////////////////////
    ///upgrade supported only from 1.9.x ///
    ////////////////////////////////////////

    if ($oldversion < 2008030600) {
        //NOTE: this table was added much later later in dev cycle, but we need it here, upgrades from pre PR1 not supported

    /// Define table upgrade_log to be created
        $table = new xmldb_table('upgrade_log');

    /// Adding fields to table upgrade_log
        $table->add_field('id', XMLDB_TYPE_INTEGER, '10', XMLDB_UNSIGNED, XMLDB_NOTNULL, XMLDB_SEQUENCE, null);
        $table->add_field('type', XMLDB_TYPE_INTEGER, '10', null, XMLDB_NOTNULL, null, null);
        $table->add_field('plugin', XMLDB_TYPE_CHAR, '100', null, null, null, null);
        $table->add_field('version', XMLDB_TYPE_CHAR, '100', null, null, null, null);
        $table->add_field('targetversion', XMLDB_TYPE_CHAR, '100', null, null, null, null);
        $table->add_field('info', XMLDB_TYPE_CHAR, '255', null, XMLDB_NOTNULL, null, null);
        $table->add_field('details', XMLDB_TYPE_TEXT, 'small', null, null, null, null);
        $table->add_field('backtrace', XMLDB_TYPE_TEXT, 'small', null, null, null, null);
        $table->add_field('userid', XMLDB_TYPE_INTEGER, '10', XMLDB_UNSIGNED, XMLDB_NOTNULL, null, null);
        $table->add_field('timemodified', XMLDB_TYPE_INTEGER, '10', XMLDB_UNSIGNED, XMLDB_NOTNULL, null, null);

    /// Adding keys to table upgrade_log
        $table->add_key('primary', XMLDB_KEY_PRIMARY, array('id'));
        $table->add_key('userid', XMLDB_KEY_FOREIGN, array('userid'), 'user', array('id'));

    /// Adding indexes to table upgrade_log
        $table->add_index('timemodified', XMLDB_INDEX_NOTUNIQUE, array('timemodified'));
        $table->add_index('type-timemodified', XMLDB_INDEX_NOTUNIQUE, array('type', 'timemodified'));

    /// Create table for upgrade_log
        $dbman->create_table($table);

    /// Main savepoint reached
        upgrade_main_savepoint(true, 2008030600);
    }

    if ($oldversion < 2008030601) {
        //NOTE: this table was added much later later in dev cycle, but we need it here, upgrades from pre PR1 not supported

    /// Define table log_queries to be created
        $table = new xmldb_table('log_queries');

    /// Adding fields to table log_queries
        $table->add_field('id', XMLDB_TYPE_INTEGER, '10', XMLDB_UNSIGNED, XMLDB_NOTNULL, XMLDB_SEQUENCE, null);
        $table->add_field('qtype', XMLDB_TYPE_INTEGER, '5', XMLDB_UNSIGNED, XMLDB_NOTNULL, null, null);
        $table->add_field('sqltext', XMLDB_TYPE_TEXT, 'medium', null, XMLDB_NOTNULL, null, null);
        $table->add_field('sqlparams', XMLDB_TYPE_TEXT, 'big', null, null, null, null);
        $table->add_field('error', XMLDB_TYPE_INTEGER, '5', XMLDB_UNSIGNED, XMLDB_NOTNULL, null, '0');
        $table->add_field('info', XMLDB_TYPE_TEXT, 'small', null, null, null, null);
        $table->add_field('backtrace', XMLDB_TYPE_TEXT, 'small', null, null, null, null);
        $table->add_field('exectime', XMLDB_TYPE_NUMBER, '10, 5', null, XMLDB_NOTNULL, null, null);
        $table->add_field('timelogged', XMLDB_TYPE_INTEGER, '10', XMLDB_UNSIGNED, XMLDB_NOTNULL, null, null);

    /// Adding keys to table log_queries
        $table->add_key('primary', XMLDB_KEY_PRIMARY, array('id'));

    /// Conditionally launch create table for log_queries
        $dbman->create_table($table);

    /// Main savepoint reached
        upgrade_main_savepoint(true, 2008030601);
    }

    if ($oldversion < 2008030602) {
        @unlink($CFG->dataroot.'/cache/languages');

        if (file_exists("$CFG->dataroot/lang")) {
            // rename old lang directory so that the new and old langs do not mix
            if (rename("$CFG->dataroot/lang", "$CFG->dataroot/oldlang")) {
                $oldlang = "$CFG->dataroot/oldlang";
            } else {
                $oldlang = "$CFG->dataroot/lang";
            }
        } else {
            $oldlang = '';
        }
        // TODO: fetch previously installed languages ("*_utf8") found in $oldlang from moodle.org
        upgrade_set_timeout(60*20); // this may take a while


        // TODO: add some info file to $oldlang describing what to do with "$oldlang/*_utf8_local" dirs


        // Main savepoint reached
        upgrade_main_savepoint(true, 2008030602);
    }

    if ($oldversion < 2008030700) {
        upgrade_set_timeout(60*20); // this may take a while

    /// Define index contextid-lowerboundary (not unique) to be dropped form grade_letters
        $table = new xmldb_table('grade_letters');
        $index = new xmldb_index('contextid-lowerboundary', XMLDB_INDEX_NOTUNIQUE, array('contextid', 'lowerboundary'));

    /// Launch drop index contextid-lowerboundary
        if ($dbman->index_exists($table, $index)) {
            $dbman->drop_index($table, $index);
        }

    /// Define index contextid-lowerboundary-letter (unique) to be added to grade_letters
        $table = new xmldb_table('grade_letters');
        $index = new xmldb_index('contextid-lowerboundary-letter', XMLDB_INDEX_UNIQUE, array('contextid', 'lowerboundary', 'letter'));

    /// Launch add index contextid-lowerboundary-letter
        $dbman->add_index($table, $index);

    /// Main savepoint reached
        upgrade_main_savepoint(true, 2008030700);
    }

    if ($oldversion < 2008050100) {
        // Update courses that used weekscss to weeks
        $DB->set_field('course', 'format', 'weeks', array('format' => 'weekscss'));
        upgrade_main_savepoint(true, 2008050100);
    }

    if ($oldversion < 2008050200) {
        // remove unused config options
        unset_config('statsrolesupgraded');
        upgrade_main_savepoint(true, 2008050200);
    }

    if ($oldversion < 2008050700) {
        upgrade_set_timeout(60*20); // this may take a while

    /// Fix minor problem caused by MDL-5482.
        require_once($CFG->dirroot . '/question/upgrade.php');
        question_fix_random_question_parents();
        upgrade_main_savepoint(true, 2008050700);
    }

    if ($oldversion < 2008051201) {
        echo $OUTPUT->notification('Increasing size of user idnumber field, this may take a while...', 'notifysuccess');
        upgrade_set_timeout(60*20); // this may take a while

    /// Under MySQL and Postgres... detect old NULL contents and change them by correct empty string. MDL-14859
        $dbfamily = $DB->get_dbfamily();
        if ($dbfamily === 'mysql' || $dbfamily === 'postgres') {
            $DB->execute("UPDATE {user} SET idnumber = '' WHERE idnumber IS NULL");
        }

    /// Define index idnumber (not unique) to be dropped form user
        $table = new xmldb_table('user');
        $index = new xmldb_index('idnumber', XMLDB_INDEX_NOTUNIQUE, array('idnumber'));

    /// Launch drop index idnumber
        if ($dbman->index_exists($table, $index)) {
            $dbman->drop_index($table, $index);
        }

    /// Changing precision of field idnumber on table user to (255)
        $table = new xmldb_table('user');
        $field = new xmldb_field('idnumber', XMLDB_TYPE_CHAR, '255', null, XMLDB_NOTNULL, null, null, 'password');

    /// Launch change of precision for field idnumber
        $dbman->change_field_precision($table, $field);

    /// Launch add index idnumber again
        $index = new xmldb_index('idnumber', XMLDB_INDEX_NOTUNIQUE, array('idnumber'));
        $dbman->add_index($table, $index);

    /// Main savepoint reached
        upgrade_main_savepoint(true, 2008051201);
    }

    if ($oldversion < 2008051203) {
        $table = new xmldb_table('mnet_enrol_course');
        $field = new xmldb_field('sortorder', XMLDB_TYPE_INTEGER, '10', XMLDB_UNSIGNED, XMLDB_NOTNULL, null, 0);
        $dbman->change_field_precision($table, $field);
        upgrade_main_savepoint(true, 2008051203);
    }

    if ($oldversion < 2008063001) {
        upgrade_set_timeout(60*20); // this may take a while

        // table to be modified
        $table = new xmldb_table('tag_instance');
        // add field
        $field = new xmldb_field('tiuserid');
        if (!$dbman->field_exists($table, $field)) {
            $field->set_attributes(XMLDB_TYPE_INTEGER, '10', XMLDB_UNSIGNED, XMLDB_NOTNULL, null, 0, 'itemid');
            $dbman->add_field($table, $field);
        }
        // modify index
        $index = new xmldb_index('itemtype-itemid-tagid');
        $index->set_attributes(XMLDB_INDEX_UNIQUE, array('itemtype', 'itemid', 'tagid'));
        if ($dbman->index_exists($table, $index)) {
            $dbman->drop_index($table, $index);
        }
        $index = new xmldb_index('itemtype-itemid-tagid-tiuserid');
        $index->set_attributes(XMLDB_INDEX_UNIQUE, array('itemtype', 'itemid', 'tagid', 'tiuserid'));
        if (!$dbman->index_exists($table, $index)) {
            $dbman->add_index($table, $index);
        }

        /// Main savepoint reached
        upgrade_main_savepoint(true, 2008063001);
    }

    if ($oldversion < 2008070300) {
        $DB->delete_records_select('role_names', $DB->sql_isempty('role_names', 'name', false, false));
        upgrade_main_savepoint(true, 2008070300);
    }

    if ($oldversion < 2008070701) {

    /// Define table portfolio_instance to be created
        $table = new xmldb_table('portfolio_instance');

    /// Adding fields to table portfolio_instance
        $table->add_field('id', XMLDB_TYPE_INTEGER, '10', XMLDB_UNSIGNED, XMLDB_NOTNULL, XMLDB_SEQUENCE, null);
        $table->add_field('plugin', XMLDB_TYPE_CHAR, '50', null, XMLDB_NOTNULL, null, null);
        $table->add_field('name', XMLDB_TYPE_CHAR, '255', null, XMLDB_NOTNULL, null, null);
        $table->add_field('visible', XMLDB_TYPE_INTEGER, '1', XMLDB_UNSIGNED, XMLDB_NOTNULL, null, '1');

    /// Adding keys to table portfolio_instance
        $table->add_key('primary', XMLDB_KEY_PRIMARY, array('id'));

    /// Conditionally launch create table for portfolio_instance
        if (!$dbman->table_exists($table)) {
            $dbman->create_table($table);
        }
  /// Define table portfolio_instance_config to be created
        $table = new xmldb_table('portfolio_instance_config');

    /// Adding fields to table portfolio_instance_config
        $table->add_field('id', XMLDB_TYPE_INTEGER, '10', XMLDB_UNSIGNED, XMLDB_NOTNULL, XMLDB_SEQUENCE, null);
        $table->add_field('instance', XMLDB_TYPE_INTEGER, '10', XMLDB_UNSIGNED, XMLDB_NOTNULL, null, null);
        $table->add_field('name', XMLDB_TYPE_CHAR, '255', null, XMLDB_NOTNULL, null, null);
        $table->add_field('value', XMLDB_TYPE_TEXT, 'big', null, null, null, null);

    /// Adding keys to table portfolio_instance_config
        $table->add_key('primary', XMLDB_KEY_PRIMARY, array('id'));
        $table->add_key('instance', XMLDB_KEY_FOREIGN, array('instance'), 'portfolio_instance', array('id'));

    /// Adding indexes to table portfolio_instance_config
        $table->add_index('name', XMLDB_INDEX_NOTUNIQUE, array('name'));

    /// Conditionally launch create table for portfolio_instance_config
        if (!$dbman->table_exists($table)) {
            $dbman->create_table($table);
        }

   /// Define table portfolio_instance_user to be created
        $table = new xmldb_table('portfolio_instance_user');

    /// Adding fields to table portfolio_instance_user
        $table->add_field('id', XMLDB_TYPE_INTEGER, '10', XMLDB_UNSIGNED, XMLDB_NOTNULL, XMLDB_SEQUENCE, null, null);
        $table->add_field('instance', XMLDB_TYPE_INTEGER, '10', XMLDB_UNSIGNED, XMLDB_NOTNULL, null, null);
        $table->add_field('userid', XMLDB_TYPE_INTEGER, '10', XMLDB_UNSIGNED, XMLDB_NOTNULL, null, null);
        $table->add_field('name', XMLDB_TYPE_CHAR, '255', null, XMLDB_NOTNULL, null, null);
        $table->add_field('value', XMLDB_TYPE_TEXT, 'big', null, null, null, null);

    /// Adding keys to table portfolio_instance_user
        $table->add_key('primary', XMLDB_KEY_PRIMARY, array('id'));
        $table->add_key('instancefk', XMLDB_KEY_FOREIGN, array('instance'), 'portfolio_instance', array('id'));
        $table->add_key('userfk', XMLDB_KEY_FOREIGN, array('userid'), 'user', array('id'));

    /// Conditionally launch create table for portfolio_instance_user
        if (!$dbman->table_exists($table)) {
            $dbman->create_table($table);
        }

    /// Main savepoint reached
        upgrade_main_savepoint(true, 2008070701);
    }

    if ($oldversion < 2008072400) {
    /// Create the database tables for message_processors
        $table = new xmldb_table('message_processors');
        $table->add_field('id', XMLDB_TYPE_INTEGER, '10', null, XMLDB_NOTNULL, XMLDB_SEQUENCE, null);
        $table->add_field('name', XMLDB_TYPE_CHAR, '166', null, XMLDB_NOTNULL, null, null);
        $table->add_key('primary', XMLDB_KEY_PRIMARY, array('id'));
        $dbman->create_table($table);

    /// delete old and create new fields
        $table = new xmldb_table('message');
        $field = new xmldb_field('messagetype');
        $dbman->drop_field($table, $field);

    /// fields to rename
        $field = new xmldb_field('message');
        $field->set_attributes(XMLDB_TYPE_TEXT, 'small', null, null, null, null, null);
        $dbman->rename_field($table, $field, 'fullmessage');
        $field = new xmldb_field('format');
        $field->set_attributes(XMLDB_TYPE_INTEGER, '4', XMLDB_UNSIGNED, null, null, '0', null);
        $dbman->rename_field($table, $field, 'fullmessageformat');

    /// new message fields
        $field = new xmldb_field('subject');
        $field->set_attributes(XMLDB_TYPE_TEXT, 'small', null, null, null, null, null);
        $dbman->add_field($table, $field);
        $field = new xmldb_field('fullmessagehtml');
        $field->set_attributes(XMLDB_TYPE_TEXT, 'medium', null, null, null, null, null);
        $dbman->add_field($table, $field);
        $field = new xmldb_field('smallmessage');
        $field->set_attributes(XMLDB_TYPE_TEXT, 'small', null, null, null, null, null);
        $dbman->add_field($table, $field);


        $table = new xmldb_table('message_read');
        $field = new xmldb_field('messagetype');
        $dbman->drop_field($table, $field);
        $field = new xmldb_field('mailed');
        $dbman->drop_field($table, $field);

    /// fields to rename
        $field = new xmldb_field('message');
        $field->set_attributes(XMLDB_TYPE_TEXT, 'small', null, null, null, null, null);
        $dbman->rename_field($table, $field, 'fullmessage');
        $field = new xmldb_field('format');
        $field->set_attributes(XMLDB_TYPE_INTEGER, '4', XMLDB_UNSIGNED, null, null, '0', null);
        $dbman->rename_field($table, $field, 'fullmessageformat');


    /// new message fields
        $field = new xmldb_field('subject');
        $field->set_attributes(XMLDB_TYPE_TEXT, 'small', null, null, null, null, null);
        $dbman->add_field($table, $field);
        $field = new xmldb_field('fullmessagehtml');
        $field->set_attributes(XMLDB_TYPE_TEXT, 'medium', null, null, null, null, null);
        $dbman->add_field($table, $field);
        $field = new xmldb_field('smallmessage');
        $field->set_attributes(XMLDB_TYPE_TEXT, 'small', null, null, null, null, null);
        $dbman->add_field($table, $field);

    /// new table
        $table = new xmldb_table('message_working');
        $table->add_field('id', XMLDB_TYPE_INTEGER, '10', null, XMLDB_NOTNULL, XMLDB_SEQUENCE, null);
        $table->add_field('unreadmessageid', XMLDB_TYPE_INTEGER, '10', XMLDB_UNSIGNED, XMLDB_NOTNULL, null, null);
        $table->add_field('processorid', XMLDB_TYPE_INTEGER, '10', XMLDB_UNSIGNED, XMLDB_NOTNULL, null, null);
        $table->add_key('primary', XMLDB_KEY_PRIMARY, array('id'));
        $dbman->create_table($table);


        upgrade_main_savepoint(true, 2008072400);
    }

    if ($oldversion < 2008072800) {

    /// Define field enablecompletion to be added to course
        $table = new xmldb_table('course');
        $field = new xmldb_field('enablecompletion');
        $field->set_attributes(XMLDB_TYPE_INTEGER, '1', XMLDB_UNSIGNED, XMLDB_NOTNULL, null, '0', 'defaultrole');

    /// Launch add field enablecompletion
        if (!$dbman->field_exists($table,$field)) {
            $dbman->add_field($table, $field);
        }

    /// Define field completion to be added to course_modules
        $table = new xmldb_table('course_modules');
        $field = new xmldb_field('completion');
        $field->set_attributes(XMLDB_TYPE_INTEGER, '1', XMLDB_UNSIGNED, XMLDB_NOTNULL, null, '0', 'groupmembersonly');

    /// Launch add field completion
        if (!$dbman->field_exists($table,$field)) {
            $dbman->add_field($table, $field);
        }

    /// Define field completiongradeitemnumber to be added to course_modules
        $field = new xmldb_field('completiongradeitemnumber');
        $field->set_attributes(XMLDB_TYPE_INTEGER, '10', XMLDB_UNSIGNED, null, null, null, 'completion');

    /// Launch add field completiongradeitemnumber
        if (!$dbman->field_exists($table,$field)) {
            $dbman->add_field($table, $field);
        }

    /// Define field completionview to be added to course_modules
        $field = new xmldb_field('completionview');
        $field->set_attributes(XMLDB_TYPE_INTEGER, '1', XMLDB_UNSIGNED, XMLDB_NOTNULL, null, '0', 'completiongradeitemnumber');

    /// Launch add field completionview
        if (!$dbman->field_exists($table,$field)) {
            $dbman->add_field($table, $field);
        }

    /// Define field completionexpected to be added to course_modules
        $field = new xmldb_field('completionexpected');
        $field->set_attributes(XMLDB_TYPE_INTEGER, '10', XMLDB_UNSIGNED, XMLDB_NOTNULL, null, '0', 'completionview');

    /// Launch add field completionexpected
        if (!$dbman->field_exists($table,$field)) {
            $dbman->add_field($table, $field);
        }

   /// Define table course_modules_completion to be created
        $table = new xmldb_table('course_modules_completion');
        if (!$dbman->table_exists($table)) {

        /// Adding fields to table course_modules_completion
            $table->add_field('id', XMLDB_TYPE_INTEGER, '10', XMLDB_UNSIGNED, XMLDB_NOTNULL, XMLDB_SEQUENCE, null);
            $table->add_field('coursemoduleid', XMLDB_TYPE_INTEGER, '10', XMLDB_UNSIGNED, XMLDB_NOTNULL, null, null);
            $table->add_field('userid', XMLDB_TYPE_INTEGER, '10', XMLDB_UNSIGNED, XMLDB_NOTNULL, null, null);
            $table->add_field('completionstate', XMLDB_TYPE_INTEGER, '1', XMLDB_UNSIGNED, XMLDB_NOTNULL, null, null);
            $table->add_field('viewed', XMLDB_TYPE_INTEGER, '1', XMLDB_UNSIGNED, null, null, null);
            $table->add_field('timemodified', XMLDB_TYPE_INTEGER, '10', XMLDB_UNSIGNED, XMLDB_NOTNULL, null, null);

        /// Adding keys to table course_modules_completion
            $table->add_key('primary', XMLDB_KEY_PRIMARY, array('id'));

        /// Adding indexes to table course_modules_completion
            $table->add_index('coursemoduleid', XMLDB_INDEX_NOTUNIQUE, array('coursemoduleid'));
            $table->add_index('userid', XMLDB_INDEX_NOTUNIQUE, array('userid'));

        /// Launch create table for course_modules_completion
            $dbman->create_table($table);
        }

        /// Main savepoint reached
        upgrade_main_savepoint(true, 2008072800);
    }

    if ($oldversion < 2008073000) {

    /// Define table portfolio_log to be created
        $table = new xmldb_table('portfolio_log');

    /// Adding fields to table portfolio_log
        $table->add_field('id', XMLDB_TYPE_INTEGER, '10', XMLDB_UNSIGNED, XMLDB_NOTNULL, XMLDB_SEQUENCE, null);
        $table->add_field('userid', XMLDB_TYPE_INTEGER, '10', XMLDB_UNSIGNED, XMLDB_NOTNULL, null, null);
        $table->add_field('time', XMLDB_TYPE_INTEGER, '10', XMLDB_UNSIGNED, XMLDB_NOTNULL, null, null);
        $table->add_field('portfolio', XMLDB_TYPE_INTEGER, '10', XMLDB_UNSIGNED, XMLDB_NOTNULL, null, null);
        $table->add_field('caller_class', XMLDB_TYPE_CHAR, '150', null, XMLDB_NOTNULL, null, null);
        $table->add_field('caller_file', XMLDB_TYPE_CHAR, '255', null, XMLDB_NOTNULL, null, null);
        $table->add_field('caller_sha1', XMLDB_TYPE_CHAR, '255', null, XMLDB_NOTNULL, null, null);
        $table->add_field('tempdataid', XMLDB_TYPE_INTEGER, '10', null, XMLDB_NOTNULL, null, '0');
        $table->add_field('returnurl', XMLDB_TYPE_CHAR, '255', null, XMLDB_NOTNULL, null, null);
        $table->add_field('continueurl', XMLDB_TYPE_CHAR, '255', null, XMLDB_NOTNULL, null, null);

    /// Adding keys to table portfolio_log
        $table->add_key('primary', XMLDB_KEY_PRIMARY, array('id'));
        $table->add_key('userfk', XMLDB_KEY_FOREIGN, array('userid'), 'user', array('id'));
        $table->add_key('portfoliofk', XMLDB_KEY_FOREIGN, array('portfolio'), 'portfolio_instance', array('id'));

    /// Conditionally launch create table for portfolio_log
        if (!$dbman->table_exists($table)) {
            $dbman->create_table($table);
        }

    /// Main savepoint reached
        upgrade_main_savepoint(true, 2008073000);
    }

    if ($oldversion < 2008073104) {
    /// Drop old table that might exist for some people
        $table = new xmldb_table('message_providers');
        if ($dbman->table_exists($table)) {
            $dbman->drop_table($table);
        }

    /// Define table message_providers to be created
        $table = new xmldb_table('message_providers');

    /// Adding fields to table message_providers
        $table->add_field('id', XMLDB_TYPE_INTEGER, '10', null, XMLDB_NOTNULL, XMLDB_SEQUENCE, null);
        $table->add_field('name', XMLDB_TYPE_CHAR, '100', null, XMLDB_NOTNULL, null, null);
        $table->add_field('component', XMLDB_TYPE_CHAR, '200', null, XMLDB_NOTNULL, null, null);
        $table->add_field('capability', XMLDB_TYPE_CHAR, '255', null, null, null, null);

    /// Adding keys to table message_providers
        $table->add_key('primary', XMLDB_KEY_PRIMARY, array('id'));

    /// Adding indexes to table message_providers
        $table->add_index('componentname', XMLDB_INDEX_UNIQUE, array('component', 'name'));

    /// Create table for message_providers
        $dbman->create_table($table);

        upgrade_main_savepoint(true, 2008073104);
    }

    if ($oldversion < 2008073111) {
    /// Define table files to be created
        $table = new xmldb_table('files');

    /// Adding fields to table files
        $table->add_field('id', XMLDB_TYPE_INTEGER, '10', XMLDB_UNSIGNED, XMLDB_NOTNULL, XMLDB_SEQUENCE, null);
        $table->add_field('contenthash', XMLDB_TYPE_CHAR, '40', null, XMLDB_NOTNULL, null, null);
        $table->add_field('pathnamehash', XMLDB_TYPE_CHAR, '40', null, XMLDB_NOTNULL, null, null);
        $table->add_field('contextid', XMLDB_TYPE_INTEGER, '10', XMLDB_UNSIGNED, XMLDB_NOTNULL, null, null);
        $table->add_field('component', XMLDB_TYPE_CHAR, '100', null, XMLDB_NOTNULL, null, null);
        $table->add_field('filearea', XMLDB_TYPE_CHAR, '50', null, XMLDB_NOTNULL, null, null);
        $table->add_field('itemid', XMLDB_TYPE_INTEGER, '10', XMLDB_UNSIGNED, XMLDB_NOTNULL, null, null);
        $table->add_field('filepath', XMLDB_TYPE_CHAR, '255', null, XMLDB_NOTNULL, null, null);
        $table->add_field('filename', XMLDB_TYPE_CHAR, '255', null, XMLDB_NOTNULL, null, null);
        $table->add_field('userid', XMLDB_TYPE_INTEGER, '10', XMLDB_UNSIGNED, null, null, null);
        $table->add_field('filesize', XMLDB_TYPE_INTEGER, '10', XMLDB_UNSIGNED, XMLDB_NOTNULL, null, null);
        $table->add_field('mimetype', XMLDB_TYPE_CHAR, '100', null, null, null, null);
        $table->add_field('status', XMLDB_TYPE_INTEGER, '10', XMLDB_UNSIGNED, XMLDB_NOTNULL, null, '0');
        $table->add_field('source', XMLDB_TYPE_TEXT, 'small', null, null, null, null);
        $table->add_field('author', XMLDB_TYPE_CHAR, '255', null, null, null, null);
        $table->add_field('license', XMLDB_TYPE_CHAR, '255', null, null, null, null);
        $table->add_field('timecreated', XMLDB_TYPE_INTEGER, '10', XMLDB_UNSIGNED, XMLDB_NOTNULL, null, null);
        $table->add_field('timemodified', XMLDB_TYPE_INTEGER, '10', XMLDB_UNSIGNED, XMLDB_NOTNULL, null, null);

    /// Adding keys to table files
        $table->add_key('primary', XMLDB_KEY_PRIMARY, array('id'));
        $table->add_key('contextid', XMLDB_KEY_FOREIGN, array('contextid'), 'context', array('id'));
        $table->add_key('userid', XMLDB_KEY_FOREIGN, array('userid'), 'user', array('id'));

    /// Adding indexes to table files
        $table->add_index('component-filearea-contextid-itemid', XMLDB_INDEX_NOTUNIQUE, array('component', 'filearea', 'contextid', 'itemid'));
        $table->add_index('contenthash', XMLDB_INDEX_NOTUNIQUE, array('contenthash'));
        $table->add_index('pathnamehash', XMLDB_INDEX_UNIQUE, array('pathnamehash'));

    /// Conditionally launch create table for files
        $dbman->create_table($table);

    /// Main savepoint reached
        upgrade_main_savepoint(true, 2008073111);
    }

    if ($oldversion < 2008073112) {
        // Define field legacyfiles to be added to course
        $table = new xmldb_table('course');
        $field = new xmldb_field('legacyfiles', XMLDB_TYPE_INTEGER, '4', XMLDB_UNSIGNED, XMLDB_NOTNULL, null, '0', 'maxbytes');

        // Launch add field legacyfiles
        $dbman->add_field($table, $field);
        // enable legacy files in all courses
        $DB->execute("UPDATE {course} SET legacyfiles = 2");

        // Main savepoint reached
        upgrade_main_savepoint(true, 2008073112);
    }

    if ($oldversion < 2008073113) {
    /// move all course, backup and other files to new filepool based storage
        upgrade_migrate_files_courses();
    /// Main savepoint reached
        upgrade_main_savepoint(true, 2008073113);
    }

    if ($oldversion < 2008073114) {
    /// move all course, backup and other files to new filepool based storage
        upgrade_migrate_files_blog();
    /// Main savepoint reached
        upgrade_main_savepoint(true, 2008073114);
    }

    if ($oldversion < 2008080400) {
        // Add field ssl_jump_url to mnet application, and populate existing default applications
        $table = new xmldb_table('mnet_application');
        $field = new xmldb_field('sso_jump_url');
        if (!$dbman->field_exists($table, $field)) {
            $field->set_attributes(XMLDB_TYPE_CHAR, '255', null, XMLDB_NOTNULL, null, null);
            $dbman->add_field($table, $field);
            $DB->set_field('mnet_application', 'sso_jump_url', '/auth/mnet/jump.php', array('name' => 'moodle'));
            $DB->set_field('mnet_application', 'sso_jump_url', '/auth/xmlrpc/jump.php', array('name' => 'mahara'));
        }

        /// Main savepoint reached
        upgrade_main_savepoint(true, 2008080400);
    }

    if ($oldversion < 2008080500) {

    /// Define table portfolio_tempdata to be created
        $table = new xmldb_table('portfolio_tempdata');

    /// Adding fields to table portfolio_tempdata
        $table->add_field('id', XMLDB_TYPE_INTEGER, '10', XMLDB_UNSIGNED, XMLDB_NOTNULL, XMLDB_SEQUENCE, null);
        $table->add_field('data', XMLDB_TYPE_TEXT, 'big', null, null, null, null);
        $table->add_field('expirytime', XMLDB_TYPE_INTEGER, '10', XMLDB_UNSIGNED, XMLDB_NOTNULL, null, null);
        $table->add_field('userid', XMLDB_TYPE_INTEGER, '10', XMLDB_UNSIGNED, XMLDB_NOTNULL, null, null);
        $table->add_field('instance', XMLDB_TYPE_INTEGER, '10', null, null, null, '0');

    /// Adding keys to table portfolio_tempdata
        $table->add_key('primary', XMLDB_KEY_PRIMARY, array('id'));
        $table->add_key('userfk', XMLDB_KEY_FOREIGN, array('userid'), 'user', array('id'));
        $table->add_key('instance', XMLDB_KEY_FOREIGN, array('instance'), 'portfolio_instance', array('id'));

    /// Conditionally launch create table for portfolio_tempdata
        if (!$dbman->table_exists($table)) {
            $dbman->create_table($table);
        }

    /// Main savepoint reached
        upgrade_main_savepoint(true, 2008080500);
    }

    if ($oldversion < 2008081500) {
    /// Changing the type of all the columns that the question bank uses to store grades to be NUMBER(12, 7).
        $table = new xmldb_table('question');
        $field = new xmldb_field('defaultgrade', XMLDB_TYPE_NUMBER, '12, 7', XMLDB_UNSIGNED, XMLDB_NOTNULL, null, '1.0000000', 'generalfeedback');
        $dbman->change_field_type($table, $field);
        upgrade_main_savepoint(true, 2008081500);
    }

    if ($oldversion < 2008081501) {
        $table = new xmldb_table('question');
        $field = new xmldb_field('penalty', XMLDB_TYPE_NUMBER, '12, 7', null, XMLDB_NOTNULL, null, '0.1000000', 'defaultgrade');
        $dbman->change_field_type($table, $field);
        upgrade_main_savepoint(true, 2008081501);
    }

    if ($oldversion < 2008081502) {
        $table = new xmldb_table('question_answers');
        $field = new xmldb_field('fraction', XMLDB_TYPE_NUMBER, '12, 7', null, XMLDB_NOTNULL, null, '0', 'answer');
        $dbman->change_field_type($table, $field);
        upgrade_main_savepoint(true, 2008081502);
    }

    if ($oldversion < 2008081503) {
        $table = new xmldb_table('question_sessions');
        $field = new xmldb_field('sumpenalty', XMLDB_TYPE_NUMBER, '12, 7', null, XMLDB_NOTNULL, null, '0', 'newgraded');
        $dbman->change_field_type($table, $field);
        upgrade_main_savepoint(true, 2008081503);
    }

    if ($oldversion < 2008081504) {
        $table = new xmldb_table('question_states');
        $field = new xmldb_field('grade', XMLDB_TYPE_NUMBER, '12, 7', null, XMLDB_NOTNULL, null, '0', 'event');
        $dbman->change_field_type($table, $field);
        upgrade_main_savepoint(true, 2008081504);
    }

    if ($oldversion < 2008081505) {
        $table = new xmldb_table('question_states');
        $field = new xmldb_field('raw_grade', XMLDB_TYPE_NUMBER, '12, 7', null, XMLDB_NOTNULL, null, '0', 'grade');
        $dbman->change_field_type($table, $field);
        upgrade_main_savepoint(true, 2008081505);
    }

    if ($oldversion < 2008081506) {
        $table = new xmldb_table('question_states');
        $field = new xmldb_field('penalty', XMLDB_TYPE_NUMBER, '12, 7', null, XMLDB_NOTNULL, null, '0', 'raw_grade');
        $dbman->change_field_type($table, $field);
        upgrade_main_savepoint(true, 2008081506);
    }

    if ($oldversion < 2008081600) {

    /// all 1.9 sites and fresh installs must already be unicode, not needed anymore
        unset_config('unicodedb');

    /// Main savepoint reached
        upgrade_main_savepoint(true, 2008081600);
    }

    if ($oldversion < 2008082602) {

    /// Define table repository to be dropped
        $table = new xmldb_table('repository');

    /// Conditionally launch drop table for repository
        if ($dbman->table_exists($table)) {
            $dbman->drop_table($table);
        }

    /// Define table repository to be created
        $table = new xmldb_table('repository');

    /// Adding fields to table repository
        $table->add_field('id', XMLDB_TYPE_INTEGER, '10', XMLDB_UNSIGNED, XMLDB_NOTNULL, XMLDB_SEQUENCE, null);
        $table->add_field('type', XMLDB_TYPE_CHAR, '255', null, XMLDB_NOTNULL, null, null);
        $table->add_field('visible', XMLDB_TYPE_INTEGER, '1', XMLDB_UNSIGNED, null, null, '1');
        $table->add_field('sortorder', XMLDB_TYPE_INTEGER, '10', XMLDB_UNSIGNED, XMLDB_NOTNULL, null, '0');

    /// Adding keys to table repository
        $table->add_key('primary', XMLDB_KEY_PRIMARY, array('id'));

    /// Conditionally launch create table for repository
        if (!$dbman->table_exists($table)) {
            $dbman->create_table($table);
        }

    /// Define table repository_instances to be created
        $table = new xmldb_table('repository_instances');

    /// Adding fields to table repository_instances
        $table->add_field('id', XMLDB_TYPE_INTEGER, '10', XMLDB_UNSIGNED, XMLDB_NOTNULL, XMLDB_SEQUENCE, null);
        $table->add_field('name', XMLDB_TYPE_CHAR, '255', null, XMLDB_NOTNULL, null, null);
        $table->add_field('typeid', XMLDB_TYPE_INTEGER, '10', XMLDB_UNSIGNED, XMLDB_NOTNULL, null, null);
        $table->add_field('userid', XMLDB_TYPE_INTEGER, '10', XMLDB_UNSIGNED, XMLDB_NOTNULL, null, '0');
        $table->add_field('contextid', XMLDB_TYPE_INTEGER, '10', XMLDB_UNSIGNED, XMLDB_NOTNULL, null, null);
        $table->add_field('username', XMLDB_TYPE_CHAR, '255', null, null, null, null);
        $table->add_field('password', XMLDB_TYPE_CHAR, '255', null, null, null, null);
        $table->add_field('timecreated', XMLDB_TYPE_INTEGER, '10', XMLDB_UNSIGNED, null, null, null);
        $table->add_field('timemodified', XMLDB_TYPE_INTEGER, '10', XMLDB_UNSIGNED, null, null, null);
        $table->add_field('readonly', XMLDB_TYPE_INTEGER, '1', XMLDB_UNSIGNED, XMLDB_NOTNULL, null, '0');

    /// Adding keys to table repository_instances
        $table->add_key('primary', XMLDB_KEY_PRIMARY, array('id'));

    /// Conditionally launch create table for repository_instances
        if (!$dbman->table_exists($table)) {
            $dbman->create_table($table);
        }

    /// Define table repository_instance_config to be created
        $table = new xmldb_table('repository_instance_config');

    /// Adding fields to table repository_instance_config
        $table->add_field('id', XMLDB_TYPE_INTEGER, '10', XMLDB_UNSIGNED, XMLDB_NOTNULL, XMLDB_SEQUENCE, null);
        $table->add_field('instanceid', XMLDB_TYPE_INTEGER, '10', XMLDB_UNSIGNED, XMLDB_NOTNULL, null, null);
        $table->add_field('name', XMLDB_TYPE_CHAR, '255', null, XMLDB_NOTNULL, null, null);
        $table->add_field('value', XMLDB_TYPE_TEXT, 'big', null, null, null, null);

    /// Adding keys to table repository_instance_config
        $table->add_key('primary', XMLDB_KEY_PRIMARY, array('id'));

    /// Conditionally launch create table for repository_instance_config
        if (!$dbman->table_exists($table)) {
            $dbman->create_table($table);
        }

    /// Main savepoint reached
        upgrade_main_savepoint(true, 2008082602);
    }

    if ($oldversion < 2008082700) {
    /// Add a new column to the question sessions table to record whether a
    /// question has been flagged.

    /// Define field flagged to be added to question_sessions
        $table = new xmldb_table('question_sessions');
        $field = new xmldb_field('flagged', XMLDB_TYPE_INTEGER, '2', null, XMLDB_NOTNULL, null, '0', 'manualcomment');

    /// Conditionally launch add field flagged
        if (!$dbman->field_exists($table, $field)) {
            $dbman->add_field($table, $field);
        }

    /// Main savepoint reached
        upgrade_main_savepoint(true, 2008082700);
    }

    if ($oldversion < 2008082900) {

    /// Changing precision of field parent_type on table mnet_rpc to (20)
        $table = new xmldb_table('mnet_rpc');
        $field = new xmldb_field('parent_type', XMLDB_TYPE_CHAR, '20', null, XMLDB_NOTNULL, null, null, 'xmlrpc_path');

    /// Launch change of precision for field parent_type
        $dbman->change_field_precision($table, $field);

    /// Main savepoint reached
        upgrade_main_savepoint(true, 2008082900);
    }

    // MDL-16411 Move all plugintype_pluginname_version values from config to config_plugins.
    if ($oldversion < 2008091000) {
        foreach (get_object_vars($CFG) as $name => $value) {
            if (substr($name, strlen($name) - 8) !== '_version') {
                continue;
            }
            $pluginname = substr($name, 0, strlen($name) - 8);
            if (!strpos($pluginname, '_')) {
                // Skip things like backup_version that don't contain an extra _
                continue;
            }
            if ($pluginname == 'enrol_ldap_version') {
                // Special case - this is something different from a plugin version number.
                continue;
            }
            if (!preg_match('/^\d{10}$/', $value)) {
                // Extra safety check, skip anything that does not look like a Moodle
                // version number (10 digits).
                continue;
            }
            set_config('version', $value, $pluginname);
            unset_config($name);
        }
        upgrade_main_savepoint(true, 2008091000);
    }

    if ($oldversion < 2008092300) {
        unset_config('editorspelling');
        unset_config('editordictionary');
    /// Main savepoint reached
        upgrade_main_savepoint(true, 2008092300);
    }

    if ($oldversion < 2008101300) {

        if (!get_config(NULL, 'statsruntimedays')) {
            set_config('statsruntimedays', '31');
        }

    /// Main savepoint reached
        upgrade_main_savepoint(true, 2008101300);
    }

    /// Drop the deprecated teacher, teachers, student and students columns from the course table.
    if ($oldversion < 2008111200) {
        $table = new xmldb_table('course');

    /// Conditionally launch drop field teacher
        $field = new xmldb_field('teacher');
        if ($dbman->field_exists($table, $field)) {
            $dbman->drop_field($table, $field);
        }

    /// Conditionally launch drop field teacher
        $field = new xmldb_field('teachers');
        if ($dbman->field_exists($table, $field)) {
            $dbman->drop_field($table, $field);
        }

    /// Conditionally launch drop field teacher
        $field = new xmldb_field('student');
        if ($dbman->field_exists($table, $field)) {
            $dbman->drop_field($table, $field);
        }

    /// Conditionally launch drop field teacher
        $field = new xmldb_field('students');
        if ($dbman->field_exists($table, $field)) {
            $dbman->drop_field($table, $field);
        }

    /// Main savepoint reached
        upgrade_main_savepoint(true, 2008111200);
    }

/// Add a unique index to the role.name column.
    if ($oldversion < 2008111800) {

    /// Define index name (unique) to be added to role
        $table = new xmldb_table('role');
        $index = new xmldb_index('name', XMLDB_INDEX_UNIQUE, array('name'));

    /// Conditionally launch add index name
        if (!$dbman->index_exists($table, $index)) {
            $dbman->add_index($table, $index);
        }

    /// Main savepoint reached
        upgrade_main_savepoint(true, 2008111800);
    }

/// Add a unique index to the role.shortname column.
    if ($oldversion < 2008111801) {

    /// Define index shortname (unique) to be added to role
        $table = new xmldb_table('role');
        $index = new xmldb_index('shortname', XMLDB_INDEX_UNIQUE, array('shortname'));

    /// Conditionally launch add index shortname
        if (!$dbman->index_exists($table, $index)) {
            $dbman->add_index($table, $index);
        }

    /// Main savepoint reached
        upgrade_main_savepoint(true, 2008111801);
    }

    if ($oldversion < 2008120700) {

    /// Changing precision of field shortname on table course_request to (100)
        $table = new xmldb_table('course_request');
        $field = new xmldb_field('shortname', XMLDB_TYPE_CHAR, '100', null, XMLDB_NOTNULL, null, null, 'fullname');

    /// Before changing the field, drop dependent indexes
    /// Define index shortname (not unique) to be dropped form course_request
        $index = new xmldb_index('shortname', XMLDB_INDEX_NOTUNIQUE, array('shortname'));
    /// Conditionally launch drop index shortname
        if ($dbman->index_exists($table, $index)) {
            $dbman->drop_index($table, $index);
        }

    /// Launch change of precision for field shortname
        $dbman->change_field_precision($table, $field);

    /// After changing the field, recreate dependent indexes
    /// Define index shortname (not unique) to be added to course_request
        $index = new xmldb_index('shortname', XMLDB_INDEX_NOTUNIQUE, array('shortname'));
    /// Conditionally launch add index shortname
        if (!$dbman->index_exists($table, $index)) {
            $dbman->add_index($table, $index);
        }

    /// Main savepoint reached
        upgrade_main_savepoint(true, 2008120700);
    }

    if ($oldversion < 2008120801) {

    /// Changing precision of field shortname on table mnet_enrol_course to (100)
        $table = new xmldb_table('mnet_enrol_course');
        $field = new xmldb_field('shortname', XMLDB_TYPE_CHAR, '100', null, XMLDB_NOTNULL, null, null, 'fullname');

    /// Launch change of precision for field shortname
        $dbman->change_field_precision($table, $field);

    /// Main savepoint reached
        upgrade_main_savepoint(true, 2008120801);
    }

    if ($oldversion < 2008121701) {

    /// Define field availablefrom to be added to course_modules
        $table = new xmldb_table('course_modules');
        $field = new xmldb_field('availablefrom', XMLDB_TYPE_INTEGER, '10', XMLDB_UNSIGNED, XMLDB_NOTNULL, null, '0', 'completionexpected');

    /// Conditionally launch add field availablefrom
        if (!$dbman->field_exists($table, $field)) {
            $dbman->add_field($table, $field);
        }

    /// Define field availableuntil to be added to course_modules
        $field = new xmldb_field('availableuntil', XMLDB_TYPE_INTEGER, '10', XMLDB_UNSIGNED, XMLDB_NOTNULL, null, '0', 'availablefrom');

    /// Conditionally launch add field availableuntil
        if (!$dbman->field_exists($table, $field)) {
            $dbman->add_field($table, $field);
        }

    /// Define field showavailability to be added to course_modules
        $field = new xmldb_field('showavailability', XMLDB_TYPE_INTEGER, '1', XMLDB_UNSIGNED, XMLDB_NOTNULL, null, '0', 'availableuntil');

    /// Conditionally launch add field showavailability
        if (!$dbman->field_exists($table, $field)) {
            $dbman->add_field($table, $field);
        }

    /// Define table course_modules_availability to be created
        $table = new xmldb_table('course_modules_availability');

    /// Adding fields to table course_modules_availability
        $table->add_field('id', XMLDB_TYPE_INTEGER, '10', XMLDB_UNSIGNED, XMLDB_NOTNULL, XMLDB_SEQUENCE, null);
        $table->add_field('coursemoduleid', XMLDB_TYPE_INTEGER, '10', XMLDB_UNSIGNED, XMLDB_NOTNULL, null, null);
        $table->add_field('sourcecmid', XMLDB_TYPE_INTEGER, '10', XMLDB_UNSIGNED, null, null, null);
        $table->add_field('requiredcompletion', XMLDB_TYPE_INTEGER, '1', XMLDB_UNSIGNED, null, null, null);
        $table->add_field('gradeitemid', XMLDB_TYPE_INTEGER, '10', XMLDB_UNSIGNED, null, null, null);
        $table->add_field('grademin', XMLDB_TYPE_NUMBER, '10, 5', null, null, null, null);
        $table->add_field('grademax', XMLDB_TYPE_NUMBER, '10, 5', null, null, null, null);

    /// Adding keys to table course_modules_availability
        $table->add_key('primary', XMLDB_KEY_PRIMARY, array('id'));
        $table->add_key('coursemoduleid', XMLDB_KEY_FOREIGN, array('coursemoduleid'), 'course_modules', array('id'));
        $table->add_key('sourcecmid', XMLDB_KEY_FOREIGN, array('sourcecmid'), 'course_modules', array('id'));
        $table->add_key('gradeitemid', XMLDB_KEY_FOREIGN, array('gradeitemid'), 'grade_items', array('id'));

    /// Conditionally launch create table for course_modules_availability
        if (!$dbman->table_exists($table)) {
            $dbman->create_table($table);
        }

    /// Changes to modinfo mean we need to rebuild course cache
        require_once($CFG->dirroot . '/course/lib.php');
        rebuild_course_cache(0, true);

    /// Main savepoint reached
        upgrade_main_savepoint(true, 2008121701);
    }

    if ($oldversion < 2009010500) {
    /// clean up config table a bit
        unset_config('session_error_counter');

    /// Main savepoint reached
        upgrade_main_savepoint(true, 2009010500);
    }

    if ($oldversion < 2009010600) {

    /// Define field originalquestion to be dropped from question_states
        $table = new xmldb_table('question_states');
        $field = new xmldb_field('originalquestion');

    /// Conditionally launch drop field originalquestion
        if ($dbman->field_exists($table, $field)) {
            $dbman->drop_field($table, $field);
        }

    /// Main savepoint reached
        upgrade_main_savepoint(true, 2009010600);
    }

    if ($oldversion < 2009010601) {

    /// Changing precision of field ip on table log to (45)
        $table = new xmldb_table('log');
        $field = new xmldb_field('ip', XMLDB_TYPE_CHAR, '45', null, XMLDB_NOTNULL, null, null, 'userid');

    /// Launch change of precision for field ip
        $dbman->change_field_precision($table, $field);

    /// Main savepoint reached
        upgrade_main_savepoint(true, 2009010601);
    }

    if ($oldversion < 2009010602) {

    /// Changing precision of field lastip on table user to (45)
        $table = new xmldb_table('user');
        $field = new xmldb_field('lastip', XMLDB_TYPE_CHAR, '45', null, XMLDB_NOTNULL, null, null, 'currentlogin');

    /// Launch change of precision for field lastip
        $dbman->change_field_precision($table, $field);

    /// Main savepoint reached
        upgrade_main_savepoint(true, 2009010602);
    }

    if ($oldversion < 2009010603) {

    /// Changing precision of field ip_address on table mnet_host to (45)
        $table = new xmldb_table('mnet_host');
        $field = new xmldb_field('ip_address', XMLDB_TYPE_CHAR, '45', null, XMLDB_NOTNULL, null, null, 'wwwroot');

    /// Launch change of precision for field ip_address
        $dbman->change_field_precision($table, $field);

    /// Main savepoint reached
        upgrade_main_savepoint(true, 2009010603);
    }

    if ($oldversion < 2009010604) {

    /// Changing precision of field ip on table mnet_log to (45)
        $table = new xmldb_table('mnet_log');
        $field = new xmldb_field('ip', XMLDB_TYPE_CHAR, '45', null, XMLDB_NOTNULL, null, null, 'userid');

    /// Launch change of precision for field ip
        $dbman->change_field_precision($table, $field);

    /// Main savepoint reached
        upgrade_main_savepoint(true, 2009010604);
    }

    if ($oldversion < 2009011000) {

    /// Changing nullability of field configdata on table block_instance to null
        $table = new xmldb_table('block_instance');
        $field = new xmldb_field('configdata');
        $field->set_attributes(XMLDB_TYPE_TEXT, 'small', null, null, null, null, 'visible');

    /// Launch change of nullability for field configdata
        $dbman->change_field_notnull($table, $field);

    /// Main savepoint reached
        upgrade_main_savepoint(true, 2009011000);
    }

    if ($oldversion < 2009011100) {
    /// Remove unused settings
        unset_config('zip');
        unset_config('unzip');
        unset_config('adminblocks_initialised');

    /// Main savepoint reached
        upgrade_main_savepoint(true, 2009011100);
    }

    if ($oldversion < 2009011101) {
    /// Migrate backup settings to core plugin config table
        $configs = $DB->get_records('backup_config');
        foreach ($configs as $config) {
            set_config($config->name, $config->value, 'backup');
        }

    /// Define table to be dropped
        $table = new xmldb_table('backup_config');

    /// Launch drop table for old backup config
        $dbman->drop_table($table);

    /// Main savepoint reached
        upgrade_main_savepoint(true, 2009011101);
    }

    if ($oldversion < 2009011303) {

    /// Define table config_log to be created
        $table = new xmldb_table('config_log');

    /// Adding fields to table config_log
        $table->add_field('id', XMLDB_TYPE_INTEGER, '10', XMLDB_UNSIGNED, XMLDB_NOTNULL, XMLDB_SEQUENCE, null);
        $table->add_field('userid', XMLDB_TYPE_INTEGER, '10', XMLDB_UNSIGNED, XMLDB_NOTNULL, null, null);
        $table->add_field('timemodified', XMLDB_TYPE_INTEGER, '10', XMLDB_UNSIGNED, XMLDB_NOTNULL, null, null);
        $table->add_field('plugin', XMLDB_TYPE_CHAR, '100', null, null, null, null);
        $table->add_field('name', XMLDB_TYPE_CHAR, '100', null, XMLDB_NOTNULL, null, null);
        $table->add_field('value', XMLDB_TYPE_TEXT, 'small', null, null, null, null);
        $table->add_field('oldvalue', XMLDB_TYPE_TEXT, 'small', null, null, null, null);

    /// Adding keys to table config_log
        $table->add_key('primary', XMLDB_KEY_PRIMARY, array('id'));
        $table->add_key('userid', XMLDB_KEY_FOREIGN, array('userid'), 'user', array('id'));

    /// Adding indexes to table config_log
        $table->add_index('timemodified', XMLDB_INDEX_NOTUNIQUE, array('timemodified'));

    /// Launch create table for config_log
        $dbman->create_table($table);

    /// Main savepoint reached
        upgrade_main_savepoint(true, 2009011303);
    }

    if ($oldversion < 2009011900) {

    /// Define table sessions2 to be dropped
        $table = new xmldb_table('sessions2');

    /// Conditionally launch drop table for sessions
        if ($dbman->table_exists($table)) {
            $dbman->drop_table($table);
        }

    /// Define table sessions to be dropped
        $table = new xmldb_table('sessions');

    /// Conditionally launch drop table for sessions
        if ($dbman->table_exists($table)) {
            $dbman->drop_table($table);
        }

    /// Define table sessions to be created
        $table = new xmldb_table('sessions');

    /// Adding fields to table sessions
        $table->add_field('id', XMLDB_TYPE_INTEGER, '10', XMLDB_UNSIGNED, XMLDB_NOTNULL, XMLDB_SEQUENCE, null);
        $table->add_field('state', XMLDB_TYPE_INTEGER, '10', XMLDB_UNSIGNED, XMLDB_NOTNULL, null, '0');
        $table->add_field('sid', XMLDB_TYPE_CHAR, '128', null, XMLDB_NOTNULL, null, null);
        $table->add_field('userid', XMLDB_TYPE_INTEGER, '10', XMLDB_UNSIGNED, XMLDB_NOTNULL, null, null);
        $table->add_field('sessdata', XMLDB_TYPE_TEXT, 'big', null, null, null, null);
        $table->add_field('timecreated', XMLDB_TYPE_INTEGER, '10', XMLDB_UNSIGNED, XMLDB_NOTNULL, null, null);
        $table->add_field('timemodified', XMLDB_TYPE_INTEGER, '10', XMLDB_UNSIGNED, XMLDB_NOTNULL, null, null);
        $table->add_field('firstip', XMLDB_TYPE_CHAR, '45', null, null, null, null);
        $table->add_field('lastip', XMLDB_TYPE_CHAR, '45', null, null, null, null);

    /// Adding keys to table sessions
        $table->add_key('primary', XMLDB_KEY_PRIMARY, array('id'));
        $table->add_key('userid', XMLDB_KEY_FOREIGN, array('userid'), 'user', array('id'));

    /// Adding indexes to table sessions
        $table->add_index('state', XMLDB_INDEX_NOTUNIQUE, array('state'));
        $table->add_index('sid', XMLDB_INDEX_UNIQUE, array('sid'));
        $table->add_index('timecreated', XMLDB_INDEX_NOTUNIQUE, array('timecreated'));
        $table->add_index('timemodified', XMLDB_INDEX_NOTUNIQUE, array('timemodified'));

    /// Launch create table for sessions
        $dbman->create_table($table);

    /// Main savepoint reached
        upgrade_main_savepoint(true, 2009011900);
    }

    if ($oldversion < 2009021800) {
        // Converting format of grade conditions, if any exist, to percentages.
        $DB->execute("
UPDATE {course_modules_availability} SET grademin=(
    SELECT 100.0*({course_modules_availability}.grademin-gi.grademin)
        /(gi.grademax-gi.grademin)
    FROM {grade_items} gi
    WHERE gi.id={course_modules_availability}.gradeitemid)
WHERE gradeitemid IS NOT NULL AND grademin IS NOT NULL");
        $DB->execute("
UPDATE {course_modules_availability} SET grademax=(
    SELECT 100.0*({course_modules_availability}.grademax-gi.grademin)
        /(gi.grademax-gi.grademin)
    FROM {grade_items} gi
    WHERE gi.id={course_modules_availability}.gradeitemid)
WHERE gradeitemid IS NOT NULL AND grademax IS NOT NULL");

    /// Main savepoint reached
        upgrade_main_savepoint(true, 2009021800);
    }

    if ($oldversion < 2009021801) {
    /// Define field backuptype to be added to backup_log
        $table = new xmldb_table('backup_log');
        $field = new xmldb_field('backuptype', XMLDB_TYPE_CHAR, '50', null, XMLDB_NOTNULL, null, null, 'info');
    /// Conditionally Launch add field backuptype and set all old records as 'scheduledbackup' records.
        if (!$dbman->field_exists($table, $field)) {
            // Set the default we want applied to any existing records
            $field->setDefault('scheduledbackup');
            // Add the field to the database
            $dbman->add_field($table, $field);
            // Remove the default
            $field->setDefault(null);
            // Update the database to remove the default
            $dbman->change_field_default($table, $field);
        }

    /// Main savepoint reached
        upgrade_main_savepoint(true, 2009021801);
    }

    /// Add default sort order for question types.
    if ($oldversion < 2009030300) {
        set_config('multichoice_sortorder', 1, 'question');
        set_config('truefalse_sortorder', 2, 'question');
        set_config('shortanswer_sortorder', 3, 'question');
        set_config('numerical_sortorder', 4, 'question');
        set_config('calculated_sortorder', 5, 'question');
        set_config('essay_sortorder', 6, 'question');
        set_config('match_sortorder', 7, 'question');
        set_config('randomsamatch_sortorder', 8, 'question');
        set_config('multianswer_sortorder', 9, 'question');
        set_config('description_sortorder', 10, 'question');
        set_config('random_sortorder', 11, 'question');
        set_config('missingtype_sortorder', 12, 'question');

        upgrade_main_savepoint(true, 2009030300);
    }

    /// MDL-18132 replace the use a new Role allow switch settings page, instead of
    /// $CFG->allowuserswitchrolestheycantassign
    if ($oldversion < 2009032000) {
    /// First create the new table.
            $table = new xmldb_table('role_allow_switch');

    /// Adding fields to table role_allow_switch
        $table->add_field('id', XMLDB_TYPE_INTEGER, '10', XMLDB_UNSIGNED, XMLDB_NOTNULL, XMLDB_SEQUENCE, null);
        $table->add_field('roleid', XMLDB_TYPE_INTEGER, '10', XMLDB_UNSIGNED, XMLDB_NOTNULL, null, null);
        $table->add_field('allowswitch', XMLDB_TYPE_INTEGER, '10', XMLDB_UNSIGNED, XMLDB_NOTNULL, null, null);

    /// Adding keys to table role_allow_switch
        $table->add_key('primary', XMLDB_KEY_PRIMARY, array('id'));
        $table->add_key('roleid', XMLDB_KEY_FOREIGN, array('roleid'), 'role', array('id'));
        $table->add_key('allowswitch', XMLDB_KEY_FOREIGN, array('allowswitch'), 'role', array('id'));

    /// Adding indexes to table role_allow_switch
        $table->add_index('roleid-allowoverride', XMLDB_INDEX_UNIQUE, array('roleid', 'allowswitch'));

    /// Conditionally launch create table for role_allow_switch
        if (!$dbman->table_exists($table)) {
            $dbman->create_table($table);
        }

    /// Main savepoint reached
        upgrade_main_savepoint(true, 2009032000);
    }

    if ($oldversion < 2009032001) {
    /// Copy from role_allow_assign into the new table.
        $DB->execute('INSERT INTO {role_allow_switch} (roleid, allowswitch)
                SELECT roleid, allowassign FROM {role_allow_assign}');

    /// Unset the config variable used in 1.9.
        unset_config('allowuserswitchrolestheycantassign');

    /// Main savepoint reached
        upgrade_main_savepoint(true, 2009032001);
    }

    if ($oldversion < 2009040300) {

    /// Define table filter_active to be created
        $table = new xmldb_table('filter_active');

    /// Adding fields to table filter_active
        $table->add_field('id', XMLDB_TYPE_INTEGER, '10', XMLDB_UNSIGNED, XMLDB_NOTNULL, XMLDB_SEQUENCE, null);
        $table->add_field('filter', XMLDB_TYPE_CHAR, '32', null, XMLDB_NOTNULL, null, null);
        $table->add_field('contextid', XMLDB_TYPE_INTEGER, '10', XMLDB_UNSIGNED, XMLDB_NOTNULL, null, null);
        $table->add_field('active', XMLDB_TYPE_INTEGER, '4', null, XMLDB_NOTNULL, null, null);
        $table->add_field('sortorder', XMLDB_TYPE_INTEGER, '10', null, XMLDB_NOTNULL, null, '0');

    /// Adding keys to table filter_active
        $table->add_key('primary', XMLDB_KEY_PRIMARY, array('id'));
        $table->add_key('contextid', XMLDB_KEY_FOREIGN, array('contextid'), 'context', array('id'));

    /// Adding indexes to table filter_active
        $table->add_index('contextid-filter', XMLDB_INDEX_UNIQUE, array('contextid', 'filter'));

    /// Conditionally launch create table for filter_active
        if (!$dbman->table_exists($table)) {
            $dbman->create_table($table);
        }

    /// Main savepoint reached
        upgrade_main_savepoint(true, 2009040300);
    }

    if ($oldversion < 2009040301) {

    /// Define table filter_config to be created
        $table = new xmldb_table('filter_config');

    /// Adding fields to table filter_config
        $table->add_field('id', XMLDB_TYPE_INTEGER, '10', XMLDB_UNSIGNED, XMLDB_NOTNULL, XMLDB_SEQUENCE, null);
        $table->add_field('filter', XMLDB_TYPE_CHAR, '32', null, XMLDB_NOTNULL, null, null);
        $table->add_field('contextid', XMLDB_TYPE_INTEGER, '10', XMLDB_UNSIGNED, XMLDB_NOTNULL, null, null);
        $table->add_field('name', XMLDB_TYPE_CHAR, '255', null, XMLDB_NOTNULL, null, null);
        $table->add_field('value', XMLDB_TYPE_TEXT, 'small', null, null, null, null);

    /// Adding keys to table filter_config
        $table->add_key('primary', XMLDB_KEY_PRIMARY, array('id'));
        $table->add_key('contextid', XMLDB_KEY_FOREIGN, array('contextid'), 'context', array('id'));

    /// Adding indexes to table filter_config
        $table->add_index('contextid-filter-name', XMLDB_INDEX_UNIQUE, array('contextid', 'filter', 'name'));

    /// Conditionally launch create table for filter_config
        if (!$dbman->table_exists($table)) {
            $dbman->create_table($table);
        }

    /// Main savepoint reached
        upgrade_main_savepoint(true, 2009040301);
    }

    if ($oldversion < 2009040302) {
    /// Transfer current settings from $CFG->textfilters
        $disabledfilters = filter_get_all_installed();
        if (empty($CFG->textfilters)) {
            $activefilters = array();
        } else {
            $activefilters = explode(',', $CFG->textfilters);
        }
        $syscontext = get_context_instance(CONTEXT_SYSTEM);
        $sortorder = 1;
        foreach ($activefilters as $filter) {
            filter_set_global_state($filter, TEXTFILTER_ON, $sortorder);
            $sortorder += 1;
            unset($disabledfilters[$filter]);
        }
        foreach ($disabledfilters as $filter => $notused) {
            filter_set_global_state($filter, TEXTFILTER_DISABLED, $sortorder);
            $sortorder += 1;
        }

    /// Main savepoint reached
        upgrade_main_savepoint(true, 2009040302);
    }

    if ($oldversion < 2009040600) {
    /// Ensure that $CFG->stringfilters is set.
        if (empty($CFG->stringfilters)) {
            if (!empty($CFG->filterall)) {
                set_config('stringfilters', $CFG->textfilters);
            } else {
                set_config('stringfilters', '');
            }
        }

        set_config('filterall', !empty($CFG->stringfilters));
        unset_config('textfilters');

    /// Main savepoint reached
        upgrade_main_savepoint(true, 2009040600);
    }

    if ($oldversion < 2009041700) {
    /// To ensure the UI remains consistent with no behaviour change, any
    /// 'until' date in an activity condition should have 1 second subtracted
    /// (to go from 0:00 on the following day to 23:59 on the previous one).
        $DB->execute('UPDATE {course_modules} SET availableuntil = availableuntil - 1 WHERE availableuntil <> 0');
        require_once($CFG->dirroot . '/course/lib.php');
        rebuild_course_cache(0, true);

    /// Main savepoint reached
        upgrade_main_savepoint(true, 2009041700);
    }

    if ($oldversion < 2009042600) {
    /// Deleting orphaned messages from deleted users.
        require_once($CFG->dirroot.'/message/lib.php');
    /// Detect deleted users with messages sent(useridfrom) and not read
        if ($deletedusers = $DB->get_records_sql('SELECT DISTINCT u.id
                                                    FROM {user} u
                                                    JOIN {message} m ON m.useridfrom = u.id
                                                   WHERE u.deleted = ?', array(1))) {
            foreach ($deletedusers as $deleteduser) {
                message_move_userfrom_unread2read($deleteduser->id); // move messages
            }
        }
    /// Main savepoint reached
        upgrade_main_savepoint(true, 2009042600);
    }

    /// Dropping all enums/check contraints from core. MDL-18577
    if ($oldversion < 2009042700) {

    /// Changing list of values (enum) of field stattype on table stats_daily to none
        $table = new xmldb_table('stats_daily');
        $field = new xmldb_field('stattype', XMLDB_TYPE_CHAR, '20', null, XMLDB_NOTNULL, null, 'activity', 'roleid');

    /// Launch change of list of values for field stattype
        $dbman->drop_enum_from_field($table, $field);

    /// Changing list of values (enum) of field stattype on table stats_weekly to none
        $table = new xmldb_table('stats_weekly');
        $field = new xmldb_field('stattype', XMLDB_TYPE_CHAR, '20', null, XMLDB_NOTNULL, null, 'activity', 'roleid');

    /// Launch change of list of values for field stattype
        $dbman->drop_enum_from_field($table, $field);

    /// Changing list of values (enum) of field stattype on table stats_monthly to none
        $table = new xmldb_table('stats_monthly');
        $field = new xmldb_field('stattype', XMLDB_TYPE_CHAR, '20', null, XMLDB_NOTNULL, null, 'activity', 'roleid');

    /// Launch change of list of values for field stattype
        $dbman->drop_enum_from_field($table, $field);

    /// Changing list of values (enum) of field publishstate on table post to none
        $table = new xmldb_table('post');
        $field = new xmldb_field('publishstate', XMLDB_TYPE_CHAR, '20', null, XMLDB_NOTNULL, null, 'draft', 'attachment');

    /// Launch change of list of values for field publishstate
        $dbman->drop_enum_from_field($table, $field);

    /// Main savepoint reached
        upgrade_main_savepoint(true, 2009042700);
    }

    if ($oldversion < 2009043000) {
        unset_config('grade_report_showgroups');
        upgrade_main_savepoint(true, 2009043000);
    }

    if ($oldversion < 2009050600) {
    /// Site front page blocks need to be moved due to page name change.
        $DB->set_field('block_instance', 'pagetype', 'site-index', array('pagetype' => 'course-view', 'pageid' => SITEID));

    /// Main savepoint reached
        upgrade_main_savepoint(true, 2009050600);
    }

    if ($oldversion < 2009050601) {

    /// Define table block_instance to be renamed to block_instances
        $table = new xmldb_table('block_instance');

    /// Launch rename table for block_instance
        $dbman->rename_table($table, 'block_instances');

    /// Main savepoint reached
        upgrade_main_savepoint(true, 2009050601);
    }

    if ($oldversion < 2009050602) {

    /// Define table block_instance to be renamed to block_instance_old
        $table = new xmldb_table('block_pinned');

    /// Launch rename table for block_instance
        $dbman->rename_table($table, 'block_pinned_old');

    /// Main savepoint reached
        upgrade_main_savepoint(true, 2009050602);
    }

    if ($oldversion < 2009050603) {

    /// Define table block_instance_old to be created
        $table = new xmldb_table('block_instance_old');

    /// Adding fields to table block_instance_old
        $table->add_field('id', XMLDB_TYPE_INTEGER, '10', XMLDB_UNSIGNED, XMLDB_NOTNULL, XMLDB_SEQUENCE, null);
        $table->add_field('oldid', XMLDB_TYPE_INTEGER, '10', XMLDB_UNSIGNED, XMLDB_NOTNULL, null, null);
        $table->add_field('blockid', XMLDB_TYPE_INTEGER, '10', XMLDB_UNSIGNED, XMLDB_NOTNULL, null, '0');
        $table->add_field('pageid', XMLDB_TYPE_INTEGER, '10', XMLDB_UNSIGNED, XMLDB_NOTNULL, null, '0');
        $table->add_field('pagetype', XMLDB_TYPE_CHAR, '20', null, XMLDB_NOTNULL, null, null);
        $table->add_field('position', XMLDB_TYPE_CHAR, '10', null, XMLDB_NOTNULL, null, null);
        $table->add_field('weight', XMLDB_TYPE_INTEGER, '3', null, XMLDB_NOTNULL, null, '0');
        $table->add_field('visible', XMLDB_TYPE_INTEGER, '1', null, XMLDB_NOTNULL, null, '0');
        $table->add_field('configdata', XMLDB_TYPE_TEXT, 'small', null, null, null, null);

    /// Adding keys to table block_instance_old
        $table->add_key('primary', XMLDB_KEY_PRIMARY, array('id'));
        $table->add_key('blockid', XMLDB_KEY_FOREIGN, array('blockid'), 'block', array('id'));

    /// Adding indexes to table block_instance_old
        $table->add_index('pageid', XMLDB_INDEX_NOTUNIQUE, array('pageid'));
        $table->add_index('pagetype', XMLDB_INDEX_NOTUNIQUE, array('pagetype'));

    /// Conditionally launch create table for block_instance_old
        if (!$dbman->table_exists($table)) {
            $dbman->create_table($table);
        }

    /// Main savepoint reached
        upgrade_main_savepoint(true, 2009050603);
    }

    if ($oldversion < 2009050604) {
    /// Copy current blocks data from block_instances to block_instance_old
        $DB->execute('INSERT INTO {block_instance_old} (oldid, blockid, pageid, pagetype, position, weight, visible, configdata)
            SELECT id, blockid, pageid, pagetype, position, weight, visible, configdata FROM {block_instances} ORDER BY id');

        upgrade_main_savepoint(true, 2009050604);
    }

    if ($oldversion < 2009050605) {

    /// Define field multiple to be dropped from block
        $table = new xmldb_table('block');
        $field = new xmldb_field('multiple');

    /// Conditionally launch drop field multiple
        if ($dbman->field_exists($table, $field)) {
            $dbman->drop_field($table, $field);
        }

    /// Main savepoint reached
        upgrade_main_savepoint(true, 2009050605);
    }

    if ($oldversion < 2009050606) {
        $table = new xmldb_table('block_instances');

    /// Rename field weight on table block_instances to defaultweight
        $field = new xmldb_field('weight', XMLDB_TYPE_INTEGER, 10, null, XMLDB_NOTNULL, null, null, 'position');
        $dbman->rename_field($table, $field, 'defaultweight');

    /// Rename field position on table block_instances to defaultregion
        $field = new xmldb_field('position', XMLDB_TYPE_CHAR, '10', null, XMLDB_NOTNULL, null, null, 'pagetype');
        $dbman->rename_field($table, $field, 'defaultregion');

        /// Main savepoint reached
        upgrade_main_savepoint(true, 2009050606);
    }

    if ($oldversion < 2009050607) {
    /// Changing precision of field defaultregion on table block_instances to (16)
        $table = new xmldb_table('block_instances');
        $field = new xmldb_field('defaultregion', XMLDB_TYPE_CHAR, '16', null, XMLDB_NOTNULL, null, null, 'pagetype');

    /// Launch change of precision for field defaultregion
        $dbman->change_field_precision($table, $field);

    /// Main savepoint reached
        upgrade_main_savepoint(true, 2009050607);
    }

    if ($oldversion < 2009050608) {
    /// Change regions to the new notation
        $DB->set_field('block_instances', 'defaultregion', 'side-pre', array('defaultregion' => 'l'));
        $DB->set_field('block_instances', 'defaultregion', 'side-post', array('defaultregion' => 'r'));
        $DB->set_field('block_instances', 'defaultregion', 'course-view-top', array('defaultregion' => 'c'));
        // This third one is a custom value from contrib/patches/center_blocks_position_patch and the
        // flex page course format. Hopefully this new value is an adequate alternative.

    /// Main savepoint reached
        upgrade_main_savepoint(true, 2009050608);
    }

    if ($oldversion < 2009050609) {

    /// Define key blockname (unique) to be added to block
        $table = new xmldb_table('block');
        $key = new xmldb_key('blockname', XMLDB_KEY_UNIQUE, array('name'));

    /// Launch add key blockname
        $dbman->add_key($table, $key);

    /// Main savepoint reached
        upgrade_main_savepoint(true, 2009050609);
    }

    if ($oldversion < 2009050610) {
        $table = new xmldb_table('block_instances');

    /// Define field blockname to be added to block_instances
        $field = new xmldb_field('blockname', XMLDB_TYPE_CHAR, '40', null, null, null, null, 'blockid');
        if (!$dbman->field_exists($table, $field)) {
            $dbman->add_field($table, $field);
        }

    /// Define field contextid to be added to block_instances
        $field = new xmldb_field('contextid', XMLDB_TYPE_INTEGER, '10', XMLDB_UNSIGNED, null, null, null, 'blockname');
        if (!$dbman->field_exists($table, $field)) {
            $dbman->add_field($table, $field);
        }

    /// Define field showinsubcontexts to be added to block_instances
        $field = new xmldb_field('showinsubcontexts', XMLDB_TYPE_INTEGER, '4', null, null, null, null, 'contextid');
        if (!$dbman->field_exists($table, $field)) {
            $dbman->add_field($table, $field);
        }

    /// Define field subpagepattern to be added to block_instances
        $field = new xmldb_field('subpagepattern', XMLDB_TYPE_CHAR, '16', null, null, null, null, 'pagetype');
        if (!$dbman->field_exists($table, $field)) {
            $dbman->add_field($table, $field);
        }

    /// Main savepoint reached
        upgrade_main_savepoint(true, 2009050610);
    }

    if ($oldversion < 2009050611) {
        $table = new xmldb_table('block_instances');

    /// Fill in blockname from blockid
        $DB->execute("UPDATE {block_instances} SET blockname = (SELECT name FROM {block} WHERE id = blockid)");

    /// Set showinsubcontexts = 0 for all rows.
        $DB->execute("UPDATE {block_instances} SET showinsubcontexts = 0");

    /// Main savepoint reached
        upgrade_main_savepoint(true, 2009050611);
    }

    if ($oldversion < 2009050612) {

    /// Rename field pagetype on table block_instances to pagetypepattern
        $table = new xmldb_table('block_instances');
        $field = new xmldb_field('pagetype', XMLDB_TYPE_CHAR, '20', null, XMLDB_NOTNULL, null, null, 'pageid');

    /// Launch rename field pagetype
        $dbman->rename_field($table, $field, 'pagetypepattern');

    /// Main savepoint reached
        upgrade_main_savepoint(true, 2009050612);
    }

    if ($oldversion < 2009050613) {
    /// fill in contextid and subpage, and update pagetypepattern from pagetype and pageid

    /// site-index
        $frontpagecontext = get_context_instance(CONTEXT_COURSE, SITEID);
        $DB->execute("UPDATE {block_instances} SET contextid = " . $frontpagecontext->id . ",
                                                   pagetypepattern = 'site-index',
                                                   subpagepattern = NULL
                      WHERE pagetypepattern = 'site-index'");

    /// course-view
        $DB->execute("UPDATE {block_instances} SET
                        contextid = (
                            SELECT {context}.id
                            FROM {context}
                            JOIN {course} ON instanceid = {course}.id AND contextlevel = " . CONTEXT_COURSE . "
                            WHERE {course}.id = pageid
                        ),
                       pagetypepattern = 'course-view-*',
                       subpagepattern = NULL
                      WHERE pagetypepattern = 'course-view'");

    /// admin
        $syscontext = get_context_instance(CONTEXT_SYSTEM);
        $DB->execute("UPDATE {block_instances} SET
                        contextid = " . $syscontext->id . ",
                        pagetypepattern = 'admin-*',
                        subpagepattern = NULL
                      WHERE pagetypepattern = 'admin'");

    /// my-index
        $DB->execute("UPDATE {block_instances} SET
                        contextid = (
                            SELECT {context}.id
                            FROM {context}
                            JOIN {user} ON instanceid = {user}.id AND contextlevel = " . CONTEXT_USER . "
                            WHERE {user}.id = pageid
                        ),
                        pagetypepattern = 'my-index',
                        subpagepattern = NULL
                      WHERE pagetypepattern = 'my-index'");

    /// tag-index
        $DB->execute("UPDATE {block_instances} SET
                        contextid = " . $syscontext->id . ",
                        pagetypepattern = 'tag-index',
                        subpagepattern = pageid
                      WHERE pagetypepattern = 'tag-index'");

    /// blog-view
        $DB->execute("UPDATE {block_instances} SET
                        contextid = (
                            SELECT {context}.id
                            FROM {context}
                            JOIN {user} ON instanceid = {user}.id AND contextlevel = " . CONTEXT_USER . "
                            WHERE {user}.id = pageid
                        ),
                        pagetypepattern = 'blog-index',
                        subpagepattern = NULL
                      WHERE pagetypepattern = 'blog-view'");

    /// mod-xxx-view
        $moduleswithblocks = array('chat', 'data', 'lesson', 'quiz', 'dimdim', 'game', 'wiki', 'oublog');
        foreach ($moduleswithblocks as $modname) {
            if (!$dbman->table_exists($modname)) {
                continue;
            }
            $DB->execute("UPDATE {block_instances} SET
                            contextid = (
                                SELECT {context}.id
                                FROM {context}
                                JOIN {course_modules} ON instanceid = {course_modules}.id AND contextlevel = " . CONTEXT_MODULE . "
                                JOIN {modules} ON {modules}.id = {course_modules}.module AND {modules}.name = '$modname'
                                JOIN {{$modname}} ON {course_modules}.instance = {{$modname}}.id
                                WHERE {{$modname}}.id = pageid
                            ),
                            pagetypepattern = 'blog-index',
                            subpagepattern = NULL
                          WHERE pagetypepattern = 'blog-view'");
        }

    /// Main savepoint reached
        upgrade_main_savepoint(true, 2009050613);
    }

    if ($oldversion < 2009050614) {
    /// fill in any missing contextids with a dummy value, so we can add the not-null constraint.
        $DB->execute("UPDATE {block_instances} SET contextid = 0 WHERE contextid IS NULL");

    /// Main savepoint reached
        upgrade_main_savepoint(true, 2009050614);
    }

    if ($oldversion < 2009050615) {
        $table = new xmldb_table('block_instances');

    /// Arrived here, any block_instances record without blockname is one
    /// orphan block coming from 1.9. Just delete them. MDL-22503
        $DB->delete_records_select('block_instances', 'blockname IS NULL');

    /// Changing nullability of field blockname on table block_instances to not null
        $field = new xmldb_field('blockname', XMLDB_TYPE_CHAR, '40', null, XMLDB_NOTNULL, null, null, 'id');
        $dbman->change_field_notnull($table, $field);

    /// Changing nullability of field contextid on table block_instances to not null
        $field = new xmldb_field('contextid', XMLDB_TYPE_INTEGER, '10', XMLDB_UNSIGNED, XMLDB_NOTNULL, null, null, 'blockname');
        $dbman->change_field_notnull($table, $field);

    /// Changing nullability of field showinsubcontexts on table block_instances to not null
        $field = new xmldb_field('showinsubcontexts', XMLDB_TYPE_INTEGER, '4', null, XMLDB_NOTNULL, null, null, 'contextid');
        $dbman->change_field_notnull($table, $field);

    /// Main savepoint reached
        upgrade_main_savepoint(true, 2009050615);
    }

    if ($oldversion < 2009050616) {
    /// Add exiting sticky blocks.
        $blocks = $DB->get_records('block');
        $syscontext = get_context_instance(CONTEXT_SYSTEM);
        $newregions = array(
            'l' => 'side-pre',
            'r' => 'side-post',
            'c' => 'course-view-top',
        );
        $stickyblocks = $DB->get_recordset('block_pinned_old');
        foreach ($stickyblocks as $stickyblock) {
            // Only if the block exists (avoid orphaned sticky blocks)
            if (!isset($blocks[$stickyblock->blockid]) || empty($blocks[$stickyblock->blockid]->name)) {
                continue;
            }
            $newblock = new stdClass();
            $newblock->blockname = $blocks[$stickyblock->blockid]->name;
            $newblock->contextid = $syscontext->id;
            $newblock->showinsubcontexts = 1;
            switch ($stickyblock->pagetype) {
                case 'course-view':
                    $newblock->pagetypepattern = 'course-view-*';
                    break;
                default:
                    $newblock->pagetypepattern = $stickyblock->pagetype;
            }
            $newblock->defaultregion = $newregions[$stickyblock->position];
            $newblock->defaultweight = $stickyblock->weight;
            $newblock->configdata = $stickyblock->configdata;
            $newblock->visible = 1;
            $DB->insert_record('block_instances', $newblock);
        }

    /// Main savepoint reached
        upgrade_main_savepoint(true, 2009050616);
    }

    if ($oldversion < 2009050617) {

    /// Define table block_positions to be created
        $table = new xmldb_table('block_positions');

    /// Adding fields to table block_positions
        $table->add_field('id', XMLDB_TYPE_INTEGER, '10', XMLDB_UNSIGNED, XMLDB_NOTNULL, XMLDB_SEQUENCE, null);
        $table->add_field('blockinstanceid', XMLDB_TYPE_INTEGER, '10', XMLDB_UNSIGNED, XMLDB_NOTNULL, null, null);
        $table->add_field('contextid', XMLDB_TYPE_INTEGER, '10', XMLDB_UNSIGNED, XMLDB_NOTNULL, null, null);
        $table->add_field('pagetype', XMLDB_TYPE_CHAR, '64', null, XMLDB_NOTNULL, null, null);
        $table->add_field('subpage', XMLDB_TYPE_CHAR, '16', null, XMLDB_NOTNULL, null, null);
        $table->add_field('visible', XMLDB_TYPE_INTEGER, '4', null, XMLDB_NOTNULL, null, null);
        $table->add_field('region', XMLDB_TYPE_CHAR, '16', null, XMLDB_NOTNULL, null, null);
        $table->add_field('weight', XMLDB_TYPE_INTEGER, '10', null, XMLDB_NOTNULL, null, null);

    /// Adding keys to table block_positions
        $table->add_key('primary', XMLDB_KEY_PRIMARY, array('id'));
        $table->add_key('blockinstanceid', XMLDB_KEY_FOREIGN, array('blockinstanceid'), 'block_instances', array('id'));
        $table->add_key('contextid', XMLDB_KEY_FOREIGN, array('contextid'), 'context', array('id'));

    /// Adding indexes to table block_positions
        $table->add_index('blockinstanceid-contextid-pagetype-subpage', XMLDB_INDEX_UNIQUE, array('blockinstanceid', 'contextid', 'pagetype', 'subpage'));

    /// Conditionally launch create table for block_positions
        if (!$dbman->table_exists($table)) {
            $dbman->create_table($table);
        }

    /// Main savepoint reached
        upgrade_main_savepoint(true, 2009050617);
    }

    if ($oldversion < 2009050618) {
    /// And block instances with visible = 0, copy that information to block_positions
        $DB->execute("INSERT INTO {block_positions} (blockinstanceid, contextid, pagetype, subpage, visible, region, weight)
                SELECT bi.id, bi.contextid,
                       CASE WHEN bi.pagetypepattern = 'course-view-*'
                           THEN (SELECT " . $DB->sql_concat("'course-view-'", 'c.format') . "
                                   FROM {course} c
                                   JOIN {context} ctx ON c.id = ctx.instanceid
                                  WHERE ctx.id = bi.contextid)
                           ELSE bi.pagetypepattern END,
                       CASE WHEN bi.subpagepattern IS NULL
                           THEN '" . $DB->sql_empty() . "'
                           ELSE bi.subpagepattern END,
                       0, bi.defaultregion, bi.defaultweight
                  FROM {block_instances} bi
                 WHERE bi.visible = 0 AND bi.pagetypepattern <> 'admin-*' AND bi.pagetypepattern IS NOT NULL");
        // note: MDL-25031 all block instances should have a pagetype pattern, NULL is not allowed,
        //       if we manage to find out how NULLs get there we should fix them before this step

    /// Main savepoint reached
        upgrade_main_savepoint(true, 2009050618);
    }

    if ($oldversion < 2009050619) {
        $table = new xmldb_table('block_instances');

    /// Define field blockid to be dropped from block_instances
        $field = new xmldb_field('blockid');
        if ($dbman->field_exists($table, $field)) {
        /// Before dropping the field, drop dependent indexes
            $index = new xmldb_index('blockid', XMLDB_INDEX_NOTUNIQUE, array('blockid'));
            if ($dbman->index_exists($table, $index)) {
            /// Launch drop index blockid
                $dbman->drop_index($table, $index);
            }
            $dbman->drop_field($table, $field);
        }

    /// Define field pageid to be dropped from block_instances
        $field = new xmldb_field('pageid');
        if ($dbman->field_exists($table, $field)) {
        /// Before dropping the field, drop dependent indexes
            $index = new xmldb_index('pageid', XMLDB_INDEX_NOTUNIQUE, array('pageid'));
            if ($dbman->index_exists($table, $index)) {
            /// Launch drop index pageid
                $dbman->drop_index($table, $index);
            }
            $dbman->drop_field($table, $field);
        }

    /// Define field visible to be dropped from block_instances
        $field = new xmldb_field('visible');
        if ($dbman->field_exists($table, $field)) {
            $dbman->drop_field($table, $field);
        }

    /// Main savepoint reached
        upgrade_main_savepoint(true, 2009050619);
    }

    if ($oldversion < 2009051200) {
    /// Let's check the status of mandatory mnet_host records, fixing them
    /// and moving "orphan" users to default localhost record. MDL-16879
        echo $OUTPUT->notification('Fixing mnet records, this may take a while...', 'notifysuccess');
        upgrade_fix_incorrect_mnethostids();

    /// Main savepoint reached
        upgrade_main_savepoint(true, 2009051200);
    }


    if ($oldversion < 2009051700) {
    /// migrate editor settings
        if (empty($CFG->htmleditor)) {
            set_config('texteditors', 'textarea');
        } else {
            set_config('texteditors', 'tinymce,textarea');
        }

        unset_config('htmleditor');
        unset_config('defaulthtmleditor');

    /// Main savepoint reached
        upgrade_main_savepoint(true, 2009051700);
    }

    /// Repeat 2009050607 upgrade step, which Petr commented out because of XMLDB
    /// stupidity, so lots of people will have missed.
    if ($oldversion < 2009061600) {
    /// Changing precision of field defaultregion on table block_instances to (16)
        $table = new xmldb_table('block_instances');
        $field = new xmldb_field('defaultregion', XMLDB_TYPE_CHAR, '16', null, XMLDB_NOTNULL, null, null, 'configdata');

    /// Launch change of precision for field defaultregion
        $dbman->change_field_precision($table, $field);

    /// Main savepoint reached
        upgrade_main_savepoint(true, 2009061600);
    }

    if ($oldversion < 2009061702) {
        // standardizing plugin names
        if ($configs = $DB->get_records_select('config_plugins', "plugin LIKE 'quizreport_%'")) {
            foreach ($configs as $config) {
                unset_config($config->name, $config->plugin); /// unset old config
                $config->plugin = str_replace('quizreport_', 'quiz_', $config->plugin);
                set_config($config->name, $config->value, $config->plugin); /// set new config
            }
        }
        unset($configs);
        upgrade_main_savepoint(true, 2009061702);
    }

    if ($oldversion < 2009061703) {
        // standardizing plugin names
        if ($configs = $DB->get_records_select('config_plugins', "plugin LIKE 'assignment_type_%'")) {
            foreach ($configs as $config) {
                unset_config($config->name, $config->plugin); /// unset old config
                $config->plugin = str_replace('assignment_type_', 'assignment_', $config->plugin);
                set_config($config->name, $config->value, $config->plugin); /// set new config
            }
        }
        unset($configs);
        upgrade_main_savepoint(true, 2009061703);
    }

    if ($oldversion < 2009061704) {
        // change component string in capability records to new "_" format
        if ($caps = $DB->get_records('capabilities')) {
            foreach ($caps as $cap) {
                $cap->component = str_replace('/', '_', $cap->component);
                $DB->update_record('capabilities', $cap);
            }
        }
        unset($caps);
        upgrade_main_savepoint(true, 2009061704);
    }

    if ($oldversion < 2009063000) {
        // upgrade format of _with_advanced settings - quiz only
        // note: this can be removed later, not needed for upgrades from 1.9.x
        if ($quiz = get_config('quiz')) {
            foreach ($quiz as $name=>$value) {
                if (strpos($name, 'fix_') !== 0) {
                    continue;
                }
                $newname = substr($name,4).'_adv';
                set_config($newname, $value, 'quiz');
                unset_config($name, 'quiz');
            }
        }
        upgrade_main_savepoint(true, 2009063000);
    }

    if ($oldversion < 2009071000) {

    /// Rename field contextid on table block_instances to parentcontextid
        $table = new xmldb_table('block_instances');
        $field = new xmldb_field('contextid', XMLDB_TYPE_INTEGER, '10', XMLDB_UNSIGNED, XMLDB_NOTNULL, null, null, 'blockname');

    /// Launch rename field parentcontextid
        $dbman->rename_field($table, $field, 'parentcontextid');

    /// Main savepoint reached
        upgrade_main_savepoint(true, 2009071000);
    }

    if ($oldversion < 2009071600) {

    /// Define field summaryformat to be added to post
        $table = new xmldb_table('post');
        $field = new xmldb_field('summaryformat', XMLDB_TYPE_INTEGER, '2', XMLDB_UNSIGNED, XMLDB_NOTNULL, null, '0', 'format');

    /// Conditionally launch add field summaryformat
        if (!$dbman->field_exists($table, $field)) {
            $dbman->add_field($table, $field);
        }

    /// Main savepoint reached
        upgrade_main_savepoint(true, 2009071600);
    }

    if ($oldversion < 2009072400) {

    /// Define table comments to be created
        $table = new xmldb_table('comments');

    /// Adding fields to table comments
        $table->add_field('id', XMLDB_TYPE_INTEGER, '10', XMLDB_UNSIGNED, XMLDB_NOTNULL, XMLDB_SEQUENCE, null);
        $table->add_field('contextid', XMLDB_TYPE_INTEGER, '10', XMLDB_UNSIGNED, XMLDB_NOTNULL, null, null);
        $table->add_field('commentarea', XMLDB_TYPE_CHAR, '255', null, XMLDB_NOTNULL, null, null);
        $table->add_field('itemid', XMLDB_TYPE_INTEGER, '10', XMLDB_UNSIGNED, XMLDB_NOTNULL, null, null);
        $table->add_field('content', XMLDB_TYPE_TEXT, 'small', null, XMLDB_NOTNULL, null, null);
        $table->add_field('format', XMLDB_TYPE_INTEGER, '2', XMLDB_UNSIGNED, XMLDB_NOTNULL, null, '0');
        $table->add_field('userid', XMLDB_TYPE_INTEGER, '10', XMLDB_UNSIGNED, XMLDB_NOTNULL, null, null);
        $table->add_field('timecreated', XMLDB_TYPE_INTEGER, '10', XMLDB_UNSIGNED, XMLDB_NOTNULL, null, null);

    /// Adding keys to table comments
        $table->add_key('primary', XMLDB_KEY_PRIMARY, array('id'));

    /// Conditionally launch create table for comments
        if (!$dbman->table_exists($table)) {
            $dbman->create_table($table);
        }

    /// Main savepoint reached
        upgrade_main_savepoint(true, 2009072400);
    }

    /**
     * This upgrade is to set up the new navigation blocks that have been developed
     * as part of Moodle 2.0
     * Now I [Sam Hemelryk] hit a conundrum while exploring how to go about this
     * as not only do we want to install the new blocks but we also want to set up
     * default instances of them, and at the same time remove instances of the blocks
     * that were/will-be outmoded by the two new navigation blocks.
     * After talking it through with Tim Hunt {@link http://moodle.org/mod/cvsadmin/view.php?conversationid=3112}
     * we decided that the best way to go about this was to put the bulk of the
     * upgrade operation into core upgrade `here` but to let the plugins block
     * still install the blocks.
     * This leaves one hairy end in that we will create block_instances within the
     * DB before the blocks themselves are created within the DB
     */
    if ($oldversion < 2009082800) {

        echo $OUTPUT->notification(get_string('navigationupgrade', 'admin'));

        // Get the system context so we can set the block instances to it
        $syscontext = get_context_instance(CONTEXT_SYSTEM);

        // An array to contain the new block instances we will create
        $newblockinstances = array('globalnavigation'=>new stdClass,'settingsnavigation'=>new stdClass);
        // The new global navigation block instance as a stdClass
        $newblockinstances['globalnavigation']->blockname = 'global_navigation_tree';
        $newblockinstances['globalnavigation']->parentcontextid = $syscontext->id; // System context
        $newblockinstances['globalnavigation']->showinsubcontexts = true; // Show absolutely everywhere
        $newblockinstances['globalnavigation']->pagetypepattern = '*'; // Thats right everywhere
        $newblockinstances['globalnavigation']->subpagetypepattern = null;
        $newblockinstances['globalnavigation']->defaultregion = BLOCK_POS_LEFT;
        $newblockinstances['globalnavigation']->defaultweight = -10; // Try make this first
        $newblockinstances['globalnavigation']->configdata = '';
        // The new settings navigation block instance as a stdClass
        $newblockinstances['settingsnavigation']->blockname = 'settings_navigation_tree';
        $newblockinstances['settingsnavigation']->parentcontextid = $syscontext->id;
        $newblockinstances['settingsnavigation']->showinsubcontexts = true;
        $newblockinstances['settingsnavigation']->pagetypepattern = '*';
        $newblockinstances['settingsnavigation']->subpagetypepattern = null;
        $newblockinstances['settingsnavigation']->defaultregion = BLOCK_POS_LEFT;
        $newblockinstances['settingsnavigation']->defaultweight = -9; // Try make this second
        $newblockinstances['settingsnavigation']->configdata = '';

        // Blocks that are outmoded and for whom the bells will toll... by which I
        // mean we will delete all instances of
        $outmodedblocks = array('participants','admin_tree','activity_modules','admin','course_list');
        $outmodedblocksstring = '\''.join('\',\'',$outmodedblocks).'\'';
        unset($outmodedblocks);
        // Retrieve the block instance id's and parent contexts, so we can join them an GREATLY
        // cut down the number of delete queries we will need to run
        $allblockinstances = $DB->get_recordset_select('block_instances', 'blockname IN ('.$outmodedblocksstring.')', array(), '', 'id, parentcontextid');

        $contextids = array();
        $instanceids = array();
        // Iterate through all block instances
        foreach ($allblockinstances as $blockinstance) {
            if (!in_array($blockinstance->parentcontextid, $contextids)) {
                $contextids[] = $blockinstance->parentcontextid;

                // If we have over 1000 contexts clean them up and reset the array
                // this ensures we don't hit any nasty memory limits or such
                if (count($contextids) > 1000) {
                    upgrade_cleanup_unwanted_block_contexts($contextids);
                    $contextids = array();
                }
            }
            if (!in_array($blockinstance->id, $instanceids)) {
                $instanceids[] = $blockinstance->id;
                // If we have more than 1000 block instances now remove all block positions
                // and empty the array
                if (count($instanceids) > 1000) {
                    $instanceidstring = join(',',$instanceids);
                    $DB->delete_records_select('block_positions', 'blockinstanceid IN ('.$instanceidstring.')');
                    $instanceids = array();
                }
            }
        }

        upgrade_cleanup_unwanted_block_contexts($contextids);

        if ($instanceids) {
            $instanceidstring = join(',',$instanceids);
            $DB->delete_records_select('block_positions', 'blockinstanceid IN ('.$instanceidstring.')');
        }

        unset($allblockinstances);
        unset($contextids);
        unset($instanceids);
        unset($instanceidstring);

        // Now remove the actual block instance
        $DB->delete_records_select('block_instances', 'blockname IN ('.$outmodedblocksstring.')');
        unset($outmodedblocksstring);

        // Insert the new block instances. Remember they have not been installed yet
        // however this should not be a problem
        foreach ($newblockinstances as $blockinstance) {
            $blockinstance->id= $DB->insert_record('block_instances', $blockinstance);
            // Ensure the block context is created.
            get_context_instance(CONTEXT_BLOCK, $blockinstance->id);
        }
        unset($newblockinstances);

        upgrade_main_savepoint(true, 2009082800);
        // The end of the navigation upgrade
    }

    if ($oldversion < 2009100602) {
    /// Define table external_functions to be created
        $table = new xmldb_table('external_functions');

    /// Adding fields to table external_functions
        $table->add_field('id', XMLDB_TYPE_INTEGER, '10', XMLDB_UNSIGNED, XMLDB_NOTNULL, XMLDB_SEQUENCE, null);
        $table->add_field('name', XMLDB_TYPE_CHAR, '200', null, XMLDB_NOTNULL, null, null);
        $table->add_field('classname', XMLDB_TYPE_CHAR, '100', null, XMLDB_NOTNULL, null, null);
        $table->add_field('methodname', XMLDB_TYPE_CHAR, '100', null, XMLDB_NOTNULL, null, null);
        $table->add_field('classpath', XMLDB_TYPE_CHAR, '255', null, null, null, null);
        $table->add_field('component', XMLDB_TYPE_CHAR, '100', null, XMLDB_NOTNULL, null, null);

    /// Adding keys to table external_functions
        $table->add_key('primary', XMLDB_KEY_PRIMARY, array('id'));

    /// Adding indexes to table external_functions
        $table->add_index('name', XMLDB_INDEX_UNIQUE, array('name'));

    /// Launch create table for external_functions
        $dbman->create_table($table);

    /// Main savepoint reached
        upgrade_main_savepoint(true, 2009100602);
    }

    if ($oldversion < 2009100603) {
        /// Define table external_services to be created
        $table = new xmldb_table('external_services');

    /// Adding fields to table external_services
        $table->add_field('id', XMLDB_TYPE_INTEGER, '10', XMLDB_UNSIGNED, XMLDB_NOTNULL, XMLDB_SEQUENCE, null);
        $table->add_field('name', XMLDB_TYPE_CHAR, '200', null, XMLDB_NOTNULL, null, null);
        $table->add_field('enabled', XMLDB_TYPE_INTEGER, '1', XMLDB_UNSIGNED, XMLDB_NOTNULL, null, null);
        $table->add_field('requiredcapability', XMLDB_TYPE_CHAR, '150', null, null, null, null);
        $table->add_field('restrictedusers', XMLDB_TYPE_INTEGER, '1', XMLDB_UNSIGNED, XMLDB_NOTNULL, null, null);
        $table->add_field('component', XMLDB_TYPE_CHAR, '100', null, null, null, null);
        $table->add_field('timecreated', XMLDB_TYPE_INTEGER, '10', XMLDB_UNSIGNED, XMLDB_NOTNULL, null, null);
        $table->add_field('timemodified', XMLDB_TYPE_INTEGER, '10', XMLDB_UNSIGNED, null, null, null);

    /// Adding keys to table external_services
        $table->add_key('primary', XMLDB_KEY_PRIMARY, array('id'));

    /// Adding indexes to table external_services
        $table->add_index('name', XMLDB_INDEX_UNIQUE, array('name'));

    /// Launch create table for external_services
        $dbman->create_table($table);

    /// Main savepoint reached
        upgrade_main_savepoint(true, 2009100603);
    }

    if ($oldversion < 2009100604) {
    /// Define table external_services_functions to be created
        $table = new xmldb_table('external_services_functions');

    /// Adding fields to table external_services_functions
        $table->add_field('id', XMLDB_TYPE_INTEGER, '10', XMLDB_UNSIGNED, XMLDB_NOTNULL, XMLDB_SEQUENCE, null);
        $table->add_field('externalserviceid', XMLDB_TYPE_INTEGER, '10', XMLDB_UNSIGNED, XMLDB_NOTNULL, null, null);
        $table->add_field('functionname', XMLDB_TYPE_CHAR, '200', null, XMLDB_NOTNULL, null, null);

    /// Adding keys to table external_services_functions
        $table->add_key('primary', XMLDB_KEY_PRIMARY, array('id'));
        $table->add_key('externalserviceid', XMLDB_KEY_FOREIGN, array('externalserviceid'), 'external_services', array('id'));

    /// Launch create table for external_services_functions
        $dbman->create_table($table);

    /// Main savepoint reached
        upgrade_main_savepoint(true, 2009100604);
    }

    if ($oldversion < 2009100605) {
    /// Define table external_services_users to be created
        $table = new xmldb_table('external_services_users');

    /// Adding fields to table external_services_users
        $table->add_field('id', XMLDB_TYPE_INTEGER, '10', XMLDB_UNSIGNED, XMLDB_NOTNULL, XMLDB_SEQUENCE, null);
        $table->add_field('externalserviceid', XMLDB_TYPE_INTEGER, '10', XMLDB_UNSIGNED, XMLDB_NOTNULL, null, null);
        $table->add_field('userid', XMLDB_TYPE_INTEGER, '10', XMLDB_UNSIGNED, XMLDB_NOTNULL, null, null);
        $table->add_field('iprestriction', XMLDB_TYPE_CHAR, '255', null, null, null, null);
        $table->add_field('validuntil', XMLDB_TYPE_INTEGER, '10', XMLDB_UNSIGNED, null, null, null);
        $table->add_field('timecreated', XMLDB_TYPE_INTEGER, '10', XMLDB_UNSIGNED, null, null, null);

    /// Adding keys to table external_services_users
        $table->add_key('primary', XMLDB_KEY_PRIMARY, array('id'));
        $table->add_key('externalserviceid', XMLDB_KEY_FOREIGN, array('externalserviceid'), 'external_services', array('id'));
        $table->add_key('userid', XMLDB_KEY_FOREIGN, array('userid'), 'user', array('id'));

    /// Launch create table for external_services_users
        $dbman->create_table($table);

    /// Main savepoint reached
        upgrade_main_savepoint(true, 2009100605);
    }

    if ($oldversion < 2009102600) {

    /// Define table external_tokens to be created
        $table = new xmldb_table('external_tokens');

    /// Adding fields to table external_tokens
        $table->add_field('id', XMLDB_TYPE_INTEGER, '10', XMLDB_UNSIGNED, XMLDB_NOTNULL, XMLDB_SEQUENCE, null);
        $table->add_field('token', XMLDB_TYPE_CHAR, '128', null, XMLDB_NOTNULL, null, null);
        $table->add_field('tokentype', XMLDB_TYPE_INTEGER, '4', XMLDB_UNSIGNED, XMLDB_NOTNULL, null, null);
        $table->add_field('userid', XMLDB_TYPE_INTEGER, '10', XMLDB_UNSIGNED, XMLDB_NOTNULL, null, null);
        $table->add_field('externalserviceid', XMLDB_TYPE_INTEGER, '10', XMLDB_UNSIGNED, XMLDB_NOTNULL, null, null);
        $table->add_field('sid', XMLDB_TYPE_CHAR, '128', null, null, null, null);
        $table->add_field('contextid', XMLDB_TYPE_INTEGER, '10', XMLDB_UNSIGNED, XMLDB_NOTNULL, null, null);
        $table->add_field('creatorid', XMLDB_TYPE_INTEGER, '20', XMLDB_UNSIGNED, XMLDB_NOTNULL, null, '1');
        $table->add_field('iprestriction', XMLDB_TYPE_CHAR, '255', null, null, null, null);
        $table->add_field('validuntil', XMLDB_TYPE_INTEGER, '10', XMLDB_UNSIGNED, null, null, null);
        $table->add_field('timecreated', XMLDB_TYPE_INTEGER, '10', XMLDB_UNSIGNED, XMLDB_NOTNULL, null, null);
        $table->add_field('lastaccess', XMLDB_TYPE_INTEGER, '10', XMLDB_UNSIGNED, null, null, null);

    /// Adding keys to table external_tokens
        $table->add_key('primary', XMLDB_KEY_PRIMARY, array('id'));
        $table->add_key('userid', XMLDB_KEY_FOREIGN, array('userid'), 'user', array('id'));
        $table->add_key('externalserviceid', XMLDB_KEY_FOREIGN, array('externalserviceid'), 'external_services', array('id'));
        $table->add_key('contextid', XMLDB_KEY_FOREIGN, array('contextid'), 'context', array('id'));
        $table->add_key('creatorid', XMLDB_KEY_FOREIGN, array('creatorid'), 'user', array('id'));

    /// Launch create table for external_tokens
        $dbman->create_table($table);

    /// Main savepoint reached
        upgrade_main_savepoint(true, 2009102600);
    }

   if ($oldversion < 2009103000) {

    /// Define table blog_association to be created
        $table = new xmldb_table('blog_association');

    /// Adding fields to table blog_association
        $table->add_field('id', XMLDB_TYPE_INTEGER, '10', XMLDB_UNSIGNED, XMLDB_NOTNULL, XMLDB_SEQUENCE, null);
        $table->add_field('contextid', XMLDB_TYPE_INTEGER, '10', XMLDB_UNSIGNED, XMLDB_NOTNULL, null, null);
        $table->add_field('blogid', XMLDB_TYPE_INTEGER, '10', XMLDB_UNSIGNED, XMLDB_NOTNULL, null, null);

    /// Adding keys to table blog_association
        $table->add_key('primary', XMLDB_KEY_PRIMARY, array('id'));
        $table->add_key('contextid', XMLDB_KEY_FOREIGN, array('contextid'), 'context', array('id'));
        $table->add_key('blogid', XMLDB_KEY_FOREIGN, array('blogid'), 'post', array('id'));

    /// Conditionally launch create table for blog_association
        if (!$dbman->table_exists($table)) {
            $dbman->create_table($table);
        }

/// Define table blog_external to be created
        $table = new xmldb_table('blog_external');

    /// Adding fields to table blog_external
        $table->add_field('id', XMLDB_TYPE_INTEGER, '10', XMLDB_UNSIGNED, XMLDB_NOTNULL, XMLDB_SEQUENCE, null);
        $table->add_field('userid', XMLDB_TYPE_INTEGER, '10', XMLDB_UNSIGNED, XMLDB_NOTNULL, null, null);
        $table->add_field('name', XMLDB_TYPE_CHAR, '255', null, XMLDB_NOTNULL, null, null);
        $table->add_field('description', XMLDB_TYPE_TEXT, 'small', null, null, null, null);
        $table->add_field('url', XMLDB_TYPE_TEXT, 'small', null, XMLDB_NOTNULL, null, null);
        $table->add_field('filtertags', XMLDB_TYPE_CHAR, '255', null, null, null, null);
        $table->add_field('failedlastsync', XMLDB_TYPE_INTEGER, '1', XMLDB_UNSIGNED, XMLDB_NOTNULL, null, '0');
        $table->add_field('timemodified', XMLDB_TYPE_INTEGER, '10', XMLDB_UNSIGNED, null, null, null);
        $table->add_field('timefetched', XMLDB_TYPE_INTEGER, '10', XMLDB_UNSIGNED, XMLDB_NOTNULL, null, '0');

    /// Adding keys to table blog_external
        $table->add_key('primary', XMLDB_KEY_PRIMARY, array('id'));
        $table->add_key('userid', XMLDB_KEY_FOREIGN, array('userid'), 'user', array('id'));

    /// Conditionally launch create table for blog_external
        if ($dbman->table_exists($table)) {
            // Delete the existing one first (comes from early dev version)
            $dbman->drop_table($table);
        }
        $dbman->create_table($table);

        // now inform admins that some settings require attention after upgrade
        if (($CFG->bloglevel == BLOG_COURSE_LEVEL || $CFG->bloglevel == BLOG_GROUP_LEVEL) && empty($CFG->bloglevel_upgrade_complete)) {
            echo $OUTPUT->notification(get_string('bloglevelupgradenotice', 'admin'));

            $site = get_site();

            $a = new StdClass;
            $a->sitename = $site->fullname;
            $a->fixurl   = "$CFG->wwwroot/$CFG->admin/bloglevelupgrade.php";

            $subject = get_string('bloglevelupgrade', 'admin');
            $description = get_string('bloglevelupgradedescription', 'admin', $a);

            // can not use messaging here because it is not configured yet!
            upgrade_log(UPGRADE_LOG_NOTICE, null, $subject, $description);
        }
    /// Main savepoint reached
        upgrade_main_savepoint(true, 2009103000);
    }

    if ($oldversion < 2009110400) {
        // list of tables where we need to add new format field and convert texts
        $extendtables = array('course'              => 'summary',
                              'course_categories'   => 'description',
                              'course_categories'   => 'description',
                              'course_request'      => 'summary',
                              'grade_outcomes'      => 'description',
                              'groups'              => 'description',
                              'groupings'           => 'description',
                              'scale'               => 'description',
                              'user_info_field'     => 'description',
                              'user_info_field'     => 'defaultdata',
                              'user_info_data'      => 'data');

        foreach ($extendtables as $tablestr => $fieldstr) {
            $formatfieldstr = $fieldstr.'format';

            $table = new xmldb_table($tablestr);
            $field = new xmldb_field($formatfieldstr, XMLDB_TYPE_INTEGER, '2', XMLDB_UNSIGNED, XMLDB_NOTNULL, null, '0', $fieldstr);
            // Check that the field doesn't already exists
            if (!$dbman->field_exists($table, $field)) {
                // Add the new field
                $dbman->add_field($table, $field);
            }
            if ($CFG->texteditors !== 'textarea') {
                $rs = $DB->get_recordset($tablestr, array($formatfieldstr => FORMAT_MOODLE), '', "id,$fieldstr,$formatfieldstr");
                foreach ($rs as $rec) {
                    $rec->$fieldstr       = text_to_html($rec->$fieldstr, false, false, true);
                    $rec->$formatfieldstr = FORMAT_HTML;
                    $DB->update_record($tablestr, $rec);
                    upgrade_set_timeout();
                }
                $rs->close();
                unset($rs);
            }
        }

        unset($rec);
        unset($extendtables);

        upgrade_main_savepoint(true, 2009110400);
    }

    if ($oldversion < 2009110401) {
        $table = new xmldb_table('user');

        // Change the precision of the description field first up.
        // This may grow!
        $field = new xmldb_field('description', XMLDB_TYPE_TEXT, 'big', null, null, null, null, 'url');
        $dbman->change_field_precision($table, $field);

        $field = new xmldb_field('descriptionformat', XMLDB_TYPE_INTEGER, '2', XMLDB_UNSIGNED, XMLDB_NOTNULL, null, '0', 'description');
        // Check that the field doesn't already exists
        if (!$dbman->field_exists($table, $field)) {
            // Add the new field
            $dbman->add_field($table, $field);
        }
        if ($CFG->texteditors !== 'textarea') {
            $rs = $DB->get_recordset('user', array('descriptionformat'=>FORMAT_MOODLE, 'deleted'=>0, 'htmleditor'=>1), '', "id,description,descriptionformat");
            foreach ($rs as $rec) {
                $rec->description       = text_to_html($rec->description, false, false, true);
                $rec->descriptionformat = FORMAT_HTML;
                $DB->update_record('user', $rec);
                upgrade_set_timeout();
            }
            $rs->close();
        }

        upgrade_main_savepoint(true, 2009110401);
    }

    if ($oldversion < 2009112400) {
        if (empty($CFG->passwordsaltmain)) {
            $subject = get_string('check_passwordsaltmain_name', 'report_security');
            $description = get_string('check_passwordsaltmain_warning', 'report_security');;
            upgrade_log(UPGRADE_LOG_NOTICE, null, $subject, $description);
        }
        upgrade_main_savepoint(true, 2009112400);
    }

    if ($oldversion < 2010011200) {
        $table = new xmldb_table('grade_categories');
        $field = new xmldb_field('hidden', XMLDB_TYPE_INTEGER, '1', XMLDB_UNSIGNED, XMLDB_NOTNULL, null, 0, 'timemodified');

        if (!$dbman->field_exists($table, $field)) {
            $dbman->add_field($table, $field);
        }

        upgrade_main_savepoint(true, 2010011200);
    }

    if ($oldversion < 2010012500) {
        upgrade_fix_incorrect_mnethostids();
        upgrade_main_savepoint(true, 2010012500);
    }

    if ($oldversion < 2010012600) {
        // do stuff to the mnet table
        $table = new xmldb_table('mnet_rpc');

        $field = new xmldb_field('parent_type', XMLDB_TYPE_CHAR, '20', null, XMLDB_NOTNULL, null, null, 'xmlrpc_path');
        $dbman->rename_field($table, $field, 'plugintype');

        $field = new xmldb_field('parent', XMLDB_TYPE_CHAR, '20', null, XMLDB_NOTNULL, null, null, 'xmlrpc_path');
        $dbman->rename_field($table, $field, 'pluginname');

        $field = new xmldb_field('filename', XMLDB_TYPE_CHAR, '100', null, XMLDB_NOTNULL, null, null, 'profile');
        if (!$dbman->field_exists($table, $field)) {
            $dbman->add_field($table, $field);
        }

        $field = new xmldb_field('classname', XMLDB_TYPE_CHAR, '150', null, null, null, null, 'filename');
        if (!$dbman->field_exists($table, $field)) {
            $dbman->add_field($table, $field);
        }

        $field = new xmldb_field('static', XMLDB_TYPE_INTEGER, '1', null, null, null, null, 'classname');
        if (!$dbman->field_exists($table, $field)) {
            $dbman->add_field($table, $field);
        }

    /// Main savepoint reached
        upgrade_main_savepoint(true, 2010012600);
    }

    if ($oldversion < 2010012900) {

    /// Define table mnet_remote_rpc to be created
        $table = new xmldb_table('mnet_remote_rpc');

    /// Adding fields to table mnet_remote_rpc
        $table->add_field('id', XMLDB_TYPE_INTEGER, '10', XMLDB_UNSIGNED, XMLDB_NOTNULL, XMLDB_SEQUENCE, null);
        $table->add_field('functionname', XMLDB_TYPE_CHAR, '40', null, XMLDB_NOTNULL, null, null);
        $table->add_field('xmlrpcpath', XMLDB_TYPE_CHAR, '80', null, XMLDB_NOTNULL, null, null);

    /// Adding keys to table mnet_remote_rpc
        $table->add_key('primary', XMLDB_KEY_PRIMARY, array('id'));

    /// Conditionally launch create table for mnet_remote_rpc
        if (!$dbman->table_exists($table)) {
            $dbman->create_table($table);
        }


    /// Define table mnet_remote_service2rpc to be created
        $table = new xmldb_table('mnet_remote_service2rpc');

    /// Adding fields to table mnet_remote_service2rpc
        $table->add_field('id', XMLDB_TYPE_INTEGER, '10', XMLDB_UNSIGNED, XMLDB_NOTNULL, XMLDB_SEQUENCE, null);
        $table->add_field('serviceid', XMLDB_TYPE_INTEGER, '10', XMLDB_UNSIGNED, XMLDB_NOTNULL, null, '0');
        $table->add_field('rpcid', XMLDB_TYPE_INTEGER, '10', XMLDB_UNSIGNED, XMLDB_NOTNULL, null, '0');

    /// Adding keys to table mnet_remote_service2rpc
        $table->add_key('primary', XMLDB_KEY_PRIMARY, array('id'));

    /// Adding indexes to table mnet_remote_service2rpc
        $table->add_index('rpcid_serviceid', XMLDB_INDEX_UNIQUE, array('rpcid', 'serviceid'));

    /// Conditionally launch create table for mnet_remote_service2rpc
        if (!$dbman->table_exists($table)) {
            $dbman->create_table($table);
        }


    /// Rename field function_name on table mnet_rpc to functionname
        $table = new xmldb_table('mnet_rpc');
        $field = new xmldb_field('function_name', XMLDB_TYPE_CHAR, '40', null, XMLDB_NOTNULL, null, null, 'id');

    /// Launch rename field function_name
        $dbman->rename_field($table, $field, 'functionname');


    /// Rename field xmlrpc_path on table mnet_rpc to xmlrpcpath
        $table = new xmldb_table('mnet_rpc');
        $field = new xmldb_field('xmlrpc_path', XMLDB_TYPE_CHAR, '80', null, XMLDB_NOTNULL, null, null, 'function_name');

    /// Launch rename field xmlrpc_path
        $dbman->rename_field($table, $field, 'xmlrpcpath');


    /// Main savepoint reached
        upgrade_main_savepoint(true, 2010012900);
    }

    if ($oldversion < 2010012901) {

        /// Define field plugintype to be added to mnet_remote_rpc
        $table = new xmldb_table('mnet_remote_rpc');
        $field = new xmldb_field('plugintype', XMLDB_TYPE_CHAR, '20', null, XMLDB_NOTNULL, null, null, 'xmlrpcpath');

        /// Conditionally launch add field plugintype
        if (!$dbman->field_exists($table, $field)) {
            $dbman->add_field($table, $field);
        }

    /// Define field pluginname to be added to mnet_remote_rpc
        $field = new xmldb_field('pluginname', XMLDB_TYPE_CHAR, '20', null, XMLDB_NOTNULL, null, null, 'plugintype');

    /// Conditionally launch add field pluginname
        if (!$dbman->field_exists($table, $field)) {
            $dbman->add_field($table, $field);
        }

        /// Main savepoint reached
        upgrade_main_savepoint(true, 2010012901);
    }

    if ($oldversion < 2010012902) {

    /// Define field enabled to be added to mnet_remote_rpc
        $table = new xmldb_table('mnet_remote_rpc');
        $field = new xmldb_field('enabled', XMLDB_TYPE_INTEGER, '1', null, XMLDB_NOTNULL, null, null, 'pluginname');

    /// Conditionally launch add field enabled
        if (!$dbman->field_exists($table, $field)) {
            $dbman->add_field($table, $field);
        }

        /// Main savepoint reached
        upgrade_main_savepoint(true, 2010012902);
    }

    /// MDL-17863. Increase the portno column length on mnet_host to handle any port number
    if ($oldversion < 2010020100) {
    /// Changing precision of field portno on table mnet_host to (5)
        $table = new xmldb_table('mnet_host');
        $field = new xmldb_field('portno', XMLDB_TYPE_INTEGER, '5', XMLDB_UNSIGNED, XMLDB_NOTNULL, null, '0', 'transport');

    /// Launch change of precision for field portno
        $dbman->change_field_precision($table, $field);

        upgrade_main_savepoint(true, 2010020100);
    }

    if ($oldversion < 2010020300) {

    /// Define field timecreated to be added to user
        $table = new xmldb_table('user');
        $field = new xmldb_field('timecreated', XMLDB_TYPE_INTEGER, '10', XMLDB_UNSIGNED, XMLDB_NOTNULL, null, '0', 'trackforums');

        if (!$dbman->field_exists($table, $field)) {
        /// Launch add field timecreated
            $dbman->add_field($table, $field);

            $DB->execute("UPDATE {user} SET timecreated = firstaccess");

            $sql = "UPDATE {user} SET timecreated = " . time() ." where timecreated = 0";
            $DB->execute($sql);
        }
        upgrade_main_savepoint(true, 2010020300);
    }

    // MDL-21407. Trim leading spaces from default tex latexpreamble causing problems under some confs
    if ($oldversion < 2010020301) {
        if ($preamble = $CFG->filter_tex_latexpreamble) {
            $preamble = preg_replace('/^ +/m', '', $preamble);
            set_config('filter_tex_latexpreamble', $preamble);
        }
        upgrade_main_savepoint(true, 2010020301);
    }

    if ($oldversion < 2010021400) {
    /// Changes to modinfo mean we need to rebuild course cache
        require_once($CFG->dirroot . '/course/lib.php');
        rebuild_course_cache(0, true);
        upgrade_main_savepoint(true, 2010021400);
    }

    if ($oldversion < 2010021800) {
        $DB->set_field('mnet_application', 'sso_jump_url', '/auth/mnet/jump.php', array('name' => 'moodle'));
        upgrade_main_savepoint(true, 2010021800);
    }

    if ($oldversion < 2010031900) {
        // regeneration of sessions is always enabled, no need for this setting any more
        unset_config('regenloginsession');
        upgrade_main_savepoint(true, 2010031900);
    }

    if ($oldversion < 2010033101.02) {

    /// Define table license to be created
        $table = new xmldb_table('license');

    /// Adding fields to table license
        $table->add_field('id', XMLDB_TYPE_INTEGER, '10', XMLDB_UNSIGNED, XMLDB_NOTNULL, XMLDB_SEQUENCE, null);
        $table->add_field('shortname', XMLDB_TYPE_CHAR, '255', null, null, null, null);
        $table->add_field('fullname', XMLDB_TYPE_TEXT, 'small', null, null, null, null);
        $table->add_field('source', XMLDB_TYPE_CHAR, '255', null, null, null, null);
        $table->add_field('enabled', XMLDB_TYPE_INTEGER, '1', XMLDB_UNSIGNED, XMLDB_NOTNULL, null, '1');
        $table->add_field('version', XMLDB_TYPE_INTEGER, '10', null, XMLDB_NOTNULL, null, '0');

    /// Adding keys to table license
        $table->add_key('primary', XMLDB_KEY_PRIMARY, array('id'));

    /// Conditionally launch create table for license
        if (!$dbman->table_exists($table)) {
            $dbman->create_table($table);
        }
        $active_licenses = array();

        $license = new stdClass();

        // add unknown license
        $license->shortname = 'unknown';
        $license->fullname = 'Unknown license';
        $license->source = '';
        $license->enabled = 1;
        $license->version = '2010033100';
        $active_licenses[] = $license->shortname;
        if ($record = $DB->get_record('license', array('shortname'=>$license->shortname))) {
            if ($record->version < $license->version) {
                // update license record
                $license->enabled = $record->enabled;
                $license->id = $record->id;
                $DB->update_record('license', $license);
            }
        } else {
            $DB->insert_record('license', $license);
        }

        // add all rights reserved license
        $license->shortname = 'allrightsreserved';
        $license->fullname = 'All rights reserved';
        $license->source = 'http://en.wikipedia.org/wiki/All_rights_reserved';
        $license->enabled = 1;
        $license->version = '2010033100';
        $active_licenses[] = $license->shortname;
        if ($record = $DB->get_record('license', array('shortname'=>$license->shortname))) {
            if ($record->version < $license->version) {
                // update license record
                $license->id = $record->id;
                $license->enabled = $record->enabled;
                $DB->update_record('license', $license);
            }
        } else {
            $DB->insert_record('license', $license);
        }

        // add public domain license
        $license->shortname = 'public';
        $license->fullname = 'Public Domain';
        $license->source = 'http://creativecommons.org/licenses/publicdomain/';
        $license->enabled = 1;
        $license->version = '2010033100';
        $active_licenses[] = $license->shortname;
        if ($record = $DB->get_record('license', array('shortname'=>$license->shortname))) {
            if ($record->version < $license->version) {
                // update license record
                $license->enabled = $record->enabled;
                $license->id = $record->id;
                $DB->update_record('license', $license);
            }
        } else {
            $DB->insert_record('license', $license);
        }

        // add creative commons license
        $license->shortname = 'cc';
        $license->fullname = 'Creative Commons';
        $license->source = 'http://creativecommons.org/licenses/by/3.0/';
        $license->enabled = 1;
        $license->version = '2010033100';
        $active_licenses[] = $license->shortname;
        if ($record = $DB->get_record('license', array('shortname'=>$license->shortname))) {
            if ($record->version < $license->version) {
                // update license record
                $license->enabled = $record->enabled;
                $license->id = $record->id;
                $DB->update_record('license', $license);
            }
        } else {
            $DB->insert_record('license', $license);
        }

        // add creative commons no derivs license
        $license->shortname = 'cc-nd';
        $license->fullname = 'Creative Commons - NoDerivs';
        $license->source = 'http://creativecommons.org/licenses/by-nd/3.0/';
        $license->enabled = 1;
        $license->version = '2010033100';
        $active_licenses[] = $license->shortname;
        if ($record = $DB->get_record('license', array('shortname'=>$license->shortname))) {
            if ($record->version < $license->version) {
                // update license record
                $license->enabled = $record->enabled;
                $license->id = $record->id;
                $DB->update_record('license', $license);
            }
        } else {
            $DB->insert_record('license', $license);
        }

        // add creative commons no commercial no derivs license
        $license->shortname = 'cc-nc-nd';
        $license->fullname = 'Creative Commons - No Commercial NoDerivs';
        $license->source = 'http://creativecommons.org/licenses/by-nc-nd/3.0/';
        $license->enabled = 1;
        $license->version = '2010033100';
        $active_licenses[] = $license->shortname;
        if ($record = $DB->get_record('license', array('shortname'=>$license->shortname))) {
            if ($record->version < $license->version) {
                // update license record
                $license->enabled = $record->enabled;
                $license->id = $record->id;
                $DB->update_record('license', $license);
            }
        } else {
            $DB->insert_record('license', $license);
        }

        // add creative commons no commercial
        $license->shortname = 'cc-nc-nd';
        $license->shortname = 'cc-nc';
        $license->fullname = 'Creative Commons - No Commercial';
        $license->source = 'http://creativecommons.org/licenses/by-nd/3.0/';
        $license->enabled = 1;
        $license->version = '2010033100';
        $active_licenses[] = $license->shortname;
        if ($record = $DB->get_record('license', array('shortname'=>$license->shortname))) {
            if ($record->version < $license->version) {
                // update license record
                $license->enabled = $record->enabled;
                $license->id = $record->id;
                $DB->update_record('license', $license);
            }
        } else {
            $DB->insert_record('license', $license);
        }

        // add creative commons no commercial sharealike
        $license->shortname = 'cc-nc-sa';
        $license->fullname = 'Creative Commons - No Commercial ShareAlike';
        $license->source = 'http://creativecommons.org/licenses/by-nc-sa/3.0/';
        $license->enabled = 1;
        $license->version = '2010033100';
        $active_licenses[] = $license->shortname;
        if ($record = $DB->get_record('license', array('shortname'=>$license->shortname))) {
            if ($record->version < $license->version) {
                // update license record
                $license->enabled = $record->enabled;
                $license->id = $record->id;
                $DB->update_record('license', $license);
            }
        } else {
            $DB->insert_record('license', $license);
        }

        // add creative commons sharealike
        $license->shortname = 'cc-sa';
        $license->fullname = 'Creative Commons - ShareAlike';
        $license->source = 'http://creativecommons.org/licenses/by-sa/3.0/';
        $license->enabled = 1;
        $license->version = '2010033100';
        $active_licenses[] = $license->shortname;
        if ($record = $DB->get_record('license', array('shortname'=>$license->shortname))) {
            if ($record->version < $license->version) {
                // update license record
                $license->enabled = $record->enabled;
                $license->id = $record->id;
                $DB->update_record('license', $license);
            }
        } else {
            $DB->insert_record('license', $license);
        }

        set_config('licenses', implode(',', $active_licenses));
    /// set site default license
        set_config('sitedefaultlicense', 'allrightsreserved');

    /// Main savepoint reached
        upgrade_main_savepoint(true, 2010033101.02);
    }

    if ($oldversion < 2010033102.00) {
        // rename course view capability to participate
        $params = array('viewcap'=>'moodle/course:view', 'participatecap'=>'moodle/course:participate');
        $sql = "UPDATE {role_capabilities} SET capability = :participatecap WHERE capability = :viewcap";
        $DB->execute($sql, $params);
        $sql = "UPDATE {capabilities} SET name = :participatecap WHERE name = :viewcap";
        $DB->execute($sql, $params);
        // note: the view capability is readded again at the end of upgrade, but with different meaning
        upgrade_main_savepoint(true, 2010033102.00);
    }

    if ($oldversion < 2010033102.01) {
        // Define field archetype to be added to role table
        $table = new xmldb_table('role');
        $field = new xmldb_field('archetype', XMLDB_TYPE_CHAR, '30', null, XMLDB_NOTNULL, null, null, 'sortorder');
        $dbman->add_field($table, $field);
        upgrade_main_savepoint(true, 2010033102.01);
    }

    if ($oldversion < 2010033102.02) {
        // Set archetype for existing roles and change admin role to manager role
        $sql = "SELECT r.*, rc.capability
                  FROM {role} r
                  JOIN {role_capabilities} rc ON rc.roleid = r.id
                 WHERE rc.contextid = :syscontextid AND rc.capability LIKE :legacycaps
              ORDER BY r.id";
        $params = array('syscontextid'=>SYSCONTEXTID, 'legacycaps'=>'moodle/legacy:%');
        $substart = strlen('moodle/legacy:');
        $roles = $DB->get_recordset_sql($sql, $params); // in theory could be multiple legacy flags in one role
        foreach ($roles as $role) {
            $role->archetype = substr($role->capability, $substart);
            unset($role->capability);
            if ($role->archetype === 'admin') {
                $i = '';
                if ($DB->record_exists('role', array('shortname'=>'manager')) or $DB->record_exists('role', array('name'=>get_string('manager', 'role')))) {
                    $i = 2;
                    while($DB->record_exists('role', array('shortname'=>'manager'.$i)) or $DB->record_exists('role', array('name'=>get_string('manager', 'role').$i))) {
                        $i++;
                    }
                }
                $role->archetype = 'manager';
                if ($role->shortname === 'admin') {
                    $role->shortname   = 'manager'.$i;
                    $role->name        = get_string('manager', 'role').$i;
                    $role->description = get_string('managerdescription', 'role');
                }
            }
            $DB->update_record('role', $role);
        }
        $roles->close();

        upgrade_main_savepoint(true, 2010033102.02);
    }

    if ($oldversion < 2010033102.03) {
        // Now pick site admins (===have manager role assigned at the system context)
        // and store them in the new $CFG->siteadmins setting as comma separated list
        $sql = "SELECT ra.id, ra.userid
                  FROM {role_assignments} ra
                  JOIN {role} r ON r.id = ra.roleid
                  JOIN {user} u ON u.id = ra.userid
                 WHERE ra.contextid = :syscontext AND r.archetype = 'manager' AND u.deleted = 0
              ORDER BY ra.id";
        $ras = $DB->get_records_sql($sql, array('syscontext'=>SYSCONTEXTID));
        $admins = array();
        foreach ($ras as $ra) {
            $admins[$ra->userid] = $ra->userid;
            set_config('siteadmins', implode(',', $admins)); // better to save it repeatedly, we do need at least one admin
            $DB->delete_records('role_assignments', array('id'=>$ra->id));
        }

        upgrade_main_savepoint(true, 2010033102.03);
    }

    if ($oldversion < 2010033102.04) {
        // clean up the manager roles
        $managers = $DB->get_records('role', array('archetype'=>'manager'));
        foreach ($managers as $manager) {
            // now sanitize the capabilities and overrides
            $DB->delete_records('role_capabilities', array('capability'=>'moodle/site:config', 'roleid'=>$manager->id)); // only site admins may configure servers
            // note: doanything and legacy caps are deleted automatically, they get moodle/course:view later at the end of the upgrade

            // remove manager role assignments bellow the course context level - admin role was never intended for activities and blocks,
            // the problem is that those assignments would not be visible after upgrade and old style admins in activities make no sense anyway
            $DB->delete_records_select('role_assignments', "roleid = :manager AND contextid IN (SELECT id FROM {context} WHERE contextlevel > 50)", array('manager'=>$manager->id));

            // allow them to assign all roles except default user, guest and frontpage - users get these roles automatically on the fly when needed
            $DB->delete_records('role_allow_assign', array('roleid'=>$manager->id));
            $roles = $DB->get_records_sql("SELECT * FROM {role} WHERE archetype <> 'user' AND archetype <> 'guest' AND archetype <> 'frontpage'");
            foreach ($roles as $role) {
                $record = (object)array('roleid'=>$manager->id, 'allowassign'=>$role->id);
                $DB->insert_record('role_allow_assign', $record);
            }

            // allow them to override all roles
            $DB->delete_records('role_allow_override', array('roleid'=>$manager->id));
            $roles = $DB->get_records_sql("SELECT * FROM {role}");
            foreach ($roles as $role) {
                $record = (object)array('roleid'=>$manager->id, 'allowoverride'=>$role->id);
                $DB->insert_record('role_allow_override', $record);
            }

            // allow them to switch to all following roles
            $DB->delete_records('role_allow_switch', array('roleid'=>$manager->id));
            $roles = $DB->get_records_sql("SELECT * FROM {role} WHERE archetype IN ('student', 'teacher', 'editingteacher')");
            foreach ($roles as $role) {
                $record = (object)array('roleid'=>$manager->id, 'allowswitch'=>$role->id);
                $DB->insert_record('role_allow_switch', $record);
            }
        }

        upgrade_main_savepoint(true, 2010033102.04);
    }

    if ($oldversion < 2010033102.05) {
        // remove course:view from all roles that are not used for enrolment, it does NOT belong there because it really means user is enrolled!
        $noenrolroles = $DB->get_records_select('role', "archetype IN ('guest', 'user', 'manager', 'coursecreator', 'frontpage')");
        foreach ($noenrolroles as $role) {
            $DB->delete_records('role_capabilities', array('roleid'=>$role->id, 'capability'=>'moodle/course:participate'));
        }
        upgrade_main_savepoint(true, 2010033102.05);
    }

    if ($oldversion < 2010033102.06) {
        // make sure there is nothing weird in default user role
        if (!empty($CFG->defaultuserroleid)) {
            if ($role = $DB->get_record('role', array('id'=>$CFG->defaultuserroleid))) {
                if ($role->archetype !== '' and $role->archetype !== 'user') {
                    upgrade_log(UPGRADE_LOG_NOTICE, null, 'Default authenticated user role (defaultuserroleid) value is invalid, setting cleared.');
                    unset_config('defaultuserroleid');
                }
            } else {
                unset_config('defaultuserroleid');
            }
        }
        upgrade_main_savepoint(true, 2010033102.06);
    }

    if ($oldversion < 2010033102.07) {
        if (!empty($CFG->displayloginfailures) and $CFG->displayloginfailures === 'teacher') {
            upgrade_log(UPGRADE_LOG_NOTICE, null, 'Displaying of login failuters to teachers is not supported any more.');
            unset_config('displayloginfailures');
        }
        upgrade_main_savepoint(true, 2010033102.07);
    }

    if ($oldversion < 2010033102.08) {
        // make sure there are no problems in default guest role settings
        if (!empty($CFG->guestroleid)) {
            if ($role = $DB->get_record('role', array('id'=>$CFG->guestroleid))) {
                if ($role->archetype !== '' and $role->archetype !== 'guest') {
                    upgrade_log(UPGRADE_LOG_NOTICE, null, 'Default guest role (guestroleid) value is invalid, setting cleared.');
                    unset_config('guestroleid');
                }
            } else {
                upgrade_log(UPGRADE_LOG_NOTICE, null, 'Role specified in Default guest role (guestroleid) does not exist, setting cleared.');
                unset_config('guestroleid');
            }
        }
        // remove all roles of the guest account - the only way to change it is to override the guest role, sorry
        // the guest account gets all the role assignments on the fly which works fine in has_capability(),
        $DB->delete_records_select('role_assignments', "userid IN (SELECT id FROM {user} WHERE username = 'guest')");

        upgrade_main_savepoint(true, 2010033102.08);
    }

    /// New table for storing which roles can be assigned in which contexts.
    if ($oldversion < 2010033102.09) {

    /// Define table role_context_levels to be created
        $table = new xmldb_table('role_context_levels');

    /// Adding fields to table role_context_levels
        $table->add_field('id', XMLDB_TYPE_INTEGER, '10', XMLDB_UNSIGNED, XMLDB_NOTNULL, XMLDB_SEQUENCE, null);
        $table->add_field('roleid', XMLDB_TYPE_INTEGER, '10', XMLDB_UNSIGNED, XMLDB_NOTNULL, null, null);
        $table->add_field('contextlevel', XMLDB_TYPE_INTEGER, '10', XMLDB_UNSIGNED, XMLDB_NOTNULL, null, null);

    /// Adding keys to table role_context_levels
        $table->add_key('primary', XMLDB_KEY_PRIMARY, array('id'));
        $table->add_key('contextlevel-roleid', XMLDB_KEY_UNIQUE, array('contextlevel', 'roleid'));
        $table->add_key('roleid', XMLDB_KEY_FOREIGN, array('roleid'), 'role', array('id'));

    /// Conditionally launch create table for role_context_levels
        if (!$dbman->table_exists($table)) {
            $dbman->create_table($table);
        }

    /// Main savepoint reached
        upgrade_main_savepoint(true, 2010033102.09);
    }

    if ($oldversion < 2010033102.10) {
        // Now populate the role_context_levels table with the default values
        // NOTE: do not use accesslib methods here

        $rolecontextlevels = array();
        $defaults = array('manager'        => array(CONTEXT_SYSTEM, CONTEXT_COURSECAT, CONTEXT_COURSE),
                          'coursecreator'  => array(CONTEXT_SYSTEM, CONTEXT_COURSECAT),
                          'editingteacher' => array(CONTEXT_COURSE, CONTEXT_MODULE),
                          'teacher'        => array(CONTEXT_COURSE, CONTEXT_MODULE),
                          'student'        => array(CONTEXT_COURSE, CONTEXT_MODULE),
                          'guest'          => array(),
                          'user'           => array(),
                          'frontpage'      => array());

        $roles = $DB->get_records('role', array(), '', 'id, archetype');
        foreach ($roles as $role) {
            if (isset($defaults[$role->archetype])) {
                $rolecontextlevels[$role->id] = $defaults[$role->archetype];
            }
        }

        // add roles without archetypes, it may contain weird things, but we can not fix them
        list($narsql, $params) = $DB->get_in_or_equal(array_keys($defaults), SQL_PARAMS_NAMED, 'ar', false);
        $sql = "SELECT DISTINCT ra.roleid, con.contextlevel
                  FROM {role_assignments} ra
                  JOIN {context} con ON ra.contextid = con.id
                  JOIN {role} r ON r.id = ra.roleid
                 WHERE r.archetype $narsql";
        $existingrolecontextlevels = $DB->get_recordset_sql($sql, $params);
        foreach ($existingrolecontextlevels as $rcl) {
            if (!isset($rolecontextlevels[$rcl->roleid])) {
                $rolecontextlevels[$rcl->roleid] = array();
            }
            $rolecontextlevels[$rcl->roleid][] = $rcl->contextlevel;
        }
        $existingrolecontextlevels->close();

        // Put the data into the database.
        $rcl = new stdClass();
        foreach ($rolecontextlevels as $roleid => $contextlevels) {
            $rcl->roleid = $roleid;
            foreach ($contextlevels as $level) {
                $rcl->contextlevel = $level;
                $DB->insert_record('role_context_levels', $rcl, false);
            }
        }

        // release memory!!
        unset($roles);
        unset($defaults);
        unset($rcl);
        unset($existingrolecontextlevels);
        unset($rolecontextlevels);

        // Main savepoint reached
        upgrade_main_savepoint(true, 2010033102.10);
    }

    if ($oldversion < 2010040700) {
        // migrate old groupings --> groupmembersonly setting
        if (isset($CFG->enablegroupings)) {
            set_config('enablegroupmembersonly', $CFG->enablegroupings);
            unset_config('enablegroupings');
        }

        // Main savepoint reached
        upgrade_main_savepoint(true, 2010040700);
    }

    if ($oldversion < 2010040900) {

        // Changing the default of field lang on table user to good old "en"
        $table = new xmldb_table('user');
        $field = new xmldb_field('lang', XMLDB_TYPE_CHAR, '30', null, XMLDB_NOTNULL, null, 'en', 'country');

        // Launch change of default for field lang
        $dbman->change_field_default($table, $field);

        // update main site lang
        if (strpos($CFG->lang, '_utf8') !== false) {
            $lang = str_replace('_utf8', '', $CFG->lang);
            set_config('lang', $lang);
        }

        // tweak langlist
        if (!empty($CFG->langlist)) {
            $langs = explode(',', $CFG->langlist);
            foreach ($langs as $key=>$lang) {
                $lang = str_replace('_utf8', '', $lang);
                $langs[$key] = $lang;
            }
            set_config('langlist', implode(',', $langs));
        }

        // Main savepoint reached
        upgrade_main_savepoint(true, 2010040900);
    }

    if ($oldversion < 2010040901) {

        // Remove "_utf8" suffix from all langs in user table
        $langs = $DB->get_records_sql("SELECT DISTINCT lang FROM {user} WHERE lang LIKE ?", array('%_utf8'));

        foreach ($langs as $lang=>$unused) {
            $newlang = str_replace('_utf8', '', $lang);
            $sql = "UPDATE {user} SET lang = :newlang WHERE lang = :lang";
            $DB->execute($sql, array('newlang'=>$newlang, 'lang'=>$lang));
        }

        // Main savepoint reached
        upgrade_main_savepoint(true, 2010040901);
    }

    if ($oldversion < 2010041301) {
        $sql = "UPDATE {block} SET name=? WHERE name=?";
        $DB->execute($sql, array('navigation', 'global_navigation_tree'));
        $DB->execute($sql, array('settings', 'settings_navigation_tree'));

        $sql = "UPDATE {block_instances} SET blockname=? WHERE blockname=?";
        $DB->execute($sql, array('navigation', 'global_navigation_tree'));
        $DB->execute($sql, array('settings', 'settings_navigation_tree'));
        upgrade_main_savepoint(true, 2010041301);
    }

    if ($oldversion < 2010042100) {

    /// Define table backup_controllers to be created
        $table = new xmldb_table('backup_controllers');

    /// Adding fields to table backup_controllers
        $table->add_field('id', XMLDB_TYPE_INTEGER, '10', XMLDB_UNSIGNED, XMLDB_NOTNULL, XMLDB_SEQUENCE, null);
        $table->add_field('backupid', XMLDB_TYPE_CHAR, '32', null, XMLDB_NOTNULL, null, null);
        $table->add_field('type', XMLDB_TYPE_CHAR, '6', null, XMLDB_NOTNULL, null, null);
        $table->add_field('itemid', XMLDB_TYPE_INTEGER, '10', XMLDB_UNSIGNED, XMLDB_NOTNULL, null, null);
        $table->add_field('format', XMLDB_TYPE_CHAR, '20', null, XMLDB_NOTNULL, null, null);
        $table->add_field('interactive', XMLDB_TYPE_INTEGER, '4', XMLDB_UNSIGNED, XMLDB_NOTNULL, null, null);
        $table->add_field('purpose', XMLDB_TYPE_INTEGER, '4', XMLDB_UNSIGNED, XMLDB_NOTNULL, null, null);
        $table->add_field('userid', XMLDB_TYPE_INTEGER, '10', XMLDB_UNSIGNED, XMLDB_NOTNULL, null, null);
        $table->add_field('status', XMLDB_TYPE_INTEGER, '4', XMLDB_UNSIGNED, XMLDB_NOTNULL, null, null);
        $table->add_field('execution', XMLDB_TYPE_INTEGER, '4', XMLDB_UNSIGNED, XMLDB_NOTNULL, null, null);
        $table->add_field('executiontime', XMLDB_TYPE_INTEGER, '10', XMLDB_UNSIGNED, XMLDB_NOTNULL, null, null);
        $table->add_field('checksum', XMLDB_TYPE_CHAR, '32', null, XMLDB_NOTNULL, null, null);
        $table->add_field('timecreated', XMLDB_TYPE_INTEGER, '10', XMLDB_UNSIGNED, XMLDB_NOTNULL, null, null);
        $table->add_field('timemodified', XMLDB_TYPE_INTEGER, '10', XMLDB_UNSIGNED, XMLDB_NOTNULL, null, null);
        $table->add_field('controller', XMLDB_TYPE_TEXT, 'big', null, XMLDB_NOTNULL, null, null);

    /// Adding keys to table backup_controllers
        $table->add_key('primary', XMLDB_KEY_PRIMARY, array('id'));
        $table->add_key('backupid_uk', XMLDB_KEY_UNIQUE, array('backupid'));
        $table->add_key('userid_fk', XMLDB_KEY_FOREIGN, array('userid'), 'user', array('id'));

    /// Adding indexes to table backup_controllers
        $table->add_index('typeitem_ix', XMLDB_INDEX_NOTUNIQUE, array('type', 'itemid'));

    /// Conditionally launch create table for backup_controllers
        if (!$dbman->table_exists($table)) {
            $dbman->create_table($table);
        }

    /// Define table backup_ids_template to be created
        $table = new xmldb_table('backup_ids_template');

    /// Adding fields to table backup_ids_template
        $table->add_field('id', XMLDB_TYPE_INTEGER, '10', XMLDB_UNSIGNED, XMLDB_NOTNULL, XMLDB_SEQUENCE, null);
        $table->add_field('backupid', XMLDB_TYPE_CHAR, '32', null, XMLDB_NOTNULL, null, null);
        $table->add_field('itemname', XMLDB_TYPE_CHAR, '30', null, XMLDB_NOTNULL, null, null);
        $table->add_field('itemid', XMLDB_TYPE_INTEGER, '10', XMLDB_UNSIGNED, XMLDB_NOTNULL, null, null);
        $table->add_field('parentitemid', XMLDB_TYPE_INTEGER, '10', XMLDB_UNSIGNED, null, null, null);

    /// Adding keys to table backup_ids_template
        $table->add_key('primary', XMLDB_KEY_PRIMARY, array('id'));
        $table->add_key('backupid_itemname_itemid_uk', XMLDB_KEY_UNIQUE, array('backupid', 'itemname', 'itemid'));

    /// Adding indexes to table backup_ids_template
        $table->add_index('backupid_parentitemid_ix', XMLDB_INDEX_NOTUNIQUE, array('backupid', 'itemname', 'parentitemid'));

    /// Conditionally launch create table for backup_controllers
        if (!$dbman->table_exists($table)) {
            $dbman->create_table($table);
        }

    /// Main savepoint reached
        upgrade_main_savepoint(true, 2010042100);
    }

    if ($oldversion < 2010042301) {

        $table = new xmldb_table('course_sections');
        $field = new xmldb_field('name', XMLDB_TYPE_CHAR, '255', null, null, null, null, 'section');

        if (!$dbman->field_exists($table, $field)) {
            $dbman->add_field($table, $field);
        }

        upgrade_main_savepoint(true, 2010042301);
    }

    if ($oldversion < 2010042302) {
        // Define table cohort to be created
        $table = new xmldb_table('cohort');

        // Adding fields to table cohort
        $table->add_field('id', XMLDB_TYPE_INTEGER, '10', XMLDB_UNSIGNED, XMLDB_NOTNULL, XMLDB_SEQUENCE, null);
        $table->add_field('contextid', XMLDB_TYPE_INTEGER, '10', XMLDB_UNSIGNED, XMLDB_NOTNULL, null, null);
        $table->add_field('name', XMLDB_TYPE_CHAR, '254', null, XMLDB_NOTNULL, null, null);
        $table->add_field('idnumber', XMLDB_TYPE_CHAR, '100', null, null, null, null);
        $table->add_field('description', XMLDB_TYPE_TEXT, 'small', null, null, null, null);
        $table->add_field('descriptionformat', XMLDB_TYPE_INTEGER, '2', XMLDB_UNSIGNED, XMLDB_NOTNULL, null, null);
        $table->add_field('component', XMLDB_TYPE_CHAR, '100', null, XMLDB_NOTNULL, null, null);
        $table->add_field('timecreated', XMLDB_TYPE_INTEGER, '10', XMLDB_UNSIGNED, XMLDB_NOTNULL, null, null);
        $table->add_field('timemodified', XMLDB_TYPE_INTEGER, '10', XMLDB_UNSIGNED, XMLDB_NOTNULL, null, null);

        // Adding keys to table cohort
        $table->add_key('primary', XMLDB_KEY_PRIMARY, array('id'));
        $table->add_key('context', XMLDB_KEY_FOREIGN, array('contextid'), 'context', array('id'));

        // Conditionally launch create table for cohort
        if (!$dbman->table_exists($table)) {
            $dbman->create_table($table);
        }

        upgrade_main_savepoint(true, 2010042302);
    }

    if ($oldversion < 2010042303) {
        // Define table cohort_members to be created
        $table = new xmldb_table('cohort_members');

        // Adding fields to table cohort_members
        $table->add_field('id', XMLDB_TYPE_INTEGER, '10', XMLDB_UNSIGNED, XMLDB_NOTNULL, XMLDB_SEQUENCE, null);
        $table->add_field('cohortid', XMLDB_TYPE_INTEGER, '10', XMLDB_UNSIGNED, XMLDB_NOTNULL, null, '0');
        $table->add_field('userid', XMLDB_TYPE_INTEGER, '10', XMLDB_UNSIGNED, XMLDB_NOTNULL, null, '0');
        $table->add_field('timeadded', XMLDB_TYPE_INTEGER, '10', XMLDB_UNSIGNED, XMLDB_NOTNULL, null, '0');

        // Adding keys to table cohort_members
        $table->add_key('primary', XMLDB_KEY_PRIMARY, array('id'));
        $table->add_key('cohortid', XMLDB_KEY_FOREIGN, array('cohortid'), 'cohort', array('id'));
        $table->add_key('userid', XMLDB_KEY_FOREIGN, array('userid'), 'user', array('id'));

        // Adding indexes to table cohort_members
        $table->add_index('cohortid-userid', XMLDB_INDEX_UNIQUE, array('cohortid', 'userid'));

        // Conditionally launch create table for cohort_members
        if (!$dbman->table_exists($table)) {
            $dbman->create_table($table);
        }

        // Main savepoint reached
        upgrade_main_savepoint(true, 2010042303);
    }

    if ($oldversion < 2010042800) {
        //drop the previously created ratings table
        $table = new xmldb_table('ratings');
        if ($dbman->table_exists($table)) {
            $dbman->drop_table($table);
        }

        //create the rating table (replaces module specific rating implementations)
        $table = new xmldb_table('rating');
        if ($dbman->table_exists($table)) {
            $dbman->drop_table($table);
        }

    /// Adding fields to table rating
        $table->add_field('id', XMLDB_TYPE_INTEGER, '10', XMLDB_UNSIGNED, XMLDB_NOTNULL, XMLDB_SEQUENCE, null);
        $table->add_field('contextid', XMLDB_TYPE_INTEGER, '10', XMLDB_UNSIGNED, XMLDB_NOTNULL, null, null);

        $table->add_field('itemid', XMLDB_TYPE_INTEGER, '10', XMLDB_UNSIGNED, XMLDB_NOTNULL, null, null);
        $table->add_field('scaleid', XMLDB_TYPE_INTEGER, '10', null, XMLDB_NOTNULL, null, null);
        $table->add_field('rating', XMLDB_TYPE_INTEGER, '10', XMLDB_UNSIGNED, XMLDB_NOTNULL, null, null);
        $table->add_field('userid', XMLDB_TYPE_INTEGER, '10', XMLDB_UNSIGNED, XMLDB_NOTNULL, null, null);

        $table->add_field('timecreated', XMLDB_TYPE_INTEGER, '10', XMLDB_UNSIGNED, XMLDB_NOTNULL, null, null);
        $table->add_field('timemodified', XMLDB_TYPE_INTEGER, '10', XMLDB_UNSIGNED, XMLDB_NOTNULL, null, null);

    /// Adding keys to table rating
        $table->add_key('primary', XMLDB_KEY_PRIMARY, array('id'));
        $table->add_key('contextid', XMLDB_KEY_FOREIGN, array('contextid'), 'context', array('id'));
        $table->add_key('userid', XMLDB_KEY_FOREIGN, array('userid'), 'user', array('id'));

    /// Adding indexes to table rating
        $table->add_index('itemid', XMLDB_INDEX_NOTUNIQUE, array('itemid'));

    /// Create table for ratings
        if (!$dbman->table_exists($table)) {
            $dbman->create_table($table);
        }

        upgrade_main_savepoint(true, 2010042800);
    }

    if ($oldversion < 2010042801) {
        // migrating old comments block content
        $DB->execute("UPDATE {comments}
                         SET contextid = (SELECT parentcontextid
                                            FROM {block_instances}
                                           WHERE id = {comments}.itemid AND blockname = 'comments'),
                             commentarea = 'page_comments',
                             itemid = 0
                       WHERE commentarea = 'block_comments'
                             AND itemid != 0
                             AND EXISTS (SELECT 'x'
                                           FROM {block_instances}
                                          WHERE id = {comments}.itemid
                                                AND blockname = 'comments')");

        // remove all orphaned record
        $DB->delete_records('comments', array('commentarea'=>'block_comments'));
        upgrade_main_savepoint(true, 2010042801);
    }

    if ($oldversion < 2010042802) { // Change backup_controllers->type to varchar10 (recreate dep. index)

    /// Define index typeitem_ix (not unique) to be dropped form backup_controllers
        $table = new xmldb_table('backup_controllers');
        $index = new xmldb_index('typeitem_ix', XMLDB_INDEX_NOTUNIQUE, array('type', 'itemid'));

    /// Conditionally launch drop index typeitem_ix
        if ($dbman->index_exists($table, $index)) {
            $dbman->drop_index($table, $index);
        }

    /// Changing precision of field type on table backup_controllers to (10)
        $table = new xmldb_table('backup_controllers');
        $field = new xmldb_field('type', XMLDB_TYPE_CHAR, '10', null, XMLDB_NOTNULL, null, null, 'backupid');

    /// Launch change of precision for field type
        $dbman->change_field_precision($table, $field);

    /// Define index typeitem_ix (not unique) to be added to backup_controllers
        $table = new xmldb_table('backup_controllers');
        $index = new xmldb_index('typeitem_ix', XMLDB_INDEX_NOTUNIQUE, array('type', 'itemid'));

    /// Conditionally launch add index typeitem_ix
        if (!$dbman->index_exists($table, $index)) {
            $dbman->add_index($table, $index);
        }

    /// Main savepoint reached
        upgrade_main_savepoint(true, 2010042802);
    }

    if ($oldversion < 2010043000) {  // Adding new course completion feature

    /// Add course completion tables
    /// Define table course_completion_aggr_methd to be created
        $table = new xmldb_table('course_completion_aggr_methd');

    /// Adding fields to table course_completion_aggr_methd
        $table->add_field('id', XMLDB_TYPE_INTEGER, '10', XMLDB_UNSIGNED, XMLDB_NOTNULL, XMLDB_SEQUENCE, null);
        $table->add_field('course', XMLDB_TYPE_INTEGER, '10', XMLDB_UNSIGNED, XMLDB_NOTNULL, null, '0');
        $table->add_field('criteriatype', XMLDB_TYPE_INTEGER, '20', XMLDB_UNSIGNED, null, null, null);
        $table->add_field('method', XMLDB_TYPE_INTEGER, '1', XMLDB_UNSIGNED, XMLDB_NOTNULL, null, '0');
        $table->add_field('value', XMLDB_TYPE_NUMBER, '10, 5', null, null, null, null);

    /// Adding keys to table course_completion_aggr_methd
        $table->add_key('primary', XMLDB_KEY_PRIMARY, array('id'));

    /// Adding indexes to table course_completion_aggr_methd
        $table->add_index('course', XMLDB_INDEX_NOTUNIQUE, array('course'));
        $table->add_index('criteriatype', XMLDB_INDEX_NOTUNIQUE, array('criteriatype'));

    /// Conditionally launch create table for course_completion_aggr_methd
        if (!$dbman->table_exists($table)) {
            $dbman->create_table($table);
        }


    /// Define table course_completion_criteria to be created
        $table = new xmldb_table('course_completion_criteria');

    /// Adding fields to table course_completion_criteria
        $table->add_field('id', XMLDB_TYPE_INTEGER, '10', XMLDB_UNSIGNED, XMLDB_NOTNULL, XMLDB_SEQUENCE, null);
        $table->add_field('course', XMLDB_TYPE_INTEGER, '10', XMLDB_UNSIGNED, XMLDB_NOTNULL, null, '0');
        $table->add_field('criteriatype', XMLDB_TYPE_INTEGER, '20', XMLDB_UNSIGNED, XMLDB_NOTNULL, null, '0');
        $table->add_field('module', XMLDB_TYPE_CHAR, '100', null, null, null, null);
        $table->add_field('moduleinstance', XMLDB_TYPE_INTEGER, '10', XMLDB_UNSIGNED, null, null, null);
        $table->add_field('courseinstance', XMLDB_TYPE_INTEGER, '10', XMLDB_UNSIGNED, null, null, null);
        $table->add_field('enrolperiod', XMLDB_TYPE_INTEGER, '10', XMLDB_UNSIGNED, null, null, null);
        $table->add_field('timeend', XMLDB_TYPE_INTEGER, '10', XMLDB_UNSIGNED, null, null, null);
        $table->add_field('gradepass', XMLDB_TYPE_NUMBER, '10, 5', null, null, null, null);
        $table->add_field('role', XMLDB_TYPE_INTEGER, '10', XMLDB_UNSIGNED, null, null, null);

    /// Adding keys to table course_completion_criteria
        $table->add_key('primary', XMLDB_KEY_PRIMARY, array('id'));

    /// Adding indexes to table course_completion_criteria
        $table->add_index('course', XMLDB_INDEX_NOTUNIQUE, array('course'));

    /// Conditionally launch create table for course_completion_criteria
        if (!$dbman->table_exists($table)) {
            $dbman->create_table($table);
        }


    /// Define table course_completion_crit_compl to be created
        $table = new xmldb_table('course_completion_crit_compl');

    /// Adding fields to table course_completion_crit_compl
        $table->add_field('id', XMLDB_TYPE_INTEGER, '10', XMLDB_UNSIGNED, XMLDB_NOTNULL, XMLDB_SEQUENCE, null);
        $table->add_field('userid', XMLDB_TYPE_INTEGER, '10', XMLDB_UNSIGNED, XMLDB_NOTNULL, null, '0');
        $table->add_field('course', XMLDB_TYPE_INTEGER, '10', XMLDB_UNSIGNED, XMLDB_NOTNULL, null, '0');
        $table->add_field('criteriaid', XMLDB_TYPE_INTEGER, '10', XMLDB_UNSIGNED, XMLDB_NOTNULL, null, '0');
        $table->add_field('gradefinal', XMLDB_TYPE_NUMBER, '10, 5', null, null, null, null);
        $table->add_field('unenroled', XMLDB_TYPE_INTEGER, '10', XMLDB_UNSIGNED, null, null, null);
        $table->add_field('deleted', XMLDB_TYPE_INTEGER, '1', XMLDB_UNSIGNED, null, null, null);
        $table->add_field('timecompleted', XMLDB_TYPE_INTEGER, '10', XMLDB_UNSIGNED, null, null, null);

    /// Adding keys to table course_completion_crit_compl
        $table->add_key('primary', XMLDB_KEY_PRIMARY, array('id'));

    /// Adding indexes to table course_completion_crit_compl
        $table->add_index('userid', XMLDB_INDEX_NOTUNIQUE, array('userid'));
        $table->add_index('course', XMLDB_INDEX_NOTUNIQUE, array('course'));
        $table->add_index('criteriaid', XMLDB_INDEX_NOTUNIQUE, array('criteriaid'));
        $table->add_index('timecompleted', XMLDB_INDEX_NOTUNIQUE, array('timecompleted'));

    /// Conditionally launch create table for course_completion_crit_compl
        if (!$dbman->table_exists($table)) {
            $dbman->create_table($table);
        }


    /// Define table course_completion_notify to be created
        $table = new xmldb_table('course_completion_notify');

    /// Adding fields to table course_completion_notify
        $table->add_field('id', XMLDB_TYPE_INTEGER, '10', XMLDB_UNSIGNED, XMLDB_NOTNULL, XMLDB_SEQUENCE, null);
        $table->add_field('course', XMLDB_TYPE_INTEGER, '10', XMLDB_UNSIGNED, XMLDB_NOTNULL, null, '0');
        $table->add_field('role', XMLDB_TYPE_INTEGER, '10', XMLDB_UNSIGNED, XMLDB_NOTNULL, null, '0');
        $table->add_field('message', XMLDB_TYPE_TEXT, 'small', null, XMLDB_NOTNULL, null, null);
        $table->add_field('timesent', XMLDB_TYPE_INTEGER, '10', XMLDB_UNSIGNED, XMLDB_NOTNULL, null, '0');

    /// Adding keys to table course_completion_notify
        $table->add_key('primary', XMLDB_KEY_PRIMARY, array('id'));

    /// Adding indexes to table course_completion_notify
        $table->add_index('course', XMLDB_INDEX_NOTUNIQUE, array('course'));

    /// Conditionally launch create table for course_completion_notify
        if (!$dbman->table_exists($table)) {
            $dbman->create_table($table);
        }

    /// Define table course_completions to be created
        $table = new xmldb_table('course_completions');

    /// Adding fields to table course_completions
        $table->add_field('id', XMLDB_TYPE_INTEGER, '10', XMLDB_UNSIGNED, XMLDB_NOTNULL, XMLDB_SEQUENCE, null);
        $table->add_field('userid', XMLDB_TYPE_INTEGER, '10', XMLDB_UNSIGNED, XMLDB_NOTNULL, null, '0');
        $table->add_field('course', XMLDB_TYPE_INTEGER, '10', XMLDB_UNSIGNED, XMLDB_NOTNULL, null, '0');
        $table->add_field('deleted', XMLDB_TYPE_INTEGER, '1', XMLDB_UNSIGNED, null, null, null);
        $table->add_field('timenotified', XMLDB_TYPE_INTEGER, '10', XMLDB_UNSIGNED, null, null, null);
        $table->add_field('timeenrolled', XMLDB_TYPE_INTEGER, '10', XMLDB_UNSIGNED, XMLDB_NOTNULL, null, '0');
        $table->add_field('timestarted', XMLDB_TYPE_INTEGER, '10', XMLDB_UNSIGNED, XMLDB_NOTNULL, null, '0');
        $table->add_field('timecompleted', XMLDB_TYPE_INTEGER, '10', XMLDB_UNSIGNED, null, null, null);
        $table->add_field('reaggregate', XMLDB_TYPE_INTEGER, '10', XMLDB_UNSIGNED, XMLDB_NOTNULL, null, '0');

    /// Adding keys to table course_completions
        $table->add_key('primary', XMLDB_KEY_PRIMARY, array('id'));

    /// Adding indexes to table course_completions
        $table->add_index('userid', XMLDB_INDEX_NOTUNIQUE, array('userid'));
        $table->add_index('course', XMLDB_INDEX_NOTUNIQUE, array('course'));
        $table->add_index('timecompleted', XMLDB_INDEX_NOTUNIQUE, array('timecompleted'));

    /// Conditionally launch create table for course_completions
        if (!$dbman->table_exists($table)) {
            $dbman->create_table($table);
        }


    /// Add cols to course table
    /// Define field enablecompletion to be added to course
        $table = new xmldb_table('course');
        $field = new xmldb_field('enablecompletion', XMLDB_TYPE_INTEGER, '1', XMLDB_UNSIGNED, XMLDB_NOTNULL, null, '0', 'defaultrole');

    /// Conditionally launch add field enablecompletion
        if (!$dbman->field_exists($table, $field)) {
            $dbman->add_field($table, $field);
        }

    /// Define field completionstartonenrol to be added to course
        $field = new xmldb_field('completionstartonenrol', XMLDB_TYPE_INTEGER, '1', XMLDB_UNSIGNED, XMLDB_NOTNULL, null, '0', 'enablecompletion');

    /// Conditionally launch add field completionstartonenrol
        if (!$dbman->field_exists($table, $field)) {
            $dbman->add_field($table, $field);
        }

    /// Define field completionnotify to be added to course
        $field = new xmldb_field('completionnotify', XMLDB_TYPE_INTEGER, '1', XMLDB_UNSIGNED, XMLDB_NOTNULL, null, '0', 'enablecompletion');

    /// Conditionally launch add field completionnotify
        if (!$dbman->field_exists($table, $field)) {
            $dbman->add_field($table, $field);
        }

        upgrade_main_savepoint(true, 2010043000);
    }

    if ($oldversion < 2010043001) {

    /// Define table registration_hubs to be created
        $table = new xmldb_table('registration_hubs');

    /// Adding fields to table registration_hubs
        $table->add_field('id', XMLDB_TYPE_INTEGER, '10', XMLDB_UNSIGNED, XMLDB_NOTNULL, XMLDB_SEQUENCE, null);
        $table->add_field('token', XMLDB_TYPE_CHAR, '40', null, XMLDB_NOTNULL, null, null);
        $table->add_field('hubname', XMLDB_TYPE_CHAR, '255', null, XMLDB_NOTNULL, null, null);
        $table->add_field('huburl', XMLDB_TYPE_CHAR, '255', null, XMLDB_NOTNULL, null, null);
        $table->add_field('confirmed', XMLDB_TYPE_INTEGER, '1', XMLDB_UNSIGNED, XMLDB_NOTNULL, null, '0');

    /// Adding keys to table registration_hubs
        $table->add_key('primary', XMLDB_KEY_PRIMARY, array('id'));

    /// Conditionally launch create table for registration_hubs
        if (!$dbman->table_exists($table)) {
            $dbman->create_table($table);
        }

    /// Main savepoint reached
        upgrade_main_savepoint(true, 2010043001);
    }

    if ($oldversion < 2010050200) {

    /// Define table backup_logs to be created
        $table = new xmldb_table('backup_logs');

    /// Adding fields to table backup_logs
        $table->add_field('id', XMLDB_TYPE_INTEGER, '10', XMLDB_UNSIGNED, XMLDB_NOTNULL, XMLDB_SEQUENCE, null);
        $table->add_field('backupid', XMLDB_TYPE_CHAR, '32', null, XMLDB_NOTNULL, null, null);
        $table->add_field('loglevel', XMLDB_TYPE_INTEGER, '4', XMLDB_UNSIGNED, XMLDB_NOTNULL, null, null);
        $table->add_field('message', XMLDB_TYPE_CHAR, '255', null, XMLDB_NOTNULL, null, null);
        $table->add_field('timecreated', XMLDB_TYPE_INTEGER, '10', XMLDB_UNSIGNED, XMLDB_NOTNULL, null, null);

    /// Adding keys to table backup_logs
        $table->add_key('primary', XMLDB_KEY_PRIMARY, array('id'));
        $table->add_key('backupid', XMLDB_KEY_FOREIGN, array('backupid'), 'backup_controllers', array('backupid'));

    /// Adding indexes to table backup_logs
        $table->add_index('backupid-id', XMLDB_INDEX_UNIQUE, array('backupid', 'id'));

    /// Conditionally launch create table for backup_logs
        if (!$dbman->table_exists($table)) {
            $dbman->create_table($table);
        }

    /// Drop some old backup tables, not used anymore

    /// Define table backup_files to be dropped
        $table = new xmldb_table('backup_files');

    /// Conditionally launch drop table for backup_files
        if ($dbman->table_exists($table)) {
            $dbman->drop_table($table);
        }

    /// Define table backup_ids to be dropped
        $table = new xmldb_table('backup_ids');

    /// Conditionally launch drop table for backup_ids
        if ($dbman->table_exists($table)) {
            $dbman->drop_table($table);
        }

    /// Main savepoint reached
        upgrade_main_savepoint(true, 2010050200);
    }

    if ($oldversion < 2010050403) {  // my_pages for My Moodle and Public Profile pages

    /// Define table my_pages to be created
        $table = new xmldb_table('my_pages');

    /// Adding fields to table my_pages
        $table->add_field('id', XMLDB_TYPE_INTEGER, '10', XMLDB_UNSIGNED, XMLDB_NOTNULL, XMLDB_SEQUENCE, null);
        $table->add_field('userid', XMLDB_TYPE_INTEGER, '10', XMLDB_UNSIGNED, null, null, 0);
        $table->add_field('name', XMLDB_TYPE_CHAR, '200', null, XMLDB_NOTNULL, null, null);
        $table->add_field('private', XMLDB_TYPE_INTEGER, '1', XMLDB_UNSIGNED, XMLDB_NOTNULL, null, '1');
        $table->add_field('sortorder', XMLDB_TYPE_INTEGER, '6', null, XMLDB_NOTNULL, null, '0');


    /// Adding keys to table my_pages
        $table->add_key('id', XMLDB_KEY_PRIMARY, array('id'));

    /// Adding indexes to table my_pages
        $table->add_index('useridprivate', XMLDB_INDEX_NOTUNIQUE, array('userid', 'private'));

    /// Conditionally launch create table for my_pages
        if (!$dbman->table_exists($table)) {
            $dbman->create_table($table);
        }

    /// Add two lines of data into this new table.  These are the default pages.
        $mypage = new stdClass();
        $mypage->userid = NULL;
        $mypage->name = '__default';
        $mypage->private = 0;
        $mypage->sortorder  = 0;
        if (!$DB->record_exists('my_pages', array('userid'=>NULL, 'private'=>0))) {
            $DB->insert_record('my_pages', $mypage);
        }
        $mypage->private = 1;
        if (!$DB->record_exists('my_pages', array('userid'=>NULL, 'private'=>1))) {
            $DB->insert_record('my_pages', $mypage);
        }

    /// This bit is a "illegal" hack, unfortunately, but there is not a better way to install default
    /// blocks right now, since the upgrade function need to be called after core AND plugins upgrade,
    /// and there is no such hook yet.  Sigh.

        if ($mypage = $DB->get_record('my_pages', array('userid'=>NULL, 'private'=>1))) {
            if (!$DB->record_exists('block_instances', array('pagetypepattern'=>'my-index', 'parentcontextid'=>SITEID, 'subpagepattern'=>$mypage->id))) {

                // No default exist there yet, let's put a few into My Moodle so it's useful.

                $blockinstance = new stdClass;
                $blockinstance->parentcontextid = SYSCONTEXTID;
                $blockinstance->showinsubcontexts = 0;
                $blockinstance->pagetypepattern = 'my-index';
                $blockinstance->subpagepattern = $mypage->id;
                $blockinstance->configdata = '';

                $blockinstance->blockname = 'private_files';
                $blockinstance->defaultregion = 'side-post';
                $blockinstance->defaultweight = 0;
                $blockinstanceid = $DB->insert_record('block_instances', $blockinstance);
                get_context_instance(CONTEXT_BLOCK, $blockinstanceid);

                $blockinstance->blockname = 'online_users';
                $blockinstance->defaultregion = 'side-post';
                $blockinstance->defaultweight = 1;
                $blockinstanceid = $DB->insert_record('block_instances', $blockinstance);
                get_context_instance(CONTEXT_BLOCK, $blockinstanceid);

                $blockinstance->blockname = 'course_overview';
                $blockinstance->defaultregion = 'content';
                $blockinstance->defaultweight = 0;
                $blockinstanceid = $DB->insert_record('block_instances', $blockinstance);
                get_context_instance(CONTEXT_BLOCK, $blockinstanceid);
            }
        }

    /// Main savepoint reached
        upgrade_main_savepoint(true, 2010050403);
    }

    if ($oldversion < 2010051500) {

    /// Fix a bad table name that existed for a few days in HEAD
        $table = new xmldb_table('published_courses');
        if ($dbman->table_exists($table)) {
            $dbman->drop_table($table);
        }

    /// Define table course_published to be created
        $table = new xmldb_table('course_published');

    /// Adding fields to table course_published
        $table->add_field('id', XMLDB_TYPE_INTEGER, '10', XMLDB_UNSIGNED, XMLDB_NOTNULL, XMLDB_SEQUENCE, null);
        $table->add_field('hubid', XMLDB_TYPE_INTEGER, '10', XMLDB_UNSIGNED, XMLDB_NOTNULL, null, null);
        $table->add_field('courseid', XMLDB_TYPE_INTEGER, '10', XMLDB_UNSIGNED, XMLDB_NOTNULL, null, null);
        $table->add_field('timepublished', XMLDB_TYPE_INTEGER, '10', XMLDB_UNSIGNED, XMLDB_NOTNULL, null, null);
        $table->add_field('enrollable', XMLDB_TYPE_INTEGER, '1', XMLDB_UNSIGNED, XMLDB_NOTNULL, null, '1');
        $table->add_field('hubcourseid', XMLDB_TYPE_INTEGER, '10', XMLDB_UNSIGNED, XMLDB_NOTNULL, null, null);

    /// Adding keys to table course_published
        $table->add_key('primary', XMLDB_KEY_PRIMARY, array('id'));

    /// Conditionally launch create table for course_published
        if (!$dbman->table_exists($table)) {
            $dbman->create_table($table);
        }

    /// Main savepoint reached
        upgrade_main_savepoint(true, 2010051500);
    }

    if ($oldversion < 2010051600) {

    /// Delete the blocks completely.  All the contexts, instances etc were cleaned up above in 2009082800
        $DB->delete_records('block', array('name'=>'admin'));
        $DB->delete_records('block', array('name'=>'admin_tree'));

    /// Main savepoint reached
        upgrade_main_savepoint(true, 2010051600);
    }

    if ($oldversion < 2010051800) {
        // switching to userid in config settings because user names are not unique and reliable enough
        if (!empty($CFG->courserequestnotify) and $CFG->courserequestnotify !== '$@NONE@$' and $CFG->courserequestnotify !== '$@ALL@$') {
            list($where, $params) = $DB->get_in_or_equal(explode(',', $CFG->courserequestnotify));
            $params[] = $CFG->mnet_localhost_id;
            $users = $DB->get_fieldset_select('user', 'id', "username $where AND mnethostid = ?", $params);
            if ($users) {
                set_config('courserequestnotify', implode(',', $users));
            } else {
                set_config('courserequestnotify', '$@NONE@$');
            }
        }
        upgrade_main_savepoint(true, 2010051800);
    }

    if ($oldversion < 2010051801) {
        // Update the notifyloginfailures setting.
        if ($CFG->notifyloginfailures == 'mainadmin') {
            if ($admins = explode(',', $CFG->siteadmins)) {
                $adminid = reset($admins);
                set_config('notifyloginfailures', $adminid);
            } else {
                unset_config('notifyloginfailures'); // let them choose
            }
            unset($admins);

        } else if ($CFG->notifyloginfailures == 'alladmins') {
            set_config('notifyloginfailures', '$@ALL@$');

        } else {
            set_config('notifyloginfailures', '$@NONE@$');
        }

        upgrade_main_savepoint(true, 2010051801);
    }

    if ($oldversion < 2010052100) {
        // Switch to html purifier as default cleaning engine - KSES is really very bad
        if (empty($CFG->enablehtmlpurifier)) {
            unset_config('enablehtmlpurifier');
        }
        upgrade_main_savepoint(true, 2010052100);
    }

    if ($oldversion < 2010052200) {
        // Define field legacyfiles to be added to course - just in case we are upgrading from PR1
        $table = new xmldb_table('course');
        $field = new xmldb_field('legacyfiles', XMLDB_TYPE_INTEGER, '4', XMLDB_UNSIGNED, XMLDB_NOTNULL, null, '0', 'maxbytes');

        // Conditionally launch add field legacyfiles
        if (!$dbman->field_exists($table, $field)) {
            $dbman->add_field($table, $field);
            // enable legacy files in all courses
            $DB->execute("UPDATE {course} SET legacyfiles = 2");
        }

        // Main savepoint reached
        upgrade_main_savepoint(true, 2010052200);
    }

    if ($oldversion < 2010052401) {

    /// Define field status to be added to course_published
        $table = new xmldb_table('course_published');
        $field = new xmldb_field('status', XMLDB_TYPE_INTEGER, '1', XMLDB_UNSIGNED, null, null, '0', 'hubcourseid');

    /// Conditionally launch add field status
        if (!$dbman->field_exists($table, $field)) {
            $dbman->add_field($table, $field);
        }

    /// Define field timechecked to be added to course_published
        $table = new xmldb_table('course_published');
        $field = new xmldb_field('timechecked', XMLDB_TYPE_INTEGER, '10', XMLDB_UNSIGNED, null, null, null, 'status');

    /// Conditionally launch add field timechecked
        if (!$dbman->field_exists($table, $field)) {
            $dbman->add_field($table, $field);
        }

    /// Main savepoint reached
        upgrade_main_savepoint(true, 2010052401);
    }

    if ($oldversion < 2010052700) {

    /// Define field summaryformat to be added to course sections table
        $table = new xmldb_table('course_sections');
        $field = new xmldb_field('summaryformat', XMLDB_TYPE_INTEGER, '2', XMLDB_UNSIGNED, XMLDB_NOTNULL, null, '0', 'summary');

    /// Conditionally launch add field summaryformat
        if (!$dbman->field_exists($table, $field)) {
            $dbman->add_field($table, $field);
        }

        $DB->set_field('course_sections', 'summaryformat', 1, array()); // originally treated as HTML

    /// Main savepoint reached
        upgrade_main_savepoint(true, 2010052700);
    }

    if ($oldversion < 2010052800) {
    /// Changes to modinfo mean we need to rebuild course cache
        require_once($CFG->dirroot . '/course/lib.php');
        rebuild_course_cache(0, true);
        upgrade_main_savepoint(true, 2010052800);
    }

    if ($oldversion < 2010052801) {

    /// Define field sortorder to be added to files
        $table = new xmldb_table('files');
        $field = new xmldb_field('sortorder', XMLDB_TYPE_INTEGER, '10', XMLDB_UNSIGNED, XMLDB_NOTNULL, null, '0', 'timemodified');

    /// Conditionally launch add field sortorder
        if (!$dbman->field_exists($table, $field)) {
            $dbman->add_field($table, $field);
        }

    /// Main savepoint reached
        upgrade_main_savepoint(true, 2010052801);
    }

    if ($oldversion < 2010061900.01) {
        // Define table enrol to be created
        $table = new xmldb_table('enrol');

        // Adding fields to table enrol
        $table->add_field('id', XMLDB_TYPE_INTEGER, '10', XMLDB_UNSIGNED, XMLDB_NOTNULL, XMLDB_SEQUENCE, null);
        $table->add_field('enrol', XMLDB_TYPE_CHAR, '20', null, XMLDB_NOTNULL, null, null);
        $table->add_field('status', XMLDB_TYPE_INTEGER, '10', XMLDB_UNSIGNED, XMLDB_NOTNULL, null, '0');
        $table->add_field('courseid', XMLDB_TYPE_INTEGER, '10', XMLDB_UNSIGNED, XMLDB_NOTNULL, null, null);
        $table->add_field('sortorder', XMLDB_TYPE_INTEGER, '10', XMLDB_UNSIGNED, XMLDB_NOTNULL, null, '0');
        $table->add_field('name', XMLDB_TYPE_CHAR, '255', null, null, null, null);
        $table->add_field('enrolperiod', XMLDB_TYPE_INTEGER, '10', XMLDB_UNSIGNED, null, null, '0');
        $table->add_field('enrolstartdate', XMLDB_TYPE_INTEGER, '10', XMLDB_UNSIGNED, null, null, '0');
        $table->add_field('enrolenddate', XMLDB_TYPE_INTEGER, '10', XMLDB_UNSIGNED, null, null, '0');
        $table->add_field('expirynotify', XMLDB_TYPE_INTEGER, '1', XMLDB_UNSIGNED, null, null, '0');
        $table->add_field('expirythreshold', XMLDB_TYPE_INTEGER, '10', XMLDB_UNSIGNED, null, null, '0');
        $table->add_field('notifyall', XMLDB_TYPE_INTEGER, '1', XMLDB_UNSIGNED, null, null, '0');
        $table->add_field('password', XMLDB_TYPE_CHAR, '50', null, null, null, null);
        $table->add_field('cost', XMLDB_TYPE_CHAR, '20', null, null, null, null);
        $table->add_field('currency', XMLDB_TYPE_CHAR, '3', null, null, null, null);
        $table->add_field('roleid', XMLDB_TYPE_INTEGER, '10', XMLDB_UNSIGNED, null, null, '0');
        $table->add_field('customint1', XMLDB_TYPE_INTEGER, '10', null, null, null, null);
        $table->add_field('customint2', XMLDB_TYPE_INTEGER, '10', null, null, null, null);
        $table->add_field('customint3', XMLDB_TYPE_INTEGER, '10', null, null, null, null);
        $table->add_field('customint4', XMLDB_TYPE_INTEGER, '10', null, null, null, null);
        $table->add_field('customchar1', XMLDB_TYPE_CHAR, '255', null, null, null, null);
        $table->add_field('customchar2', XMLDB_TYPE_CHAR, '255', null, null, null, null);
        $table->add_field('customdec1', XMLDB_TYPE_NUMBER, '12, 7', null, null, null, null);
        $table->add_field('customdec2', XMLDB_TYPE_NUMBER, '12, 7', null, null, null, null);
        $table->add_field('customtext1', XMLDB_TYPE_TEXT, 'big', null, null, null, null);
        $table->add_field('customtext2', XMLDB_TYPE_TEXT, 'big', null, null, null, null);
        $table->add_field('timecreated', XMLDB_TYPE_INTEGER, '10', XMLDB_UNSIGNED, XMLDB_NOTNULL, null, '0');
        $table->add_field('timemodified', XMLDB_TYPE_INTEGER, '10', XMLDB_UNSIGNED, XMLDB_NOTNULL, null, '0');

        // Adding keys to table enrol
        $table->add_key('primary', XMLDB_KEY_PRIMARY, array('id'));
        $table->add_key('courseid', XMLDB_KEY_FOREIGN, array('courseid'), 'course', array('id'));

        // Adding indexes to table enrol
        $table->add_index('enrol', XMLDB_INDEX_NOTUNIQUE, array('enrol'));

        // launch create table for enrol
        $dbman->create_table($table);

        // Main savepoint reached
        upgrade_main_savepoint(true, 2010061900.01);
    }

    if ($oldversion < 2010061900.02) {
        // Define table course_participant to be created
        $table = new xmldb_table('user_enrolments');

        // Adding fields to table course_participant
        $table->add_field('id', XMLDB_TYPE_INTEGER, '10', XMLDB_UNSIGNED, XMLDB_NOTNULL, XMLDB_SEQUENCE, null);
        $table->add_field('status', XMLDB_TYPE_INTEGER, '10', XMLDB_UNSIGNED, XMLDB_NOTNULL, null, '0');
        $table->add_field('enrolid', XMLDB_TYPE_INTEGER, '10', XMLDB_UNSIGNED, XMLDB_NOTNULL, null, null);
        $table->add_field('userid', XMLDB_TYPE_INTEGER, '10', XMLDB_UNSIGNED, XMLDB_NOTNULL, null, null);
        $table->add_field('timestart', XMLDB_TYPE_INTEGER, '10', XMLDB_UNSIGNED, XMLDB_NOTNULL, null, '0');
        $table->add_field('timeend', XMLDB_TYPE_INTEGER, '10', XMLDB_UNSIGNED, XMLDB_NOTNULL, null, '2147483647');
        $table->add_field('modifierid', XMLDB_TYPE_INTEGER, '10', XMLDB_UNSIGNED, XMLDB_NOTNULL, null, '0');
        $table->add_field('timecreated', XMLDB_TYPE_INTEGER, '10', XMLDB_UNSIGNED, XMLDB_NOTNULL, null, '0');
        $table->add_field('timemodified', XMLDB_TYPE_INTEGER, '10', XMLDB_UNSIGNED, XMLDB_NOTNULL, null, '0');

        // Adding keys to table course_participant
        $table->add_key('primary', XMLDB_KEY_PRIMARY, array('id'));
        $table->add_key('enrolid', XMLDB_KEY_FOREIGN, array('enrolid'), 'enrol', array('id'));
        $table->add_key('userid', XMLDB_KEY_FOREIGN, array('userid'), 'user', array('id'));
        $table->add_key('modifierid', XMLDB_KEY_FOREIGN, array('modifierid'), 'user', array('id'));


        // Adding indexes to table user_enrolments
        $table->add_index('enrolid-userid', XMLDB_INDEX_UNIQUE, array('enrolid', 'userid'));

        // Launch create table for course_participant
        $dbman->create_table($table);

        // Main savepoint reached
        upgrade_main_savepoint(true, 2010061900.02);
    }

    if ($oldversion < 2010061900.03) {
        // Define field itemid to be added to role_assignments
        $table = new xmldb_table('role_assignments');
        $field = new xmldb_field('itemid', XMLDB_TYPE_INTEGER, '10', XMLDB_UNSIGNED, XMLDB_NOTNULL, null, 0, 'enrol');

        // Launch add field itemid
        $dbman->add_field($table, $field);

        // The new enrol plugins may assign one role several times in one context,
        // if we did not allow it we would have big problems with roles when unenrolling
        $table = new xmldb_table('role_assignments');
        $index = new xmldb_index('contextid-roleid-userid', XMLDB_INDEX_UNIQUE, array('contextid', 'roleid', 'userid'));

        // Conditionally launch drop index contextid-roleid-userid
        if ($dbman->index_exists($table, $index)) {
            $dbman->drop_index($table, $index);
        }

        // Main savepoint reached
        upgrade_main_savepoint(true, 2010061900.03);
    }

    if ($oldversion < 2010061900.04) {
        // there is no default course role any more, each enrol plugin has to handle it separately
        if (!empty($CFG->defaultcourseroleid)) {
            $sql = "UPDATE {course} SET defaultrole = :defaultrole WHERE defaultrole = 0";
            $params = array('defaultrole' => $CFG->defaultcourseroleid);
            $DB->execute($sql, $params);
        }
        unset_config('defaultcourseroleid');

        // Main savepoint reached
        upgrade_main_savepoint(true, 2010061900.04);
    }

    if ($oldversion < 2010061900.05) {
        // make sure enrol settings make actually sense and tweak defaults a bit

        $sqlempty = $DB->sql_empty();

        // set course->enrol to default value so that other upgrade code is simpler
        $defaultenrol = empty($CFG->enrol) ? 'manual' : $CFG->enrol;
        $sql = "UPDATE {course} SET enrol = ? WHERE enrol = '$sqlempty'";
        $DB->execute($sql, array($defaultenrol));
        unset_config('enrol');

        if (!isset($CFG->enrol_plugins_enabled) or empty($CFG->enrol_plugins_enabled)) {
            set_config('enrol_plugins_enabled', 'manual');
        } else {
            $enabledplugins = explode(',', $CFG->enrol_plugins_enabled);
            $enabledplugins = array_unique($enabledplugins);
            set_config('enrol_plugins_enabled', implode(',', $enabledplugins));
        }

        // Main savepoint reached
        upgrade_main_savepoint(true, 2010061900.05);
    }

    if ($oldversion < 2010061900.06) {
        $sqlempty = $DB->sql_empty();
        $params = array('siteid'=>SITEID);

        // enable manual in all courses
        $sql = "INSERT INTO {enrol} (enrol, status, courseid, sortorder, enrolperiod, expirynotify, expirythreshold, notifyall, roleid, timecreated, timemodified)
                SELECT 'manual', 0, id, 0, enrolperiod, expirynotify, expirythreshold, notifystudents, defaultrole, timecreated, timemodified
                  FROM {course}
                 WHERE id <> :siteid";
        $DB->execute($sql, $params);

        // enable self enrol only when course enrollable
        $sql = "INSERT INTO {enrol} (enrol, status, courseid, sortorder, enrolperiod, enrolstartdate, enrolenddate, expirynotify, expirythreshold,
                                     notifyall, password, roleid, timecreated, timemodified)
                SELECT 'self', 0, id, 1, enrolperiod, enrolstartdate, enrolenddate, expirynotify, expirythreshold,
                       notifystudents, password, defaultrole, timecreated, timemodified
                  FROM {course}
                 WHERE enrollable = 1 AND id <> :siteid";
        $DB->execute($sql, $params);

        // enable guest access if previously allowed - separately with or without password
        $sql = "INSERT INTO {enrol} (enrol, status, courseid, sortorder, timecreated, timemodified)
                SELECT 'guest', 0, id, 2, timecreated, timemodified
                  FROM {course}
                 WHERE guest = 1 AND id <> :siteid";
        $DB->execute($sql, $params);
        $sql = "INSERT INTO {enrol} (enrol, status, courseid, sortorder, password, timecreated, timemodified)
                SELECT 'guest', 0, id, 2, password, timecreated, timemodified
                  FROM {course}
                 WHERE guest = 2 and password <> '$sqlempty' AND id <> :siteid";
        $DB->execute($sql, $params);

        upgrade_main_savepoint(true, 2010061900.06);
    }

    if ($oldversion < 2010061900.07) {
        // now migrate old style "interactive" enrol plugins - we know them by looking into course.enrol
        $params = array('siteid'=>SITEID);
        $enabledplugins = explode(',', $CFG->enrol_plugins_enabled);
        $usedplugins = $DB->get_fieldset_sql("SELECT DISTINCT enrol FROM {course}");
        foreach ($usedplugins as $plugin) {
            if ($plugin === 'manual') {
                continue;
            }
            $enabled = in_array($plugin, $enabledplugins) ? 0 : 1; // 0 means active, 1 disabled
            $sql = "INSERT INTO {enrol} (enrol, status, courseid, sortorder, enrolperiod, enrolstartdate, enrolenddate, expirynotify, expirythreshold,
                                         notifyall, password, cost, currency, roleid, timecreated, timemodified)
                    SELECT enrol, $enabled, id, 4, enrolperiod, enrolstartdate, enrolenddate, expirynotify, expirythreshold,
                           notifystudents, password, cost, currency, defaultrole, timecreated, timemodified
                      FROM {course}
                     WHERE enrol = :plugin AND id <> :siteid";
            $params['plugin'] = $plugin;
            $DB->execute($sql, $params);
        }
        upgrade_main_savepoint(true, 2010061900.07);
    }

    if ($oldversion < 2010061900.08) {
        // now migrate the rest - these plugins are not in course.enrol, instead we just look for suspicious role assignments,
        // unfortunately old enrol plugins were doing sometimes weird role assignments :-(

        // enabled
            $enabledplugins = explode(',', $CFG->enrol_plugins_enabled);
        list($sqlenabled, $params) = $DB->get_in_or_equal($enabledplugins, SQL_PARAMS_NAMED, 'ena');
        $params['siteid'] = SITEID;
        $sql = "INSERT INTO {enrol} (enrol, status, courseid, sortorder, enrolperiod, enrolstartdate, enrolenddate, expirynotify, expirythreshold,
                                     notifyall, password, cost, currency, roleid, timecreated, timemodified)
                SELECT DISTINCT ra.enrol, 0, c.id, 5, c.enrolperiod, c.enrolstartdate, c.enrolenddate, c.expirynotify, c.expirythreshold,
                       c.notifystudents, c.password, c.cost, c.currency, c.defaultrole, c.timecreated, c.timemodified
                  FROM {course} c
                  JOIN {context} ctx ON (ctx.instanceid = c.id AND ctx.contextlevel = 50)
                  JOIN {role_assignments} ra ON (ra.contextid = ctx.id)
                 WHERE c.id <> :siteid AND ra.enrol $sqlenabled";
        $processed = $DB->get_fieldset_sql("SELECT DISTINCT enrol FROM {enrol}");
        if ($processed) {
            list($sqlnotprocessed, $params2) = $DB->get_in_or_equal($processed, SQL_PARAMS_NAMED, 'np', false);
            $params = array_merge($params, $params2);
            $sql = "$sql AND ra.enrol $sqlnotprocessed";
        }
        $DB->execute($sql, $params);

        // disabled
        $params = array('siteid' => SITEID);
        $sql = "INSERT INTO {enrol} (enrol, status, courseid, sortorder, enrolperiod, enrolstartdate, enrolenddate, expirynotify, expirythreshold,
                                     notifyall, password, cost, currency, roleid, timecreated, timemodified)
                SELECT DISTINCT ra.enrol, 1, c.id, 5, c.enrolperiod, c.enrolstartdate, c.enrolenddate, c.expirynotify, c.expirythreshold,
                       c.notifystudents, c.password, c.cost, c.currency, c.defaultrole, c.timecreated, c.timemodified
                  FROM {course} c
                  JOIN {context} ctx ON (ctx.instanceid = c.id AND ctx.contextlevel = 50)
                  JOIN {role_assignments} ra ON (ra.contextid = ctx.id)
                 WHERE c.id <> :siteid";
        $processed = $DB->get_fieldset_sql("SELECT DISTINCT enrol FROM {enrol}");
        if ($processed) {
            list($sqlnotprocessed, $params2) = $DB->get_in_or_equal($processed, SQL_PARAMS_NAMED, 'np', false);
            $params = array_merge($params, $params2);
            $sql = "$sql AND ra.enrol $sqlnotprocessed";
        }
        $DB->execute($sql, $params);

        upgrade_main_savepoint(true, 2010061900.08);
    }

    if ($oldversion < 2010061900.09) {
        // unfortunately there may be still some leftovers
        // after reconfigured, uninstalled or borked enrol plugins,
        // unfortunately this may be a bit slow - but there should not be many of these
        upgrade_set_timeout();
        $sqlempty = $DB->sql_empty();
        $sql = "SELECT DISTINCT c.id AS courseid, ra.enrol, c.timecreated, c.timemodified
                  FROM {course} c
                  JOIN {context} ctx ON (ctx.instanceid = c.id AND ctx.contextlevel = 50)
                  JOIN {role_assignments} ra ON (ra.contextid = ctx.id AND ra.enrol <> '$sqlempty')
             LEFT JOIN {enrol} e ON (e.courseid = c.id AND e.enrol = ra.enrol)
                 WHERE c.id <> :siteid AND e.id IS NULL";
        $params = array('siteid'=>SITEID);
        $rs = $DB->get_recordset_sql($sql, $params);
        foreach ($rs as $enrol) {
            upgrade_set_timeout();
            $enrol->status = 1; // better disable them
            $DB->insert_record('enrol', $enrol);
        }
        $rs->close();
        upgrade_main_savepoint(true, 2010061900.09);
    }

    if ($oldversion < 2010061900.10) {
        // migrate existing setup of meta courses, ignore records referencing invalid courses
        $sql = "INSERT INTO {enrol} (enrol, status, courseid, sortorder, customint1)
                SELECT 'meta', 0, cm.parent_course, 5, cm.child_course
                  FROM {course_meta} cm
                  JOIN {course} p ON p.id = cm.parent_course
                  JOIN {course} c ON c.id = cm.child_course";
        $DB->execute($sql);

        upgrade_main_savepoint(true, 2010061900.10);
    }

    if ($oldversion < 2010061900.11) {
        // nuke any old role assignments+enrolments in previous meta courses, we have to start from scratch
        $select = "SELECT ctx.id
                     FROM {context} ctx
                     JOIN {course} c ON (c.id = ctx.instanceid AND ctx.contextlevel = 50 AND c.metacourse = 1)";
        $DB->delete_records_select('role_assignments', "contextid IN ($select) AND enrol = 'manual'");

        // course_meta to be dropped - we use enrol_meta plugin instead now
        $table = new xmldb_table('course_meta');

        // Launch drop table for course_meta
        $dbman->drop_table($table);

        // Main savepoint reached
        upgrade_main_savepoint(true, 2010061900.11);
    }

    if ($oldversion < 2010061900.12) {
        // finally remove all obsolete fields from the course table - yay!
        // all the information was migrated to the enrol table

        // Define field guest to be dropped from course
        $table = new xmldb_table('course');
        $field = new xmldb_field('guest');

        // Conditionally launch drop field guest
        if ($dbman->field_exists($table, $field)) {
            $dbman->drop_field($table, $field);
        }

        // Define field password to be dropped from course
        $table = new xmldb_table('course');
        $field = new xmldb_field('password');

        // Conditionally launch drop field password
        if ($dbman->field_exists($table, $field)) {
            $dbman->drop_field($table, $field);
        }

        // Define field enrolperiod to be dropped from course
        $table = new xmldb_table('course');
        $field = new xmldb_field('enrolperiod');

        // Conditionally launch drop field enrolperiod
        if ($dbman->field_exists($table, $field)) {
            $dbman->drop_field($table, $field);
        }

        // Define field cost to be dropped from course
        $table = new xmldb_table('course');
        $field = new xmldb_field('cost');

        // Conditionally launch drop field cost
        if ($dbman->field_exists($table, $field)) {
            $dbman->drop_field($table, $field);
        }

        // Define field currency to be dropped from course
        $table = new xmldb_table('course');
        $field = new xmldb_field('currency');

        // Conditionally launch drop field currency
        if ($dbman->field_exists($table, $field)) {
            $dbman->drop_field($table, $field);
        }

        // Define field metacourse to be dropped from course
        $table = new xmldb_table('course');
        $field = new xmldb_field('metacourse');

        // Conditionally launch drop field metacourse
        if ($dbman->field_exists($table, $field)) {
            $dbman->drop_field($table, $field);
        }

        // Define field expirynotify to be dropped from course
        $table = new xmldb_table('course');
        $field = new xmldb_field('expirynotify');

        // Conditionally launch drop field expirynotify
        if ($dbman->field_exists($table, $field)) {
            $dbman->drop_field($table, $field);
        }

        // Define field expirythreshold to be dropped from course
        $table = new xmldb_table('course');
        $field = new xmldb_field('expirythreshold');

        // Conditionally launch drop field expirythreshold
        if ($dbman->field_exists($table, $field)) {
            $dbman->drop_field($table, $field);
        }

        // Define field notifystudents to be dropped from course
        $table = new xmldb_table('course');
        $field = new xmldb_field('notifystudents');

        // Conditionally launch drop field notifystudents
        if ($dbman->field_exists($table, $field)) {
            $dbman->drop_field($table, $field);
        }

        // Define field enrollable to be dropped from course
        $table = new xmldb_table('course');
        $field = new xmldb_field('enrollable');

        // Conditionally launch drop field enrollable
        if ($dbman->field_exists($table, $field)) {
            $dbman->drop_field($table, $field);
        }

        // Define field enrolstartdate to be dropped from course
        $table = new xmldb_table('course');
        $field = new xmldb_field('enrolstartdate');

        // Conditionally launch drop field enrolstartdate
        if ($dbman->field_exists($table, $field)) {
            $dbman->drop_field($table, $field);
        }

        // Define field enrolenddate to be dropped from course
        $table = new xmldb_table('course');
        $field = new xmldb_field('enrolenddate');

        // Conditionally launch drop field enrolenddate
        if ($dbman->field_exists($table, $field)) {
            $dbman->drop_field($table, $field);
        }

        // Define field enrol to be dropped from course
        $table = new xmldb_table('course');
        $field = new xmldb_field('enrol');

        // Conditionally launch drop field enrol
        if ($dbman->field_exists($table, $field)) {
            $dbman->drop_field($table, $field);
        }

        // Define field defaultrole to be dropped from course
        $table = new xmldb_table('course');
        $field = new xmldb_field('defaultrole');

        // Conditionally launch drop field defaultrole
        if ($dbman->field_exists($table, $field)) {
            $dbman->drop_field($table, $field);
        }

        upgrade_main_savepoint(true, 2010061900.12);
    }

    if ($oldversion < 2010061900.13) {
        // Define field visibleold to be added to course_categories
        $table = new xmldb_table('course_categories');
        $field = new xmldb_field('visibleold', XMLDB_TYPE_INTEGER, '1', null, XMLDB_NOTNULL, null, '1', 'visible');

        // Launch add field visibleold
        $dbman->add_field($table, $field);

        // Main savepoint reached
        upgrade_main_savepoint(true, 2010061900.13);
    }

    if ($oldversion < 2010061900.14) {
        // keep previous visible state
        $DB->execute("UPDATE {course_categories} SET visibleold = visible");

        // make sure all subcategories of hidden categories are hidden too, do not rely on category path yet
        $sql = "SELECT c.id
                  FROM {course_categories} c
                  JOIN {course_categories} pc ON (pc.id = c.parent AND pc.visible = 0)
                 WHERE c.visible = 1";
        while ($categories = $DB->get_records_sql($sql)) {
            foreach ($categories as $cat) {
                upgrade_set_timeout();
                $DB->set_field('course_categories', 'visible', 0, array('id'=>$cat->id));
            }
        }
        upgrade_main_savepoint(true, 2010061900.14);
    }

    if ($oldversion < 2010061900.15) {
        // Define field visibleold to be added to course
        $table = new xmldb_table('course');
        $field = new xmldb_field('visibleold', XMLDB_TYPE_INTEGER, '1', XMLDB_UNSIGNED, XMLDB_NOTNULL, null, '1', 'visible');

        // Launch add field visibleold
        $dbman->add_field($table, $field);

        // Main savepoint reached
        upgrade_main_savepoint(true, 2010061900.15);
    }

    if ($oldversion < 2010061900.16) {
        // keep previous visible state
        $DB->execute("UPDATE {course} SET visibleold = visible");

        // make sure all courses in hidden categories are hidden
        $DB->execute("UPDATE {course} SET visible = 0 WHERE category IN (SELECT id FROM {course_categories} WHERE visible = 0)");

        upgrade_main_savepoint(true, 2010061900.16);
    }

    if ($oldversion < 2010061900.20) {
        // now set up the enrolments - look for roles with course:participate only at course context - the category enrolments are synchronised later by archetype and new capability

        $syscontext = get_context_instance(CONTEXT_SYSTEM);
        $params = array('syscontext'=>$syscontext->id, 'participate'=>'moodle/course:participate');
        $roles = $DB->get_fieldset_sql("SELECT DISTINCT roleid FROM {role_capabilities} WHERE contextid = :syscontext AND capability = :participate AND permission = 1", $params);
        if ($roles) {
            list($sqlroles, $params) = $DB->get_in_or_equal($roles, SQL_PARAMS_NAMED, 'r');

            $sql = "INSERT INTO {user_enrolments} (status, enrolid, userid, timestart, timeend, modifierid, timecreated, timemodified)

                    SELECT 0, e.id, ra.userid, MIN(ra.timestart), MIN(ra.timeend), 0, MIN(ra.timemodified), MAX(ra.timemodified)
                      FROM {role_assignments} ra
                      JOIN {context} c ON (c.id = ra.contextid AND c.contextlevel = 50)
                      JOIN {enrol} e ON (e.enrol = ra.enrol AND e.courseid = c.instanceid)
                      JOIN {user} u ON u.id = ra.userid
                     WHERE u.deleted = 0 AND ra.roleid $sqlroles
                  GROUP BY e.id, ra.userid";
            $DB->execute($sql, $params);
        }

        upgrade_main_savepoint(true, 2010061900.20);
    }

    if ($oldversion < 2010061900.21) {
        // hidden is completely removed, timestart+timeend are now in the user_enrolments table

        // Define field hidden to be dropped from role_assignments
        $table = new xmldb_table('role_assignments');
        $field = new xmldb_field('hidden');

        // Conditionally launch drop field hidden
        if ($dbman->field_exists($table, $field)) {
            $dbman->drop_field($table, $field);
        }

        // Define field timestart to be dropped from role_assignments
        $table = new xmldb_table('role_assignments');
        $field = new xmldb_field('timestart');

        // Conditionally launch drop field timestart
        if ($dbman->field_exists($table, $field)) {
            $dbman->drop_field($table, $field);
        }

        // Define field timeend to be dropped from role_assignments
        $table = new xmldb_table('role_assignments');
        $field = new xmldb_field('timeend');

        // Conditionally launch drop field timeend
        if ($dbman->field_exists($table, $field)) {
            $dbman->drop_field($table, $field);
        }

        // Main savepoint reached
        upgrade_main_savepoint(true, 2010061900.21);
    }

    if ($oldversion < 2010061900.22) {
        // Rename field enrol on table role_assignments to component and update content

        $table = new xmldb_table('role_assignments');
        $field = new xmldb_field('enrol', XMLDB_TYPE_CHAR, '20', null, XMLDB_NOTNULL, null, null, 'modifierid');

        // Launch rename field enrol
        $dbman->rename_field($table, $field, 'component');

        // Changing precision of field component on table role_assignments to (100)
        $table = new xmldb_table('role_assignments');
        $field = new xmldb_field('component', XMLDB_TYPE_CHAR, '100', null, XMLDB_NOTNULL, null, null, 'modifierid');

        // Launch change of precision for field component
        $dbman->change_field_precision($table, $field);

        // Manual is a special case - we use empty string instead now
        $params = array('empty'=>$DB->sql_empty(), 'manual'=>'manual');
        $sql = "UPDATE {role_assignments}
                   SET component = :empty
                 WHERE component = :manual";
        $DB->execute($sql, $params);

        // Now migrate to real enrol component names
        $params = array('empty'=>$DB->sql_empty());
        $concat = $DB->sql_concat("'enrol_'", 'component');
        $sql = "UPDATE {role_assignments}
                   SET component = $concat
                 WHERE component <> :empty
                       AND contextid IN (
                           SELECT id
                             FROM {context}
                            WHERE contextlevel >= 50)";
        $DB->execute($sql, $params);

        // Now migrate to real auth component names
        $params = array('empty'=>$DB->sql_empty());
        $concat = $DB->sql_concat("'auth_'", 'component');
        $sql = "UPDATE {role_assignments}
                   SET component = $concat
                 WHERE component <> :empty
                       AND contextid IN (
                           SELECT id
                             FROM {context}
                            WHERE contextlevel < 50)";
        $DB->execute($sql, $params);

        // Main savepoint reached
        upgrade_main_savepoint(true, 2010061900.22);
    }

    if ($oldversion < 2010061900.23) {
        // add proper itemid to role assignments that were added by enrolment plugins
        $sql = "UPDATE {role_assignments}
                   SET itemid = (SELECT MIN({enrol}.id)
                                    FROM {enrol}
                                    JOIN {context} ON ({context}.contextlevel = 50 AND {context}.instanceid = {enrol}.courseid)
                                   WHERE {role_assignments}.component = ".$DB->sql_concat("'enrol_'", "{enrol}.enrol")." AND {context}.id = {role_assignments}.contextid)
                 WHERE component <> 'enrol_manual' AND component LIKE 'enrol_%'";
        $DB->execute($sql);
        // Main savepoint reached
        upgrade_main_savepoint(true, 2010061900.23);
    }

    if ($oldversion < 2010061900.30) {
        // make new list of active enrol plugins - order is important, meta should be always last, manual first
        $enabledplugins = explode(',', $CFG->enrol_plugins_enabled);
        $enabledplugins = array_merge(array('manual', 'guest', 'self', 'cohort'), $enabledplugins);
        if ($DB->record_exists('enrol', array('enrol'=>'meta'))) {
            $enabledplugins[] = 'meta';
        }
        $enabledplugins = array_unique($enabledplugins);
        set_config('enrol_plugins_enabled', implode(',', $enabledplugins));

        // Main savepoint reached
        upgrade_main_savepoint(true, 2010061900.30);
    }

    if ($oldversion < 2010061900.31) {
        // finalise all new enrol settings and cleanup old settings

        // legacy allowunenrol was deprecated in 1.9 already
        unset_config('allwunenroll');

        // obsolete course presets
        unset_config('metacourse', 'moodlecourse');
        unset_config('enrol', 'moodlecourse');
        unset_config('enrollable', 'moodlecourse');
        unset_config('enrolperiod', 'moodlecourse');
        unset_config('expirynotify', 'moodlecourse');
        unset_config('notifystudents', 'moodlecourse');
        unset_config('expirythreshold', 'moodlecourse');
        unset_config('enrolpassword', 'moodlecourse');
        unset_config('guest', 'moodlecourse');

        unset_config('backup_sche_metacourse', 'backup');

        unset_config('lastexpirynotify');

        // hidden course categories now prevent only browsing, courses are accessible if you know the URL and course is visible
        unset_config('allowvisiblecoursesinhiddencategories');

        if (isset($CFG->coursemanager)) {
            set_config('coursecontact', $CFG->coursemanager);
            unset_config('coursemanager');
        }

        // migrate plugin settings - the problem here is we are splitting manual into three different plugins
        if (isset($CFG->enrol_manual_usepasswordpolicy)) {
            set_config('usepasswordpolicy', $CFG->enrol_manual_usepasswordpolicy, 'enrol_guest');
            set_config('usepasswordpolicy', $CFG->enrol_manual_usepasswordpolicy, 'enrol_self');
            set_config('groupenrolmentkeypolicy', $CFG->enrol_manual_usepasswordpolicy);
            unset_config('enrol_manual_usepasswordpolicy');
        }
        if (isset($CFG->enrol_manual_requirekey)) {
            set_config('requirepassword', $CFG->enrol_manual_requirekey, 'enrol_guest');
            set_config('requirepassword', $CFG->enrol_manual_requirekey, 'enrol_self');
            unset_config('enrol_manual_requirekey');
        }
        if (isset($CFG->enrol_manual_showhint)) {
            set_config('showhint', $CFG->enrol_manual_showhint, 'enrol_guest');
            set_config('showhint', $CFG->enrol_manual_showhint, 'enrol_self');
            unset_config('enrol_manual_showhint');
        }

        upgrade_main_savepoint(true, 2010061900.31);
    }

    if ($oldversion < 2010061900.32) {
        // MDL-22797 course completion has to be updated to use new enrol framework, it will not be enabled in final 2.0
        set_config('enableavailability', 0);
        set_config('enablecompletion', 0);
        upgrade_main_savepoint(true, 2010061900.32);
    }

    if ($oldversion < 2010062101) {

    /// Define field huburl to be dropped from course_published
        $table = new xmldb_table('course_published');
        $field = new xmldb_field('hubid');

    /// Conditionally launch drop field huburl
        if ($dbman->field_exists($table, $field)) {
            $dbman->drop_field($table, $field);
        }

    /// Define field huburl to be added to course_published
        $table = new xmldb_table('course_published');
        $field = new xmldb_field('huburl', XMLDB_TYPE_CHAR, '255', null, null, null, null, 'id');

    /// Conditionally launch add field huburl
        if (!$dbman->field_exists($table, $field)) {
            $dbman->add_field($table, $field);
        }

    /// Main savepoint reached
        upgrade_main_savepoint(true, 2010062101);
    }

    if ($oldversion < 2010070300) {
        //TODO: this is a temporary hack for upgrade from PR3, to be removed later

        // Define field component to be added to files
        $table = new xmldb_table('files');
        $field = new xmldb_field('component', XMLDB_TYPE_CHAR, '100', null, XMLDB_NOTNULL, null, null, 'contextid');

        // Conditionally upgrade from PR3
        if (!$dbman->field_exists($table, $field)) {
            $dbman->add_field($table, $field);
            $index = new xmldb_index('filearea-contextid-itemid', XMLDB_INDEX_NOTUNIQUE, array('filearea', 'contextid', 'itemid'));
            $dbman->drop_index($table, $index);
            $index = new xmldb_index('component-filearea-contextid-itemid', XMLDB_INDEX_NOTUNIQUE, array('component', 'filearea', 'contextid', 'itemid'));
            $dbman->add_index($table, $index);

            // Rename areas as add proper component
            $areas = $DB->get_fieldset_sql("SELECT DISTINCT filearea FROM {files}");
            if ($areas) {
                // fix incorrect itemids
                $DB->execute("UPDATE {files} SET itemid = 0 WHERE filearea = 'category_description'"); // context identifies instances
                $DB->execute("UPDATE {files} SET itemid = 0 WHERE filearea = 'user_profile'"); // context identifies instances
                $DB->execute("UPDATE {files} SET itemid = 0 WHERE filearea = 'block_html'"); // context identifies instances
                foreach ($areas as $area) {
                    // rename areas
                    if ($area === 'course_backup') {
                        $area = 'backup_course';
                    } else if ($area === 'section_backup') {
                        $area = 'backup_section';
                    } else if ($area === 'activity_backup') {
                        $area = 'backup_activity';
                    } else if ($area === 'category_description') {
                        $area = 'coursecat_description';
                    }
                    if ($area === 'block_html') {
                        $component = 'block_html';
                        $filearea = 'content';
                    } else {
                        list($component, $filearea) = explode('_', $area, 2);
                        // note this is just a hack which guesses plugin from old PRE3 files code, the whole point of adding component is to get rid of this guessing
                        if (file_exists("$CFG->dirroot/mod/$component/lib.php")) {
                            $component = 'mod_'.$component;
                        }
                    }
                    $DB->execute("UPDATE {files} SET component = :component, filearea = :filearea WHERE filearea = :area", array('component'=>$component, 'filearea'=>$filearea, 'area'=>$area));
                }
                // Update all hashes
                $rs = $DB->get_recordset('files', array());
                foreach ($rs as $file) {
                    upgrade_set_timeout();
                    $pathnamehash = sha1("/$file->contextid/$file->component/$file->filearea/$file->itemid".$file->filepath.$file->filename);
                    $DB->set_field('files', 'pathnamehash', $pathnamehash, array('id'=>$file->id));
                }
                $rs->close();
            }
        }

        // Main savepoint reached
        upgrade_main_savepoint(true, 2010070300);
    }

    if ($oldversion < 2010070500) {

    /// Define field operation to be added to backup_controllers
        $table = new xmldb_table('backup_controllers');
        $field = new xmldb_field('operation', XMLDB_TYPE_CHAR, '20', null, XMLDB_NOTNULL, null, 'backup', 'backupid');

    /// Conditionally launch add field operation
        if (!$dbman->field_exists($table, $field)) {
            $dbman->add_field($table, $field);
        }

    /// Main savepoint reached
        upgrade_main_savepoint(true, 2010070500);
    }

    if ($oldversion < 2010070501) {

    /// Define field suspended to be added to user
        $table = new xmldb_table('user');
        $field = new xmldb_field('suspended', XMLDB_TYPE_INTEGER, '1', null, XMLDB_NOTNULL, null, '0', 'deleted');

    /// Conditionally launch add field suspended
        if (!$dbman->field_exists($table, $field)) {
            $dbman->add_field($table, $field);
        }

    /// Main savepoint reached
        upgrade_main_savepoint(true, 2010070501);
    }

    if ($oldversion < 2010070502) {

    /// Define field newitemid to be added to backup_ids_template
        $table = new xmldb_table('backup_ids_template');
        $field = new xmldb_field('newitemid', XMLDB_TYPE_INTEGER, '10', XMLDB_UNSIGNED, XMLDB_NOTNULL, null, '0', 'itemid');
    /// Conditionally launch add field newitemid
        if (!$dbman->field_exists($table, $field)) {
            $dbman->add_field($table, $field);
        }

    /// Define field info to be added to backup_ids_template
        $table = new xmldb_table('backup_ids_template');
        $field = new xmldb_field('info', XMLDB_TYPE_TEXT, 'medium', null, null, null, null, 'parentitemid');
    /// Conditionally launch add field info
        if (!$dbman->field_exists($table, $field)) {
            $dbman->add_field($table, $field);
        }

    /// Main savepoint reached
        upgrade_main_savepoint(true, 2010070502);
    }

    if ($oldversion < 2010070601) {
        // delete loan calc if not used - it was moved to contrib
        if (!file_exists("$CFG->dirroot/blocks/loancalc/version.php")) {
            if (!$DB->record_exists('block_instances', array('blockname'=>'loancalc'))) {
                $DB->delete_records('block', array('name'=>'loancalc'));
            }
        }
        upgrade_main_savepoint(true, 2010070601);
    }

    if ($oldversion < 2010070602) {
        // delete exercise if not used and not installed - now in contrib (do not use adminlib uninstall functions, they may change)
        if (!file_exists("$CFG->dirroot/mod/exercise/version.php")) {
            if ($module = $DB->get_record('modules', array('name'=>'exercise'))) {
                if (!$DB->record_exists('course_modules', array('module'=>$module->id))) {
                    //purge capabilities
                    $DB->delete_records_select('capabilities', "name LIKE ?", array('mod/exercise:%'));
                    $DB->delete_records_select('role_capabilities', "capability LIKE ?", array('mod/exercise:%'));
                    $tables = array('exercise', 'exercise_submissions', 'exercise_assessments', 'exercise_elements', 'exercise_rubrics', 'exercise_grades');
                    foreach ($tables as $tname) {
                        $table = new xmldb_table($tname);
                        if ($dbman->table_exists($table)) {
                            $dbman->drop_table($table);
                        }
                    }
                    $DB->delete_records('event', array('modulename' => 'exercise'));
                    $DB->delete_records('log', array('module' => 'exercise'));
                    $DB->delete_records('modules', array('name'=>'exercise'));
                }
            }
        }
        upgrade_main_savepoint(true, 2010070602);
    }

    if ($oldversion < 2010070603) {
        // delete journal if not used and not installed - now in contrib (do not use adminlib uninstall functions, they may change)
        if (!file_exists("$CFG->dirroot/mod/journal/version.php")) {
            if ($module = $DB->get_record('modules', array('name'=>'journal'))) {
                if (!$DB->record_exists('course_modules', array('module'=>$module->id))) {
                    //purge capabilities
                    $DB->delete_records_select('capabilities', "name LIKE ?", array('mod/journal:%'));
                    $DB->delete_records_select('role_capabilities', "capability LIKE ?", array('mod/journal:%'));
                    $tables = array('journal', 'journal_entries');
                    foreach ($tables as $tname) {
                        $table = new xmldb_table($tname);
                        if ($dbman->table_exists($table)) {
                            $dbman->drop_table($table);
                        }
                    }
                    $DB->delete_records('event', array('modulename' => 'journal'));
                    $DB->delete_records('log', array('module' => 'journal'));
                    $DB->delete_records('modules', array('name'=>'journal'));
                    unset_config('journal_initialdisable');
                }
            }
        }
        upgrade_main_savepoint(true, 2010070603);
    }

    if ($oldversion < 2010070604) {
        // delete lams if not used and not installed - now in contrib (do not use adminlib uninstall functions, they may change)
        if (!file_exists("$CFG->dirroot/mod/lams/version.php")) {
            if ($module = $DB->get_record('modules', array('name'=>'lams'))) {
                if (!$DB->record_exists('course_modules', array('module'=>$module->id))) {
                    //purge capabilities
                    $DB->delete_records_select('capabilities', "name LIKE ?", array('mod/lams:%'));
                    $DB->delete_records_select('role_capabilities', "capability LIKE ?", array('mod/lams:%'));
                    $tables = array('lams', '');
                    foreach ($tables as $tname) {
                        $table = new xmldb_table($tname);
                        if ($dbman->table_exists($table)) {
                            $dbman->drop_table($table);
                        }
                    }
                    $DB->delete_records('event', array('modulename' => 'lams'));
                    $DB->delete_records('log', array('module' => 'lams'));
                    $DB->delete_records('modules', array('name'=>'lams'));
                    unset_config('lams_initialdisable');
                }
            }
        }
        upgrade_main_savepoint(true, 2010070604);
    }

    if ($oldversion < 2010070801) {
    /// Before changing the field, drop dependent indexes
    /// Define index shortname (not unique) to be dropped form course_request
        $table = new xmldb_table('user');
        $index = new xmldb_index('city', XMLDB_INDEX_NOTUNIQUE, array('city'));
    /// Conditionally launch drop index shortname
        if ($dbman->index_exists($table, $index)) {
            $dbman->drop_index($table, $index);
        }
    /// Changing precision of field city on table user to (120)
        $field = new xmldb_field('city', XMLDB_TYPE_CHAR, '120', null, XMLDB_NOTNULL, null, null, 'address');

    /// Launch change of precision for field city
        $dbman->change_field_precision($table, $field);

    /// Conditionally launch add index typeitem_ix
        if (!$dbman->index_exists($table, $index)) {
            $dbman->add_index($table, $index);
        }
    /// Main savepoint reached
        upgrade_main_savepoint(true, 2010070801);
    }

    if ($oldversion < 2010071000) {
        //purge unused editor settings
        unset_config('editorbackgroundcolor');
        unset_config('editorfontfamily');
        unset_config('editorfontsize');
        unset_config('editorkillword');
        unset_config('editorhidebuttons');
        unset_config('editorfontlist');

        upgrade_main_savepoint(true, 2010071000);
    }

    if ($oldversion < 2010071001) {
        // purge obsolete stats settings
        unset_config('statscatdepth');
        upgrade_main_savepoint(true, 2010071001);
    }

    if ($oldversion < 2010071100) {
        // move user icons to file storage pool
        upgrade_migrate_user_icons();
        upgrade_main_savepoint(true, 2010071100);
    }

    if ($oldversion < 2010071101) {
        // move user icons to file storage pool
        upgrade_migrate_group_icons();
        upgrade_main_savepoint(true, 2010071101);
    }

    if ($oldversion < 2010071300) {
        // Define field timecreated to be added to user_enrolments
        $table = new xmldb_table('user_enrolments');
        $field = new xmldb_field('timecreated', XMLDB_TYPE_INTEGER, '10', XMLDB_UNSIGNED, XMLDB_NOTNULL, null, 0, 'modifierid');

        // Launch add field timecreated
        if (!$dbman->field_exists($table, $field)) {
            $dbman->add_field($table, $field);
        }

        // now try to guess the time created
        $sql = "UPDATE {user_enrolments} SET timecreated = timemodified WHERE timecreated = 0";
        $DB->execute($sql);
        $sql = "UPDATE {user_enrolments} SET timecreated = timestart WHERE timestart <> 0 AND timestart < timemodified";
        $DB->execute($sql);

        upgrade_main_savepoint(true, 2010071300);
    }

    if ($oldversion < 2010071700) { // Make itemname bigger (160cc) to store component+filearea

        $table = new xmldb_table('backup_ids_template');
        // Define key backupid_itemname_itemid_uk (unique) to be dropped form backup_ids_template
        $key = new xmldb_key('backupid_itemname_itemid_uk', XMLDB_KEY_UNIQUE, array('backupid', 'itemname', 'itemid'));
        // Define index backupid_parentitemid_ix (not unique) to be dropped form backup_ids_template
        $index = new xmldb_index('backupid_parentitemid_ix', XMLDB_INDEX_NOTUNIQUE, array('backupid', 'itemname', 'parentitemid'));
        // Define field itemname to be 160cc
        $field = new xmldb_field('itemname', XMLDB_TYPE_CHAR, '160', null, XMLDB_NOTNULL, null, null, 'backupid');

        // Launch drop key backupid_itemname_itemid_uk
        $dbman->drop_key($table, $key);
        // Conditionally launch drop index backupid_parentitemid_ix
        if ($dbman->index_exists($table, $index)) {
            $dbman->drop_index($table, $index);
        }

        // Changing precision of field itemname on table backup_ids_template to (160)
        $dbman->change_field_precision($table, $field);

        // Launch add key backupid_itemname_itemid_uk
        $dbman->add_key($table, $key);
        // Conditionally launch add index backupid_parentitemid_ix
        if (!$dbman->index_exists($table, $index)) {
            $dbman->add_index($table, $index);
        }

        // Main savepoint reached
        upgrade_main_savepoint(true, 2010071700);
    }

    if ($oldversion < 2010071701) {
        // Drop legacy core tables that now belongs to mnetservice_enrol plugin
        // Upgrade procedure not needed as the tables are used for caching purposes only
        $tables = array('mnet_enrol_course', 'mnet_enrol_assignments');
        foreach ($tables as $tname) {
            $table = new xmldb_table($tname);
            if ($dbman->table_exists($table)) {
                $dbman->drop_table($table);
            }
        }

        upgrade_main_savepoint(true, 2010071701);
    }

    if ($oldversion < 2010071800) {

        // Define table backup_files_template to be created
        $table = new xmldb_table('backup_files_template');

        // Adding fields to table backup_files_template
        $table->add_field('id', XMLDB_TYPE_INTEGER, '10', XMLDB_UNSIGNED, XMLDB_NOTNULL, XMLDB_SEQUENCE, null);
        $table->add_field('backupid', XMLDB_TYPE_CHAR, '32', null, XMLDB_NOTNULL, null, null);
        $table->add_field('contextid', XMLDB_TYPE_INTEGER, '10', XMLDB_UNSIGNED, XMLDB_NOTNULL, null, null);
        $table->add_field('component', XMLDB_TYPE_CHAR, '100', null, XMLDB_NOTNULL, null, null);
        $table->add_field('filearea', XMLDB_TYPE_CHAR, '50', null, XMLDB_NOTNULL, null, null);
        $table->add_field('itemid', XMLDB_TYPE_INTEGER, '10', XMLDB_UNSIGNED, XMLDB_NOTNULL, null, null);
        $table->add_field('info', XMLDB_TYPE_TEXT, 'medium', null, null, null, null);

        // Adding keys to table backup_files_template
        $table->add_key('primary', XMLDB_KEY_PRIMARY, array('id'));

        // Adding indexes to table backup_files_template
        $table->add_index('backupid_contextid_component_filearea_itemid_ix', XMLDB_INDEX_NOTUNIQUE, array('backupid', 'contextid', 'component', 'filearea', 'itemid'));

        // Conditionally launch create table for backup_files_template
        if (!$dbman->table_exists($table)) {
            $dbman->create_table($table);
        }

        // Main savepoint reached
        upgrade_main_savepoint(true, 2010071800);
    }

    if ($oldversion < 2010072300) {

        // Define field capabilities to be added to external_functions
        $table = new xmldb_table('external_functions');
        $field = new xmldb_field('capabilities', XMLDB_TYPE_CHAR, '255', null, null, null, null, 'component');

        // Conditionally launch add field capabilities
        if (!$dbman->field_exists($table, $field)) {
            $dbman->add_field($table, $field);
        }

        // Main savepoint reached
        upgrade_main_savepoint(true, 2010072300);
    }

    if ($oldversion < 2010072700) {

        // Define index backupid_itemname_newitemid_ix (not unique) to be added to backup_ids_template
        $table = new xmldb_table('backup_ids_template');
        $index = new xmldb_index('backupid_itemname_newitemid_ix', XMLDB_INDEX_NOTUNIQUE, array('backupid', 'itemname', 'newitemid'));

        // Conditionally launch add index backupid_itemname_newitemid_ix
        if (!$dbman->index_exists($table, $index)) {
            $dbman->add_index($table, $index);
        }

        // Main savepoint reached
        upgrade_main_savepoint(true, 2010072700);
    }

    if ($oldversion < 2010080303) {
        $rs = $DB->get_recordset_sql('SELECT i.id, i.name, r.type FROM {repository_instances} i, {repository} r WHERE i.typeid = r.id');
        foreach ($rs as $record) {
            upgrade_set_timeout();
            if ($record->name == $record->type) {
                // repository_instances was saving type name as in name field
                // which should be empty, the repository api will try to find
                // instance name from language files
                $DB->set_field('repository_instances', 'name', '');
            }
        }
        $rs->close();
        upgrade_main_savepoint(true, 2010080303);
    }

    if ($oldversion < 2010080305) {
        // first drop all log display actions, we will recreate them automatically later
        $DB->delete_records('log_display', array());

        // Define field component to be added to log_display
        $table = new xmldb_table('log_display');
        $field = new xmldb_field('component', XMLDB_TYPE_CHAR, '100', null, XMLDB_NOTNULL, null, null, 'field');

        // Launch add field component
        if (!$dbman->field_exists($table, $field)) {
            $dbman->add_field($table, $field);
        }

        // Main savepoint reached
        upgrade_main_savepoint(true, 2010080305);
    }

    if ($oldversion < 2010080900) {

    /// Define field generalfeedbackformat to be added to question
        $table = new xmldb_table('question');
        $field = new xmldb_field('generalfeedbackformat', XMLDB_TYPE_INTEGER, '2', null, XMLDB_NOTNULL, null, '0', 'generalfeedback');

    /// Conditionally launch add field generalfeedbackformat
        if (!$dbman->field_exists($table, $field)) {
            $dbman->add_field($table, $field);
        }

    /// Upgrading the text formats in some question types depends on the
    /// questiontextformat field, but the question type upgrade only runs
    /// after the code below has messed around with the questiontextformat
    /// value. Therefore, we need to create a new column to store the old value.
    /// The column should be dropped in Moodle 2.1.
    /// Define field oldquestiontextformat to be added to question
        $field = new xmldb_field('oldquestiontextformat', XMLDB_TYPE_INTEGER, '2', null, XMLDB_NOTNULL, null, '0', 'generalfeedback');

    /// Conditionally launch add field oldquestiontextformat
        if (!$dbman->field_exists($table, $field)) {
            $dbman->add_field($table, $field);
        }

    /// Define field infoformat to be added to question_categories
        $table = new xmldb_table('question_categories');
        $field = new xmldb_field('infoformat', XMLDB_TYPE_INTEGER, '2', null, XMLDB_NOTNULL, null, '0', 'info');

    /// Conditionally launch add field infoformat
        if (!$dbman->field_exists($table, $field)) {
            $dbman->add_field($table, $field);
        }

    /// Define field answerformat to be added to question_answers
        $table = new xmldb_table('question_answers');
        $field = new xmldb_field('answerformat', XMLDB_TYPE_INTEGER, '2', null, XMLDB_NOTNULL, null, '0', 'answer');

    /// Conditionally launch add field answerformat
        if (!$dbman->field_exists($table, $field)) {
            $dbman->add_field($table, $field);
        }

    /// Define field feedbackformat to be added to question_answers
        $field = new xmldb_field('feedbackformat', XMLDB_TYPE_INTEGER, '2', null, XMLDB_NOTNULL, null, '0', 'feedback');

    /// Conditionally launch add field feedbackformat
        if (!$dbman->field_exists($table, $field)) {
            $dbman->add_field($table, $field);
        }

    /// Define field manualcommentformat to be added to question_sessions
        $table = new xmldb_table('question_sessions');
        $field = new xmldb_field('manualcommentformat', XMLDB_TYPE_INTEGER, '2', null, XMLDB_NOTNULL, null, '0', 'manualcomment');

    /// Conditionally launch add field manualcommentformat
        if (!$dbman->field_exists($table, $field)) {
            $dbman->add_field($table, $field);
        }

    /// Main savepoint reached
        upgrade_main_savepoint(true, 2010080900);
    }

    /// updating question image
    if ($oldversion < 2010080901) {
        $fs = get_file_storage();

        // Define field image to be dropped from question
        $table = new xmldb_table('question');
        $field = new xmldb_field('image');

        // Conditionally launch drop field image
        if ($dbman->field_exists($table, $field)) {

            $rs = $DB->get_recordset('question');
            $textlib = textlib_get_instance();

            foreach ($rs as $question) {
                // may take awhile
                upgrade_set_timeout();
                if (empty($question->image)) {
                    continue;
                }
                if (!$category = $DB->get_record('question_categories', array('id'=>$question->category))) {
                    continue;
                }
                $categorycontext = get_context_instance_by_id($category->contextid);
                // question files are stored in course level
                // so we have to find course context
                switch ($categorycontext->contextlevel){
                    case CONTEXT_COURSE :
                        $context = $categorycontext;
                        break;
                    case CONTEXT_MODULE :
                        $courseid = $DB->get_field('course_modules', 'course', array('id'=>$categorycontext->instanceid));
                        $context = get_context_instance(CONTEXT_COURSE, $courseid);
                        break;
                    case CONTEXT_COURSECAT :
                    case CONTEXT_SYSTEM :
                        $context = get_system_context();
                        break;
                    default :
                        continue;
                }
                if ($textlib->substr($textlib->strtolower($question->image), 0, 7) == 'http://') {
                    // it is a link, appending to existing question text
                    $question->questiontext .= ' <img src="' . $question->image . '" />';
                    $question->image = '';
                    // update question record
                    $DB->update_record('question', $question);
                } else {
                    $filename = basename($question->image);
                    $filepath = dirname($question->image);
                    if (empty($filepath) or $filepath == '.' or $filepath == '/') {
                        $filepath = '/';
                    } else {
                        // append /
                        $filepath = '/'.trim($filepath, './@#$ ').'/';
                    }

                    // course files already moved to file pool by previous upgrade block
                    // so we just create copy from course_legacy area
                    if ($image = $fs->get_file($context->id, 'course', 'legacy', 0, $filepath, $filename)) {
                        // move files to file pool
                        $file_record = array(
                            'contextid'=>$category->contextid,
                            'component'=>'question',
                            'filearea'=>'questiontext',
                            'itemid'=>$question->id
                        );
                        $fs->create_file_from_storedfile($file_record, $image);
                        $question->questiontext .= ' <img src="@@PLUGINFILE@@' . $filepath . $filename . '" />';
                        $question->image = '';
                        // update question record
                        $DB->update_record('question', $question);
                    }
                }
            }
            $rs->close();

            $dbman->drop_field($table, $field);
        }

        // Update question_answers.
        // In question_answers.feedback was previously always treated as
        // FORMAT_HTML in calculated, multianswer, multichoice, numerical,
        // shortanswer and truefalse; and
        // FORMAT_MOODLE in essay (despite being edited using the HTML editor)
        // So essay feedback needs to be converted to HTML unless $CFG->texteditors == 'textarea'.
        // For all question types except multichoice,
        // question_answers.answer is FORMAT_PLAIN and does not need to be changed.
        // For multichoice, question_answers.answer is FORMAT_MOODLE, and should
        // stay that way, at least for now.
        $rs = $DB->get_recordset_sql('
                SELECT qa.*, q.qtype
                FROM {question_answers} qa
                JOIN {question} q ON qa.question = q.id');
        foreach ($rs as $record) {
            // may take awhile
            upgrade_set_timeout();
            // Convert question_answers.answer
            if ($record->qtype !== 'multichoice') {
                $record->answerformat = FORMAT_PLAIN;
            } else {
                $record->answerformat = FORMAT_MOODLE;
            }

            // Convert question_answers.feedback
            if ($CFG->texteditors !== 'textarea') {
                if ($record->qtype == 'essay') {
                    $record->feedback = text_to_html($record->feedback, false, false, true);
                }
                $record->feedbackformat = FORMAT_HTML;
            } else {
                $record->feedbackformat = FORMAT_MOODLE;
            }

            $DB->update_record('question_answers', $record);
        }
        $rs->close();

        // In the question table, the code previously used questiontextformat
        // for both question text and general feedback. We need to copy the
        // values into the new column.
        // Then we need to convert FORMAT_MOODLE to FORMAT_HTML (depending on
        // $CFG->texteditors).
        $DB->execute('
                UPDATE {question}
                SET generalfeedbackformat = questiontextformat');
        // Also save the old questiontextformat, so that plugins that need it
        // can access it.
        $DB->execute('
                UPDATE {question}
                SET oldquestiontextformat = questiontextformat');
        // Now covert FORMAT_MOODLE content, if necssary.
        if ($CFG->texteditors !== 'textarea') {
            $rs = $DB->get_recordset('question', array('questiontextformat'=>FORMAT_MOODLE));
            foreach ($rs as $record) {
                // may take awhile
                upgrade_set_timeout();
                $record->questiontext = text_to_html($record->questiontext, false, false, true);
                $record->questiontextformat = FORMAT_HTML;
                $record->generalfeedback = text_to_html($record->generalfeedback, false, false, true);
                $record->generalfeedbackformat = FORMAT_HTML;
                $DB->update_record('question', $record);
            }
            $rs->close();
        }

        // In the past, question_sessions.manualcommentformat was always treated
        // as FORMAT_HTML.
        $DB->set_field('question_sessions', 'manualcommentformat', FORMAT_HTML);

        // Main savepoint reached
        upgrade_main_savepoint(true, 2010080901);
    }

    if ($oldversion < 2010082502) {
        // migrate file pool xx/xx/xx directory structure to xx/xx in older 2.0dev installs
        upgrade_simplify_overkill_pool_structure();
        upgrade_main_savepoint(true, 2010082502);
    }

    if ($oldversion < 2010091303) {
        // drop all test tables from old xmldb test suite
        $table = new xmldb_table('testtable');
        if ($dbman->table_exists($table)) {
            $dbman->drop_table($table);
        }
        $table = new xmldb_table('anothertest');
        if ($dbman->table_exists($table)) {
            $dbman->drop_table($table);
        }
        $table = new xmldb_table('newnameforthetable');
        if ($dbman->table_exists($table)) {
            $dbman->drop_table($table);
        }
        upgrade_main_savepoint(true, 2010091303);
    }

    if ($oldversion < 2010091500) {

        // Changing precision of field token on table registration_hubs to (255)
        $table = new xmldb_table('registration_hubs');
        $field = new xmldb_field('token', XMLDB_TYPE_CHAR, '255', null, XMLDB_NOTNULL, null, null, 'id');

        // Launch change of precision for field token
        $dbman->change_field_precision($table, $field);

        // Main savepoint reached
        upgrade_main_savepoint(true, 2010091500);
    }

    if ($oldversion < 2010091501) {
        // This index used to exist in Moodle 1.9 and was never dropped in the upgrade above.
        // Drop it now, or it breaks the following alter column.

        // Define index pagetypepattern (not unique) to be dropped form block_instances
        $table = new xmldb_table('block_instances');
        $index = new xmldb_index('pagetypepattern', XMLDB_INDEX_NOTUNIQUE, array('pagetypepattern'));

        // Conditionally launch drop index pagetypepattern
        if ($dbman->index_exists($table, $index)) {
            $dbman->drop_index($table, $index);
        }

        // Main savepoint reached
        upgrade_main_savepoint(true, 2010091501);
    }

    if ($oldversion < 2010091502) {
        // Need to drop the index before we can alter the column precision in the next step.

        // Define index parentcontextid-showinsubcontexts-pagetypepattern-subpagepattern (not unique) to be dropped form block_instances
        $table = new xmldb_table('block_instances');
        $index = new xmldb_index('parentcontextid-showinsubcontexts-pagetypepattern-subpagepattern', XMLDB_INDEX_NOTUNIQUE, array('parentcontextid', 'showinsubcontexts', 'pagetypepattern', 'subpagepattern'));

        // Conditionally launch drop index parentcontextid-showinsubcontexts-pagetypepattern-subpagepattern
        if ($dbman->index_exists($table, $index)) {
            $dbman->drop_index($table, $index);
        }

        // Main savepoint reached
        upgrade_main_savepoint(true, 2010091502);
    }

    if ($oldversion < 2010091503) {

        // Changing precision of field pagetypepattern on table block_instances to (64)
        $table = new xmldb_table('block_instances');
        $field = new xmldb_field('pagetypepattern', XMLDB_TYPE_CHAR, '64', null, XMLDB_NOTNULL, null, null, 'showinsubcontexts');

        // Launch change of precision for field pagetypepattern
        $dbman->change_field_precision($table, $field);

        // Main savepoint reached
        upgrade_main_savepoint(true, 2010091503);
    }

    if ($oldversion < 2010091504) {
        // Now add the index back.

        // Define index parentcontextid-showinsubcontexts-pagetypepattern-subpagepattern (not unique) to be added to block_instances
        $table = new xmldb_table('block_instances');
        $index = new xmldb_index('parentcontextid-showinsubcontexts-pagetypepattern-subpagepattern', XMLDB_INDEX_NOTUNIQUE, array('parentcontextid', 'showinsubcontexts', 'pagetypepattern', 'subpagepattern'));

        // Conditionally launch add index parentcontextid-showinsubcontexts-pagetypepattern-subpagepattern
        if (!$dbman->index_exists($table, $index)) {
            $dbman->add_index($table, $index);
        }

        // Main savepoint reached
        upgrade_main_savepoint(true, 2010091504);
    }

    if ($oldversion < 2010091505) {
        // drop all events queued from 1.9, unfortunately we can not process them because the serialisation of data changed
        // also the events format was changed....
        $DB->delete_records('events_queue_handlers', array());
        $DB->delete_records('events_queue', array());

        //reset all status fields too
        $DB->set_field('events_handlers', 'status', 0, array());

        upgrade_main_savepoint(true, 2010091505);
    }

    if ($oldversion < 2010091506) {
        // change component string in events_handlers records to new "_" format
        if ($handlers = $DB->get_records('events_handlers')) {
            foreach ($handlers as $handler) {
                $handler->handlermodule = str_replace('/', '_', $handler->handlermodule);
                $DB->update_record('events_handlers', $handler);
            }
        }
        unset($handlers);
        upgrade_main_savepoint(true, 2010091506);
    }

    if ($oldversion < 2010091507) {

        // Define index eventname-handlermodule (unique) to be dropped form events_handlers
        $table = new xmldb_table('events_handlers');
        $index = new xmldb_index('eventname-handlermodule', XMLDB_INDEX_UNIQUE, array('eventname', 'handlermodule'));

        // Conditionally launch drop index eventname-handlermodule
        if ($dbman->index_exists($table, $index)) {
            $dbman->drop_index($table, $index);
        }

        // Main savepoint reached
        upgrade_main_savepoint(true, 2010091507);
    }

    if ($oldversion < 2010091508) {

        // Rename field handlermodule on table events_handlers to component
        $table = new xmldb_table('events_handlers');
        $field = new xmldb_field('handlermodule', XMLDB_TYPE_CHAR, '166', null, XMLDB_NOTNULL, null, null, 'eventname');

        // Launch rename field handlermodule
        $dbman->rename_field($table, $field, 'component');

        // Main savepoint reached
        upgrade_main_savepoint(true, 2010091508);
    }

    if ($oldversion < 2010091509) {

        // Define index eventname-component (unique) to be added to events_handlers
        $table = new xmldb_table('events_handlers');
        $index = new xmldb_index('eventname-component', XMLDB_INDEX_UNIQUE, array('eventname', 'component'));

        // Conditionally launch add index eventname-component
        if (!$dbman->index_exists($table, $index)) {
            $dbman->add_index($table, $index);
        }

        // Main savepoint reached
        upgrade_main_savepoint(true, 2010091509);
    }

    if ($oldversion < 2010091510) {

        // Define field internal to be added to events_handlers
        $table = new xmldb_table('events_handlers');
        $field = new xmldb_field('internal', XMLDB_TYPE_INTEGER, '2', XMLDB_UNSIGNED, XMLDB_NOTNULL, null, '1', 'status');

        // Conditionally launch add field internal
        if (!$dbman->field_exists($table, $field)) {
            $dbman->add_field($table, $field);
        }

        // Main savepoint reached
        upgrade_main_savepoint(true, 2010091510);
    }

    if ($oldversion < 2010091700) {
        // Fix MNet sso_jump_url for Moodle application
        $DB->set_field('mnet_application', 'sso_jump_url', '/auth/mnet/jump.php',
                       array('name' => 'moodle', 'sso_jump_url' => '/auth/mnet/land.php'));
        upgrade_main_savepoint(true, 2010091700);
    }

    if ($oldversion < 2010092000) {
        // drop multiple field again because it was still in install.xml in 2.0dev

        // Define field multiple to be dropped from block
        $table = new xmldb_table('block');
        $field = new xmldb_field('multiple');

        // Conditionally launch drop field multiple
        if ($dbman->field_exists($table, $field)) {
            $dbman->drop_field($table, $field);
        }

        // Main savepoint reached
        upgrade_main_savepoint(true, 2010092000);
    }

    if ($oldversion < 2010101300) {
        // Fix MDL-24641 : the registered language should not be empty otherwise cron will fail
        $registeredhubs = $DB->get_records('registration_hubs', array('confirmed' => 1));
        if (!empty($registeredhubs)) {
            foreach ($registeredhubs as $hub) {
                $cleanhuburl = clean_param($hub->huburl, PARAM_ALPHANUMEXT);
                $sitelanguage = get_config('hub', 'site_language_' . $cleanhuburl);
                if (empty($sitelanguage)) {
                    set_config('site_language_' . $cleanhuburl, current_language(), 'hub');
                }
            }
        }
        upgrade_main_savepoint(true, 2010101300);
    }

    //MDL-24721 -add hidden column to grade_categories. This was done previously but it wasn't included in
    //install.xml so there are 2.0 sites that are missing it.
    if ($oldversion < 2010101900) {
        $table = new xmldb_table('grade_categories');
        $field = new xmldb_field('hidden', XMLDB_TYPE_INTEGER, '1', XMLDB_UNSIGNED, XMLDB_NOTNULL, null, 0, 'timemodified');

        if (!$dbman->field_exists($table, $field)) {
            $dbman->add_field($table, $field);
        }

        upgrade_main_savepoint(true, 2010101900);
    }

    // new format of the emoticons setting
    if ($oldversion < 2010102300) {
        unset($CFG->emoticons);
        $DB->delete_records('config', array('name' => 'emoticons'));
        $DB->delete_records('cache_text'); // changed md5 hash calculation
        upgrade_main_savepoint(true, 2010102300);
    }

    //MDL-24771
    if ($oldversion < 2010102601) {

        $fieldnotification = new xmldb_field('notification', XMLDB_TYPE_INTEGER, '1', XMLDB_UNSIGNED, null, null, 0, 'smallmessage');
        $fieldcontexturl = new xmldb_field('contexturl', XMLDB_TYPE_TEXT, 'small', null, null, null, null, 'notification');
        $fieldcontexturlname = new xmldb_field('contexturlname', XMLDB_TYPE_TEXT, 'small', null, null, null, null, 'contexturl');
        $fieldstoadd = array($fieldnotification, $fieldcontexturl, $fieldcontexturlname);

        $tablestomodify = array(new xmldb_table('message'), new xmldb_table('message_read'));

        foreach($tablestomodify as $table) {
            foreach($fieldstoadd as $field) {
                if (!$dbman->field_exists($table, $field)) {
                    $dbman->add_field($table, $field);
                }
            }
        }

        upgrade_main_savepoint(true, 2010102601);
    }

    // MDL-24694 needs increasing size of user_preferences.name(varchar[50]) field due to
    // long preferences names for messaging which need components parts within the name
    // eg: 'message_provider_mod_assignment_assignments_loggedin'
    if ($oldversion < 2010102602) {

        // Define index userid-name (unique) to be dropped form user_preferences
        $table = new xmldb_table('user_preferences');
        $index = new xmldb_index('userid-name', XMLDB_INDEX_UNIQUE, array('userid', 'name'));

        // Conditionally launch drop index userid-name
        if ($dbman->index_exists($table, $index)) {
            $dbman->drop_index($table, $index);
        }

        // Changing precision of field name on table user_preferences to (255)
        $field = new xmldb_field('name', XMLDB_TYPE_CHAR, '255', null, XMLDB_NOTNULL, null, null, 'userid');

        // Launch change of precision for field name
        $dbman->change_field_precision($table, $field);

        // Conditionally launch add index userid-name
        if (!$dbman->index_exists($table, $index)) {
            $dbman->add_index($table, $index);
        }

        // Main savepoint reached
        upgrade_main_savepoint(true, 2010102602);
    }

    if ($oldversion < 2010102700) {

        $table = new xmldb_table('post');
        $field = new xmldb_field('uniquehash', XMLDB_TYPE_CHAR, '128', null, XMLDB_NOTNULL, null, null, 'content');
        // Launch change of precision for field name
        $dbman->change_field_precision($table, $field);

        // Main savepoint reached
        upgrade_main_savepoint(true, 2010102700);
    }

    if ($oldversion < 2010110200) {

        // fix tags itemtype for wiki
        $sql = "UPDATE {tag_instance}
                SET itemtype = 'wiki_pages'
                WHERE itemtype = 'wiki_page'";
        $DB->execute($sql);

        echo $OUTPUT->notification('Updating tags itemtype', 'notifysuccess');

        // Main savepoint reached
        upgrade_main_savepoint(true, 2010110200);
    }

    //remove forum_logblocked from config. No longer required after user->emailstop was removed
    if ($oldversion < 2010110500) {
        unset_config('forum_logblocked');
        upgrade_main_savepoint(true, 2010110500);
    }

    if ($oldversion < 2010110800) {
        // convert $CFG->disablecourseajax to $CFG->enablecourseajax
        $disabledcourseajax = get_config('disablecourseajax', 0);
        if ($disabledcourseajax) {
            set_config('enablecourseajax', 0);
        } else {
            set_config('enablecourseajax', 1);
        }
        unset_config('disablecourseajax');

        upgrade_main_savepoint(true, 2010110800);
    }

    if ($oldversion < 2010111000) {

        // Clean up the old scheduled backup settings that are no longer relevant
        update_fix_automated_backup_config();
        upgrade_main_savepoint(true, 2010111000);
    }

    if ($oldversion < 2010111702) {

        // Clean up the old experimental split restore no loger used
        unset_config('experimentalsplitrestore');

        upgrade_main_savepoint(true, 2010111702);
    }

    if ($oldversion < 2010121401) {

        // Define table profiling to be created
        $table = new xmldb_table('profiling');

        // Adding fields to table profiling
        $table->add_field('id', XMLDB_TYPE_INTEGER, '10', XMLDB_UNSIGNED, XMLDB_NOTNULL, XMLDB_SEQUENCE, null);
        $table->add_field('runid', XMLDB_TYPE_CHAR, '32', null, XMLDB_NOTNULL, null, null);
        $table->add_field('url', XMLDB_TYPE_CHAR, '255', null, XMLDB_NOTNULL, null, null);
        $table->add_field('data', XMLDB_TYPE_TEXT, 'big', null, XMLDB_NOTNULL, null, null);
        $table->add_field('totalexecutiontime', XMLDB_TYPE_INTEGER, '10', XMLDB_UNSIGNED, XMLDB_NOTNULL, null, null);
        $table->add_field('totalcputime', XMLDB_TYPE_INTEGER, '10', XMLDB_UNSIGNED, XMLDB_NOTNULL, null, null);
        $table->add_field('totalcalls', XMLDB_TYPE_INTEGER, '10', XMLDB_UNSIGNED, XMLDB_NOTNULL, null, null);
        $table->add_field('totalmemory', XMLDB_TYPE_INTEGER, '10', XMLDB_UNSIGNED, XMLDB_NOTNULL, null, null);
        $table->add_field('runreference', XMLDB_TYPE_INTEGER, '2', XMLDB_UNSIGNED, XMLDB_NOTNULL, null, '0');
        $table->add_field('runcomment', XMLDB_TYPE_CHAR, '255', null, XMLDB_NOTNULL, null, null);
        $table->add_field('timecreated', XMLDB_TYPE_INTEGER, '10', XMLDB_UNSIGNED, XMLDB_NOTNULL, null, null);

        // Adding keys to table profiling
        $table->add_key('primary', XMLDB_KEY_PRIMARY, array('id'));
        $table->add_key('runid_uk', XMLDB_KEY_UNIQUE, array('runid'));

        // Adding indexes to table profiling
        $table->add_index('url_runreference_ix', XMLDB_INDEX_NOTUNIQUE, array('url', 'runreference'));
        $table->add_index('timecreated_runreference_ix', XMLDB_INDEX_NOTUNIQUE, array('timecreated', 'runreference'));

        // Conditionally launch create table for profiling
        if (!$dbman->table_exists($table)) {
            $dbman->create_table($table);
        }

        // Main savepoint reached
        upgrade_main_savepoint(true, 2010121401);
    }

    if ($oldversion < 2011011401) {
        $columns = $DB->get_columns('block_instances');

        // Check if we need to fix the default weight column
        if (array_key_exists('defaultweight', $columns) && $columns['defaultweight']->max_length != 10) {
            // Fix discrepancies in the block_instances table after upgrade from 1.9
            $table = new xmldb_table('block_instances');

            // defaultweight is smallint(3) after upgrade should be bigint 10
            // Also fixed in earlier upgrade code
            $field = new xmldb_field('defaultweight', XMLDB_TYPE_INTEGER, 10, null, XMLDB_NOTNULL, null, null, 'defaultregion');
            if ($dbman->field_exists($table, $field)) {
                $dbman->change_field_type($table, $field);
            }

            // add missing key `blocinst_par_ix` (`parentcontextid`)
            $index = new xmldb_index('parentcontextid', XMLDB_INDEX_NOTUNIQUE, array('parentcontextid'));
            if (!$dbman->index_exists($table, $index)) {
                $dbman->add_index($table, $index);
            }
        }

        // Main savepoint reached
        upgrade_main_savepoint(true, 2011011401);
    }

    if ($oldversion < 2011011402) {
        // Fix discrepancies in the block_positions table after upgrade from 1.9
        $table = new xmldb_table('block_positions');
        $columns = $DB->get_columns('block_positions');

        // Check if we need to fix the blockinstanceid field
        if (array_key_exists('blockinstanceid', $columns) && empty($columns['blockinstanceid']->unsigned)) {
            // Fix blockinstanceid
            // First remove the indexs on the field
            $indexone = new xmldb_index('blockinstanceid', XMLDB_INDEX_NOTUNIQUE, array('blockinstanceid'));
            $indexall = new xmldb_index('blockinstanceid-contextid-pagetype-subpage', XMLDB_INDEX_UNIQUE, array('blockinstanceid','contextid','pagetype','subpage'));
            if ($dbman->index_exists($table, $indexone)) {
                $dbman->drop_index($table, $indexone);
            }
            if ($dbman->index_exists($table, $indexall)) {
                $dbman->drop_index($table, $indexall);
            }
            // blockinstanceid should be unsigned
            // Also fixed in earlier upgrade code
            $field = new xmldb_field('blockinstanceid', XMLDB_TYPE_INTEGER, 10, XMLDB_UNSIGNED, XMLDB_NOTNULL, null, null, 'id');
            if ($dbman->field_exists($table, $field)) {
                $dbman->change_field_unsigned($table, $field);
            }

            // Add the indexs back in
            $dbman->add_index($table, $indexone);
            $dbman->add_index($table, $indexall);
        }

        // Check if the visible field needs fixing.
        if (array_key_exists('visible', $columns) && !empty($columns['visible']->has_default)) {
            // visible shouldn't have a default
            // Also fixed in earlier upgrade code
            $field = new xmldb_field('visible', XMLDB_TYPE_INTEGER, 4, null, XMLDB_NOTNULL, null, null, 'subpage');
            if ($dbman->field_exists($table, $field)) {
                $dbman->change_field_default($table, $field);
            }
        }

        // Main savepoint reached
        upgrade_main_savepoint(true, 2011011402);
    }

    if ($oldversion < 2011011403) {
        $columns = $DB->get_columns('grade_categories');
        // Check if we need to fix the hidden field
        if (array_key_exists('hidden', $columns) && $columns['hidden']->max_length != 1) {
            // Fix discrepancies in the grade_categories table after upgrade from 1.9
            $table = new xmldb_table('grade_categories');

            // hidden should be tinyint(1)
            // Also fixed in earlier upgrade code
            $field = new xmldb_field('hidden', XMLDB_TYPE_INTEGER, 1, XMLDB_UNSIGNED, XMLDB_NOTNULL, null, 0, 'timemodified');
            if ($dbman->field_exists($table, $field)) {
                $dbman->change_field_precision($table, $field);
            }
        }

        // Main savepoint reached
        upgrade_main_savepoint(true, 2011011403);
    }

    if ($oldversion < 2011011404) {
        // Fix discrepancies in the message table after upgrade from 1.9
        $columns = $DB->get_columns('message');
        $table = new xmldb_table('message');

        // Check if we need to fix the useridfrom field
        if (array_key_exists('useridfrom', $columns) && empty($columns['useridfrom']->unsigned)) {
            // useridfrom should be unsigned
            $field = new xmldb_field('useridfrom', XMLDB_TYPE_INTEGER, 10, XMLDB_UNSIGNED, XMLDB_NOTNULL, null, 0, 'id');
            $index = new xmldb_index('useridfrom', XMLDB_INDEX_NOTUNIQUE, array('useridfrom'));
            if ($dbman->index_exists($table, $index)) {
                $dbman->drop_index($table, $index);
            }
            if ($dbman->field_exists($table, $field)) {
                $dbman->change_field_unsigned($table, $field);
            }
            $dbman->add_index($table, $index);
        }

        // Check if we need to fix the useridto field
        if (array_key_exists('useridto', $columns) && empty($columns['useridto']->unsigned)) {
            // useridto should be unsigned
            $field = new xmldb_field('useridto', XMLDB_TYPE_INTEGER, 10, XMLDB_UNSIGNED, XMLDB_NOTNULL, null, 0, 'useridfrom');
            $index = new xmldb_index('useridto', XMLDB_INDEX_NOTUNIQUE, array('useridto'));
            if ($dbman->index_exists($table, $index)) {
                $dbman->drop_index($table, $index);
            }
            if ($dbman->field_exists($table, $field)) {
                $dbman->change_field_unsigned($table, $field);
            }
            $dbman->add_index($table, $index);
        }

        // Check if we need to fix the notification field
        if (array_key_exists('notification', $columns) && !empty($columns['notification']->not_null)) {
            // notification should allow null
            // Fixed in earlier upgrade code
            $field = new xmldb_field('notification', XMLDB_TYPE_INTEGER, 1, XMLDB_UNSIGNED, null, null, 0, 'smallmessage');
            if ($dbman->field_exists($table, $field)) {
                $dbman->change_field_notnull($table, $field);
            }
        }

        // Check if we need to fix the contexturl field
        if (array_key_exists('contexturl', $columns) && strpos($columns['contexturl']->type, 'text') === false) {
            // contexturl should be text
            // Fixed in earlier upgrade code
            $field = new xmldb_field('contexturl', XMLDB_TYPE_TEXT, 'small', null, null, null, null, 'notification');
            if ($dbman->field_exists($table, $field)) {
                $dbman->change_field_type($table, $field);
            }
        }

        // Check if we need to fix the contexturl field
        if (array_key_exists('contexturlname', $columns) && strpos($columns['contexturlname']->type, 'text') === false) {
            // contexturlname should be text
            // Fixed in earlier upgrade code
            $field = new xmldb_field('contexturlname', XMLDB_TYPE_TEXT, 'small', null, null, null, null, 'contexturl');
            if ($dbman->field_exists($table, $field)) {
                $dbman->change_field_type($table, $field);
            }
        }

        // Main savepoint reached
        upgrade_main_savepoint(true, 2011011404);
    }

    if ($oldversion < 2011011405) {
        // Fix discrepancies in the message_read table after upgrade from 1.9
        $columns = $DB->get_columns('message_read');
        $table = new xmldb_table('message_read');

        // Check if we need to fix the useridfrom field
        if (array_key_exists('useridfrom', $columns) && empty($columns['useridfrom']->unsigned)) {
            // useridfrom should be unsigned
            $field = new xmldb_field('useridfrom', XMLDB_TYPE_INTEGER, 10, XMLDB_UNSIGNED, XMLDB_NOTNULL, null, 0, 'id');
            $index = new xmldb_index('useridfrom', XMLDB_INDEX_NOTUNIQUE, array('useridfrom'));
            if ($dbman->index_exists($table, $index)) {
                $dbman->drop_index($table, $index);
            }
            if ($dbman->field_exists($table, $field)) {
                $dbman->change_field_unsigned($table, $field);
            }
            $dbman->add_index($table, $index);
        }

        // Check if we need to fix the useridto field
        if (array_key_exists('useridto', $columns) && empty($columns['useridto']->unsigned)) {
            // useridto should be unsigned
            $field = new xmldb_field('useridto', XMLDB_TYPE_INTEGER, 10, XMLDB_UNSIGNED, XMLDB_NOTNULL, null, 0, 'useridfrom');
            $index = new xmldb_index('useridto', XMLDB_INDEX_NOTUNIQUE, array('useridto'));
            if ($dbman->index_exists($table, $index)) {
                $dbman->drop_index($table, $index);
            }
            if ($dbman->field_exists($table, $field)) {
                $dbman->change_field_unsigned($table, $field);
            }
            $dbman->add_index($table, $index);
        }

        // Check if we need to fix the notification field
        if (array_key_exists('notification', $columns) && !empty($columns['notification']->not_null)) {
            // notification should allow null
            // Fixed in earlier upgrade code
            $field = new xmldb_field('notification', XMLDB_TYPE_INTEGER, 1, XMLDB_UNSIGNED, null, null, 0, 'smallmessage');
            if ($dbman->field_exists($table, $field)) {
                $dbman->change_field_notnull($table, $field);
            }
        }

        // Check if we need to fix the contexturl field
        if (array_key_exists('contexturl', $columns) && strpos($columns['contexturl']->type, 'text') === false) {
            // contexturl should be text
            // Fixed in earlier upgrade code
            $field = new xmldb_field('contexturl', XMLDB_TYPE_TEXT, 'small', null, null, null, null, 'notification');
            if ($dbman->field_exists($table, $field)) {
                $dbman->change_field_type($table, $field);
            }
        }

        // Check if we need to fix the contexturl field
        if (array_key_exists('contexturlname', $columns) && strpos($columns['contexturlname']->type, 'text') === false) {
            // contexturlname should be text
            // Fixed in earlier upgrade code
            $field = new xmldb_field('contexturlname', XMLDB_TYPE_TEXT, 'small', null, null, null, null, 'contexturl');
            if ($dbman->field_exists($table, $field)) {
                $dbman->change_field_type($table, $field);
            }
        }

        // Main savepoint reached
        upgrade_main_savepoint(true, 2011011405);
    }

    if ($oldversion < 2011011406) {
        // Fix discrepancies in the my_pages table after upgrade from 1.9
        $columns = $DB->get_columns('my_pages');
        $table = new xmldb_table('my_pages');

        // Check if we need to fix the private column
        if (array_key_exists('private', $columns) && $columns['private']->default_value != '1') {
            // private should be default 1
            // Fixed in earlier upgrade code
            $field = new xmldb_field('private', XMLDB_TYPE_INTEGER, 1, XMLDB_UNSIGNED, XMLDB_NOTNULL, null, 1, 'name');
            $index = new xmldb_index('user_idx', XMLDB_INDEX_NOTUNIQUE, array('userid','private'));
            if ($dbman->index_exists($table, $index)) {
                $dbman->drop_index($table, $index);
            }
            if ($dbman->field_exists($table, $field)) {
                $dbman->change_field_default($table, $field);
            }
            $dbman->add_index($table, $index);
        }

        // Check if we need to fix the sortorder field
        if (array_key_exists('sortorder', $columns) && !empty($columns['sortorder']->unsigned)) {
            // Sortorder should not be unsigned
            // Fixed in earlier upgrade code
            $field = new xmldb_field('sortorder', XMLDB_TYPE_INTEGER, 6, null, XMLDB_NOTNULL, null, 0, 'private');
            if ($dbman->field_exists($table, $field)) {
                $dbman->change_field_notnull($table, $field);
            }
        }

        upgrade_main_savepoint(true, 2011011406);
    }

    if ($oldversion < 2011011407) {
        // Check if we need to fix post.uniquehash
        $columns = $DB->get_columns('my_pages');
        if (array_key_exists('uniquehash', $columns) && $columns['uniquehash']->max_length != 128) {
            // Fix discrepancies in the post table after upgrade from 1.9
            $table = new xmldb_table('post');

            // Uniquehash should be 128 chars
            // Fixed in earlier upgrade code
            $field = new xmldb_field('uniquehash', XMLDB_TYPE_CHAR, 128, null, XMLDB_NOTNULL, null, null, 'content');
            if ($dbman->field_exists($table, $field)) {
                $dbman->change_field_precision($table, $field);
            }
        }

        upgrade_main_savepoint(true, 2011011407);
    }

    if ($oldversion < 2011011408) {
        // Fix question in the post table after upgrade from 1.9
        $columns = $DB->get_columns('question');
        $table = new xmldb_table('question');

        // Check if we need to fix default grade
        if (array_key_exists('defaultgrade', $columns) && (
                empty($columns['defaultgrade']->unsigned) ||
                empty($columns['defaultgrade']->not_null) ||
                $columns['defaultgrade']->default_value !== '1.0000000')) {
            // defaultgrade should be unsigned NOT NULL DEFAULT '1.0000000'
            // Fixed in earlier upgrade code
            $field = new xmldb_field('defaultgrade', XMLDB_TYPE_NUMBER, '12, 7', XMLDB_UNSIGNED, XMLDB_NOTNULL, null, '1.0000000', 'generalfeedbackformat');
            if ($dbman->field_exists($table, $field)) {
                $dbman->change_field_default($table, $field);
            }
        }

        // Check if we need to fix penalty
        if (array_key_exists('penalty', $columns) && (empty($columns['penalty']->not_null) || $columns['penalty']->default_value !== '0.1000000')) {
            // penalty should be NOT NULL DEFAULT '0.1000000'
            // Fixed in earlier upgrade code
            $field = new xmldb_field('penalty', XMLDB_TYPE_NUMBER, '12, 7', null, XMLDB_NOTNULL, null, '0.1000000', 'defaultgrade');
            if ($dbman->field_exists($table, $field)) {
                $dbman->change_field_default($table, $field);
            }
        }

        upgrade_main_savepoint(true, 2011011408);
    }

    if ($oldversion < 2011011409) {
        // Fix question_answers in the post table after upgrade from 1.9
        $columns = $DB->get_columns('question_answers');
        $table = new xmldb_table('question_answers');

        if (array_key_exists('fraction', $columns) && empty($columns['fraction']->not_null)) {
            // fraction should be NOT NULL DEFAULT '0.0000000',
            // Fixed in earlier upgrade code
            $field = new xmldb_field('fraction', XMLDB_TYPE_NUMBER, '12, 7', null, XMLDB_NOTNULL, null, '0', 'feedback');
            if ($dbman->field_exists($table, $field)) {
                $dbman->change_field_default($table, $field);
            }
        }

        upgrade_main_savepoint(true, 2011011409);
    }

    if ($oldversion < 2011011410) {
        // Fix question_sessions in the post table after upgrade from 1.9
        $columns = $DB->get_columns('question_sessions');
        $table = new xmldb_table('question_sessions');

        // Check if we need to fix sumpenalty
        if (array_key_exists('sumpenalty', $columns) && empty($columns['sumpenalty']->not_null)) {
            // sumpenalty should be NOT NULL DEFAULT '0.0000000',
            // Fixed in earlier upgrade code
            $field = new xmldb_field('sumpenalty', XMLDB_TYPE_NUMBER, '12, 7', null, XMLDB_NOTNULL, null, '0', 'newgraded');
            if ($dbman->field_exists($table, $field)) {
                $dbman->change_field_default($table, $field);
            }
        }

        upgrade_main_savepoint(true, 2011011410);
    }

    if ($oldversion < 2011011411) {
        // Fix question_states in the post table after upgrade from 1.9
        $columns = $DB->get_columns('question_states');
        $table = new xmldb_table('question_states');

        // Check if we need to fix grade
        if (array_key_exists('grade', $columns) && empty($columns['grade']->not_null)) {
            // grade should be NOT NULL DEFAULT '0.0000000',
            // Fixed in earlier upgrade code
            $field = new xmldb_field('grade', XMLDB_TYPE_NUMBER, '12, 7', null, XMLDB_NOTNULL, null, '0', 'event');
            if ($dbman->field_exists($table, $field)) {
                $dbman->change_field_default($table, $field);
            }
        }

        // Check if we need to fix raw_grade
        if (array_key_exists('raw_grade', $columns) && empty($columns['raw_grade']->not_null)) {
            // raw_grade should be NOT NULL DEFAULT '0.0000000',
            // Fixed in earlier upgrade code
            $field = new xmldb_field('raw_grade', XMLDB_TYPE_NUMBER, '12, 7', null, XMLDB_NOTNULL, null, '0', 'grade');
            if ($dbman->field_exists($table, $field)) {
                $dbman->change_field_default($table, $field);
            }
        }

        // Check if we need to fix raw_grade
        if (array_key_exists('penalty', $columns) && empty($columns['penalty']->not_null)) {
            // penalty should be NOT NULL DEFAULT '0.0000000',
            // Fixed in earlier upgrade code
            $field = new xmldb_field('penalty', XMLDB_TYPE_NUMBER, '12, 7', null, XMLDB_NOTNULL, null, '0', 'raw_grade');
            if ($dbman->field_exists($table, $field)) {
                $dbman->change_field_default($table, $field);
            }
        }

        upgrade_main_savepoint(true, 2011011411);
    }

    if ($oldversion < 2011011412) {
        // Fix tag_instance in the post table after upgrade from 1.9
        $columns = $DB->get_columns('tag_instance');
        $table = new xmldb_table('tag_instance');

        // Check if we need to fix tiuserid
        if (array_key_exists('tiuserid', $columns) && !empty($columns['tiuserid']->has_default)) {
            // tiuserid should have no default
            // Fixed in earlier upgrade code
            $field = new xmldb_field('tiuserid', XMLDB_TYPE_INTEGER, 10, XMLDB_UNSIGNED, XMLDB_NOTNULL, null, 0, 'itemid');
            $index = new xmldb_index('itemtype-itemid-tagid-tiuserid', XMLDB_INDEX_UNIQUE, array('itemtype', 'itemid', 'tagid', 'tiuserid'));
            if ($dbman->index_exists($table, $index)) {
                $dbman->drop_index($table, $index);
            }
            if ($dbman->field_exists($table, $field)) {
                $dbman->change_field_default($table, $field);
            }
            $dbman->add_index($table, $index);
        }

        upgrade_main_savepoint(true, 2011011412);
    }

    if ($oldversion < 2011011413) {
        // Fix user_info_field in the post table after upgrade from 1.9
        $table = new xmldb_table('user_info_field');

        // Missing field descriptionformat
        // Fixed in earlier upgrade code
        $field = new xmldb_field('descriptionformat', XMLDB_TYPE_INTEGER, 2, XMLDB_UNSIGNED, XMLDB_NOTNULL, null, 0, 'description');
        if (!$dbman->field_exists($table, $field)) {
            $dbman->add_field($table, $field);
        }

        upgrade_main_savepoint(true, 2011011413);
    }

    if ($oldversion < 2011011414) {
        // Drop the adodb_logsql table if it exists... it was never actually used anyway.
        $table = new xmldb_table('adodb_logsql');

        if ($dbman->table_exists($table)) {
            $dbman->drop_table($table);
        }

        upgrade_main_savepoint(true, 2011011414);
    }

    if ($oldversion < 2011011415) {
        //create the rating table indexes if required
        $table = new xmldb_table('rating');

        $index = new xmldb_index('itemid', XMLDB_INDEX_NOTUNIQUE, array('itemid'));
        if (!$dbman->index_exists($table, $index)) {
            $dbman->add_index($table, $index);

            $key = new xmldb_key('contextid', XMLDB_KEY_FOREIGN, array('contextid'), 'context', array('id'));
            $dbman->add_key($table, $key);

            $key = new xmldb_key('userid', XMLDB_KEY_FOREIGN, array('userid'), 'user', array('id'));
            $dbman->add_key($table, $key);
        }

        upgrade_main_savepoint(true, 2011011415);
    }

    if ($oldversion < 2011012400) {
        // Clean up the old progress tracked roles setting, no longer used (replaced by enrolment)
        unset_config('progresstrackedroles');
        upgrade_main_savepoint(true, 2011012400);
    }

    if ($oldversion < 2011012500) {
        $columns = $DB->get_columns('tag_instance');
        $table = new xmldb_table('tag_instance');

        // Drop and recreate index if tiuserid doesn't have default value
        if (array_key_exists('tiuserid', $columns) && empty($columns['tiuserid']->has_default)) {
            // Define index itemtype-itemid-tagid-tiuserid (unique) to be dropped form tag_instance
            $index = new xmldb_index('itemtype-itemid-tagid-tiuserid', XMLDB_INDEX_UNIQUE, array('itemtype', 'itemid', 'tagid', 'tiuserid'));
            // Conditionally launch drop index itemtype-itemid-tagid-tiuserid
            if ($dbman->index_exists($table, $index)) {
                $dbman->drop_index($table, $index);
            }

            // Changing the default of field tiuserid on table tag_instance to 0
            $field = new xmldb_field('tiuserid', XMLDB_TYPE_INTEGER, '10', XMLDB_UNSIGNED, XMLDB_NOTNULL, null, '0', 'itemid');

            // Launch change of default for field tiuserid
            $dbman->change_field_default($table, $field);

            $index = new xmldb_index('itemtype-itemid-tagid-tiuserid', XMLDB_INDEX_UNIQUE, array('itemtype', 'itemid', 'tagid', 'tiuserid'));

            // Conditionally launch add index itemtype-itemid-tagid-tiuserid
            if (!$dbman->index_exists($table, $index)) {
                $dbman->add_index($table, $index);
            }
        }

        // Main savepoint reached
        upgrade_main_savepoint(true, 2011012500);
    }

    if ($oldversion < 2011012501) {
        //add the index userfieldidx (not unique) to user_info_data
        $table = new xmldb_table('user_info_data');
        $index = new xmldb_index('userfieldidx', XMLDB_INDEX_NOTUNIQUE, array('userid', 'fieldid'));

        if (!$dbman->index_exists($table, $index)) {
            $dbman->add_index($table, $index);
        }

        upgrade_main_savepoint(true, 2011012501);
    }

    if ($oldversion < 2011020200.01) {

        // Define field targetversion to be added to upgrade_log
        $table = new xmldb_table('upgrade_log');
        $field = new xmldb_field('targetversion', XMLDB_TYPE_CHAR, '100', null, null, null, null, 'version');

        // Conditionally launch add field targetversion
        if (!$dbman->field_exists($table, $field)) {
            $dbman->add_field($table, $field);
        }

        // Main savepoint reached
        upgrade_main_savepoint(true, 2011020200.01);
    }

    if ($oldversion < 2011020900.07) {
        $DB->delete_records('course_display', array('display' => 0));
        upgrade_main_savepoint(true, 2011020900.07);
    }

    if ($oldversion < 2011020900.08) {
         // Define field secret to be added to registration_hubs
        $table = new xmldb_table('registration_hubs');
        $field = new xmldb_field('secret', XMLDB_TYPE_CHAR, '255', null, null, null,
                null, 'confirmed');

        // Conditionally launch add field secret and set its value
        if (!$dbman->field_exists($table, $field)) {
            $dbman->add_field($table, $field);
            $DB->set_field('registration_hubs', 'secret', $CFG->siteidentifier);
        }

        // Main savepoint reached
        upgrade_main_savepoint(true, 2011020900.08);
    }

    if ($oldversion < 2011022100.01) {
        // hack alert: inject missing version of manual auth_plugin,
        //             we need to do it so that we may use upgrade.php there

        set_config('version', 2011022100, 'auth_manual');
        upgrade_main_savepoint(true, 2011022100.01);
    }

    if ($oldversion < 2011033003.09) {
        // Completion system has issue in which possible duplicate rows are
        // added to the course_modules_completion table. This change deletes
        // the older version of duplicate rows and replaces an index with a
        // unique one so it won't happen again.

        // This would have been a single query but because MySQL is a PoS
        // and can't do subqueries in DELETE, I have made it into two. The
        // system is unlikely to run out of memory as only IDs are stored in
        // the array.

        // Find all rows cmc1 where there is another row cmc2 with the
        // same user id and the same coursemoduleid, but a higher id (=> newer,
        // meaning that cmc1 is an older row).
        $rs = $DB->get_recordset_sql("
SELECT DISTINCT
    cmc1.id
FROM
    {course_modules_completion} cmc1
    JOIN {course_modules_completion} cmc2
        ON cmc2.userid = cmc1.userid
        AND cmc2.coursemoduleid = cmc1.coursemoduleid
        AND cmc2.id > cmc1.id");
        $deleteids = array();
        foreach ($rs as $row) {
            $deleteids[] = $row->id;
        }
        $rs->close();
        // Note: SELECT part performance tested on table with ~7m
        // rows of which ~15k match, only took 30 seconds so probably okay.

        // Delete all those rows
        $DB->delete_records_list('course_modules_completion', 'id', $deleteids);

        // Define index userid (not unique) to be dropped form course_modules_completion
        $table = new xmldb_table('course_modules_completion');
        $index = new xmldb_index('userid', XMLDB_INDEX_NOTUNIQUE, array('userid'));

        // Conditionally launch drop index userid
        if ($dbman->index_exists($table, $index)) {
            $dbman->drop_index($table, $index);
        }

        // Define index userid-coursemoduleid (unique) to be added to course_modules_completion
        $index = new xmldb_index('userid-coursemoduleid', XMLDB_INDEX_UNIQUE,
                array('userid', 'coursemoduleid'));

        // Conditionally launch add index userid-coursemoduleid
        if (!$dbman->index_exists($table, $index)) {
            $dbman->add_index($table, $index);
        }

        upgrade_main_savepoint(true, 2011033003.09);
    }

    if ($oldversion < 2011033004.04) {
<<<<<<< HEAD
        // Remove category_sortorder index that was supposed to be removed long time ago
        $table = new xmldb_table('course');
        $index = new xmldb_index('category_sortorder', XMLDB_INDEX_UNIQUE, array('category', 'sortorder'));

        if ($dbman->index_exists($table, $index)) {
            $dbman->drop_index($table, $index);
        }
        upgrade_main_savepoint(true, 2011033004.04);
    }

    if ($oldversion < 2011033004.08) {
        // Changing the default of field secret on table registration_hubs to NULL
        $table = new xmldb_table('registration_hubs');
        $field = new xmldb_field('secret', XMLDB_TYPE_CHAR, '255', null, null, null, null, 'confirmed');

        // Launch change of default for field secret
        $dbman->change_field_default($table, $field);

        // Main savepoint reached
        upgrade_main_savepoint(true, 2011033004.08);
    }


    return true;
}


//TODO: AFTER 2.0 remove the column user->emailstop and the user preference "message_showmessagewindow"
=======
        //preference not required since 2.0
        $DB->delete_records('user_preferences', array('name'=>'message_showmessagewindow'));

        //re-introducing emailstop. check that its turned off so people dont suddenly stop getting notifications
        $DB->set_field('user', 'emailstop', 0, array('emailstop' => 1));

        upgrade_main_savepoint(true, 2011033004.04);
    }

    return true;
}

//TODO: Cleanup before the 2.0 release - we do not want to drag along these dev machine fixes forever
// 1/ drop block_pinned_old table here and in install.xml
// 2/ drop block_instance_old table here and in install.xml
>>>>>>> e186fee5
<|MERGE_RESOLUTION|>--- conflicted
+++ resolved
@@ -6127,7 +6127,6 @@
     }
 
     if ($oldversion < 2011033004.04) {
-<<<<<<< HEAD
         // Remove category_sortorder index that was supposed to be removed long time ago
         $table = new xmldb_table('course');
         $index = new xmldb_index('category_sortorder', XMLDB_INDEX_UNIQUE, array('category', 'sortorder'));
@@ -6151,25 +6150,16 @@
     }
 
 
+    if ($oldversion < 2011033004.09) {
+        //preference not required since 2.0
+        $DB->delete_records('user_preferences', array('name'=>'message_showmessagewindow'));
+
+        //re-introducing emailstop. check that its turned off so people dont suddenly stop getting notifications
+        $DB->set_field('user', 'emailstop', 0, array('emailstop' => 1));
+
+        upgrade_main_savepoint(true, 2011033004.09);
+    }
+
     return true;
 }
 
-
-//TODO: AFTER 2.0 remove the column user->emailstop and the user preference "message_showmessagewindow"
-=======
-        //preference not required since 2.0
-        $DB->delete_records('user_preferences', array('name'=>'message_showmessagewindow'));
-
-        //re-introducing emailstop. check that its turned off so people dont suddenly stop getting notifications
-        $DB->set_field('user', 'emailstop', 0, array('emailstop' => 1));
-
-        upgrade_main_savepoint(true, 2011033004.04);
-    }
-
-    return true;
-}
-
-//TODO: Cleanup before the 2.0 release - we do not want to drag along these dev machine fixes forever
-// 1/ drop block_pinned_old table here and in install.xml
-// 2/ drop block_instance_old table here and in install.xml
->>>>>>> e186fee5
