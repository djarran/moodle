--- conflicted
+++ resolved
@@ -56,22 +56,12 @@
                 }
             }
 
-<<<<<<< HEAD
             // Add the dashboard link.
-            $showmyhomenode = empty($this->page->theme->removedprimarynavitems) ||
-                !in_array('myhome', $this->page->theme->removedprimarynavitems);
+            $showmyhomenode = !empty($CFG->enabledashboard) && (empty($this->page->theme->removedprimarynavitems) ||
+                !in_array('myhome', $this->page->theme->removedprimarynavitems));
             if ($showmyhomenode) {
                 $this->add(get_string('myhome'), new \moodle_url('/my/'),
                     self::TYPE_SETTING, null, 'myhome', new \pix_icon('i/dashboard', ''));
-=======
-                // Add the dashboard link.
-                $showmyhomenode = !empty($CFG->enabledashboard) && (empty($this->page->theme->removedprimarynavitems) ||
-                    !in_array('myhome', $this->page->theme->removedprimarynavitems));
-                if ($showmyhomenode) {
-                    $this->add(get_string('myhome'), new \moodle_url('/my/'),
-                        self::TYPE_SETTING, null, 'myhome', new \pix_icon('i/dashboard', ''));
-                }
->>>>>>> 9261157c
             }
 
             // Add the mycourses link.
