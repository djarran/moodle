--- conflicted
+++ resolved
@@ -491,7 +491,7 @@
     }
 
     /**
-     * Tests for get_componenet_classes_in_namespace.
+     * Tests for get_component_classes_in_namespace.
      */
     public function test_get_component_classes_in_namespace(): void {
         // Unexisting.
@@ -503,38 +503,6 @@
         $this->assertCount(0, core_component::get_component_classes_in_namespace('core_user', 'course'));
         $this->assertCount(0, core_component::get_component_classes_in_namespace('mod_forum', 'output\\emaildigest'));
         $this->assertCount(0, core_component::get_component_classes_in_namespace('mod_forum', '\\output\\emaildigest'));
-<<<<<<< HEAD
-        $this->assertCount(2, core_component::get_component_classes_in_namespace('mod_forum', 'output\\email'));
-        $this->assertCount(2, core_component::get_component_classes_in_namespace('mod_forum', '\\output\\email'));
-        $this->assertCount(2, core_component::get_component_classes_in_namespace('mod_forum', 'output\\email\\'));
-        $this->assertCount(2, core_component::get_component_classes_in_namespace('mod_forum', '\\output\\email\\'));
-
-        // Prefix with backslash if it doesn\'t come prefixed.
-        $this->assertCount(1, core_component::get_component_classes_in_namespace('auth_cas', 'task'));
-        $this->assertCount(1, core_component::get_component_classes_in_namespace('auth_cas', '\\task'));
-
-        // Core as a component works, the function can normalise the component name.
-        $this->assertCount(7, core_component::get_component_classes_in_namespace('core', 'update'));
-        $this->assertCount(7, core_component::get_component_classes_in_namespace('', 'update'));
-        $this->assertCount(7, core_component::get_component_classes_in_namespace('moodle', 'update'));
-
-        // Multiple levels.
-        $this->assertCount(5, core_component::get_component_classes_in_namespace('core_user', '\\output\\myprofile\\'));
-        $this->assertCount(5, core_component::get_component_classes_in_namespace('core_user', 'output\\myprofile\\'));
-        $this->assertCount(5, core_component::get_component_classes_in_namespace('core_user', '\\output\\myprofile'));
-        $this->assertCount(5, core_component::get_component_classes_in_namespace('core_user', 'output\\myprofile'));
-
-        // Without namespace it returns classes/ classes.
-        $this->assertCount(6, core_component::get_component_classes_in_namespace('tool_mobile', ''));
-        $this->assertCount(2, core_component::get_component_classes_in_namespace('tool_filetypes'));
-
-        // When no component is specified, classes are returned for the namespace in all components.
-        // (We don't assert exact amounts here as the count of `output` classes will change depending on plugins installed).
-        $this->assertGreaterThan(
-            count(\core_component::get_component_classes_in_namespace('core', 'output')),
-            count(\core_component::get_component_classes_in_namespace(null, 'output')));
-=======
->>>>>>> 58acb96e
 
         // Without either a component or namespace it returns an empty array.
         $this->assertEmpty(\core_component::get_component_classes_in_namespace());
