--- conflicted
+++ resolved
@@ -2,12 +2,9 @@
 information provided here is intended especially for theme designers.
 
 === 4.4 ===
-<<<<<<< HEAD
 * Bootstrap badge color helper clases (badge-[primary|secondary|...]) are no longer used, use bg-[primary|secondary|...] instead.
 * Bootstrap badge-pill is no longer used, use rounded-pill instead.
-=======
 * The bootstrap ´.media´ helper class has been replaced with utility classes (´d-flex´, ´flex-shrink-´, ´flex-grow-´, ...)
->>>>>>> d98c7eda
 
 === 4.3 ===
 * The $activity-iconcontainer-height and $activity-iconcontainer-width variables have been changed from 50px to 52px.
