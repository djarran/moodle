--- conflicted
+++ resolved
@@ -7273,7 +7273,6 @@
     }
 
     /**
-<<<<<<< HEAD
      * Test for course_get_courseimage.
      *
      * @covers ::course_get_courseimage
@@ -7303,7 +7302,9 @@
             $file->get_id(),
             $image->get_id(),
         );
-=======
+    }
+
+    /**
      * Test the course_get_communication_instance_data() function.
      *
      * @covers ::course_get_communication_instance_data
@@ -7364,6 +7365,5 @@
         // Get the course and check it was updated.
         $course = get_course($course->id);
         $this->assertEquals($course->fullname, $data->fullname);
->>>>>>> 317251a9
     }
 }