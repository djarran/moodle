--- conflicted
+++ resolved
@@ -89,17 +89,14 @@
   category pages.
 * New core_course_category::get_nearest_editable_subcategory():
   - Return the core_course_category object for the first subcategory that the current user has the permission on it.
-<<<<<<< HEAD
 * The method navigation() in the core_course_bulk_activity_completion_renderer class has been deprecated as the tabs navigation
   structure in the course competency pages has been replaced with tertiary navigation. To render the navigation, please
   render_course_completion_action_bar() instead.
-=======
 * The following functions have been deprecated in favour partial course cache rebuild:
   - course_purge_section_cache (replaced by course_modinfo::purge_course_section_cache_by_id() and course_modinfo::purge_course_section_cache_by_number())
   - course_purge_module_cache (replaced by course_modinfo::purge_course_module_cache())
   - get_array_of_activities (replaced by course_modinfo::get_array_of_activities() for better performance)
 * New course_modinfo::purge_course_cache function was created to purge the cache of a given course.
->>>>>>> bfe14e23
 
 === 3.11 ===
 * A new callback xxx_coursemodule_definition_after_data that allows plugins to extend activity forms after the data is set.
