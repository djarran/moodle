<?php

// This file is part of Moodle - http://moodle.org/
//
// Moodle is free software: you can redistribute it and/or modify
// it under the terms of the GNU General Public License as published by
// the Free Software Foundation, either version 3 of the License, or
// (at your option) any later version.
//
// Moodle is distributed in the hope that it will be useful,
// but WITHOUT ANY WARRANTY; without even the implied warranty of
// MERCHANTABILITY or FITNESS FOR A PARTICULAR PURPOSE.  See the
// GNU General Public License for more details.
//
// You should have received a copy of the GNU General Public License
// along with Moodle.  If not, see <http://www.gnu.org/licenses/>.

/**
 * MOODLE VERSION INFORMATION
 *
 * This file defines the current version of the core Moodle code being used.
 * This is compared against the values stored in the database to determine
 * whether upgrades should be performed (see lib/db/*.php)
 *
 * @package    core
 * @copyright  1999 onwards Martin Dougiamas (http://dougiamas.com)
 * @license    http://www.gnu.org/copyleft/gpl.html GNU GPL v3 or later
 */

defined('MOODLE_INTERNAL') || die();

<<<<<<< HEAD
$version  = 2023090200.00;              // YYYYMMDD      = weekly release date of this DEV branch.
=======
$version  = 2023082600.01;              // YYYYMMDD      = weekly release date of this DEV branch.
>>>>>>> aa179d77
                                        //         RR    = release increments - 00 in DEV branches.
                                        //           .XX = incremental changes.
$release  = '4.3dev+ (Build: 20230902)'; // Human-friendly version name
$branch   = '403';                     // This version's branch.
$maturity = MATURITY_ALPHA;             // This version's maturity level.<|MERGE_RESOLUTION|>--- conflicted
+++ resolved
@@ -29,11 +29,7 @@
 
 defined('MOODLE_INTERNAL') || die();
 
-<<<<<<< HEAD
-$version  = 2023090200.00;              // YYYYMMDD      = weekly release date of this DEV branch.
-=======
-$version  = 2023082600.01;              // YYYYMMDD      = weekly release date of this DEV branch.
->>>>>>> aa179d77
+$version  = 2023090200.01;              // YYYYMMDD      = weekly release date of this DEV branch.
                                         //         RR    = release increments - 00 in DEV branches.
                                         //           .XX = incremental changes.
 $release  = '4.3dev+ (Build: 20230902)'; // Human-friendly version name
