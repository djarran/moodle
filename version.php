--- conflicted
+++ resolved
@@ -29,11 +29,7 @@
 
 defined('MOODLE_INTERNAL') || die();
 
-<<<<<<< HEAD
-$version  = 2015051105.00;              // 20150511      = branching date YYYYMMDD - do not modify!
-=======
-$version  = 2015051104.12;              // 20150511      = branching date YYYYMMDD - do not modify!
->>>>>>> be7a01b3
+$version  = 2015051105.01;              // 20150511      = branching date YYYYMMDD - do not modify!
                                         //         RR    = release increments - 00 in DEV branches.
                                         //           .XX = incremental changes.
 
