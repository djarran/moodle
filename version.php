<?php

// This file is part of Moodle - http://moodle.org/
//
// Moodle is free software: you can redistribute it and/or modify
// it under the terms of the GNU General Public License as published by
// the Free Software Foundation, either version 3 of the License, or
// (at your option) any later version.
//
// Moodle is distributed in the hope that it will be useful,
// but WITHOUT ANY WARRANTY; without even the implied warranty of
// MERCHANTABILITY or FITNESS FOR A PARTICULAR PURPOSE.  See the
// GNU General Public License for more details.
//
// You should have received a copy of the GNU General Public License
// along with Moodle.  If not, see <http://www.gnu.org/licenses/>.

/**
 * MOODLE VERSION INFORMATION
 *
 * This file defines the current version of the core Moodle code being used.
 * This is compared against the values stored in the database to determine
 * whether upgrades should be performed (see lib/db/*.php)
 *
 * @package    core
 * @copyright  1999 onwards Martin Dougiamas (http://dougiamas.com)
 * @license    http://www.gnu.org/copyleft/gpl.html GNU GPL v3 or later
 */

defined('MOODLE_INTERNAL') || die();

<<<<<<< HEAD
$version  = 2018072000.01;              // YYYYMMDD      = weekly release date of this DEV branch.
=======
$version  = 2018072500.00;              // YYYYMMDD      = weekly release date of this DEV branch.
>>>>>>> 3f0a60e3
                                        //         RR    = release increments - 00 in DEV branches.
                                        //           .XX = incremental changes.

$release  = '3.6dev (Build: 20180720)'; // Human-friendly version name

$branch   = '36';                       // This version's branch.
$maturity = MATURITY_ALPHA;             // This version's maturity level.<|MERGE_RESOLUTION|>--- conflicted
+++ resolved
@@ -29,11 +29,7 @@
 
 defined('MOODLE_INTERNAL') || die();
 
-<<<<<<< HEAD
-$version  = 2018072000.01;              // YYYYMMDD      = weekly release date of this DEV branch.
-=======
 $version  = 2018072500.00;              // YYYYMMDD      = weekly release date of this DEV branch.
->>>>>>> 3f0a60e3
                                         //         RR    = release increments - 00 in DEV branches.
                                         //           .XX = incremental changes.
 
