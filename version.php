--- conflicted
+++ resolved
@@ -29,11 +29,7 @@
 
 defined('MOODLE_INTERNAL') || die();
 
-<<<<<<< HEAD
-$version  = 2018120305.12;              // 20181203      = branching date YYYYMMDD - do not modify!
-=======
-$version  = 2018120305.11;              // 20181203      = branching date YYYYMMDD - do not modify!
->>>>>>> 37e178e7
+$version  = 2018120305.13;              // 20181203      = branching date YYYYMMDD - do not modify!
                                         //         RR    = release increments - 00 in DEV branches.
                                         //           .XX = incremental changes.
 
