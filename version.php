<?php

// This file is part of Moodle - http://moodle.org/
//
// Moodle is free software: you can redistribute it and/or modify
// it under the terms of the GNU General Public License as published by
// the Free Software Foundation, either version 3 of the License, or
// (at your option) any later version.
//
// Moodle is distributed in the hope that it will be useful,
// but WITHOUT ANY WARRANTY; without even the implied warranty of
// MERCHANTABILITY or FITNESS FOR A PARTICULAR PURPOSE.  See the
// GNU General Public License for more details.
//
// You should have received a copy of the GNU General Public License
// along with Moodle.  If not, see <http://www.gnu.org/licenses/>.

/**
 * MOODLE VERSION INFORMATION
 *
 * This file defines the current version of the core Moodle code being used.
 * This is compared against the values stored in the database to determine
 * whether upgrades should be performed (see lib/db/*.php)
 *
 * @package    core
 * @copyright  1999 onwards Martin Dougiamas (http://dougiamas.com)
 * @license    http://www.gnu.org/copyleft/gpl.html GNU GPL v3 or later
 */

defined('MOODLE_INTERNAL') || die();

<<<<<<< HEAD
$version  = 2013051400.05;              // 20130514      = branching date YYYYMMDD - do not modify!
=======
$version  = 2013051400.04;              // 20130514      = branching date YYYYMMDD - do not modify!
>>>>>>> 068373c8
                                        //         RR    = release increments - 00 in DEV branches
                                        //           .XX = incremental changes

$release  = '2.5+ (Build: 20130614)';    // Human-friendly version name

$branch   = '25';                       // this version's branch
$maturity = MATURITY_STABLE;            // this version's maturity level<|MERGE_RESOLUTION|>--- conflicted
+++ resolved
@@ -29,11 +29,7 @@
 
 defined('MOODLE_INTERNAL') || die();
 
-<<<<<<< HEAD
-$version  = 2013051400.05;              // 20130514      = branching date YYYYMMDD - do not modify!
-=======
-$version  = 2013051400.04;              // 20130514      = branching date YYYYMMDD - do not modify!
->>>>>>> 068373c8
+$version  = 2013051400.06;              // 20130514      = branching date YYYYMMDD - do not modify!
                                         //         RR    = release increments - 00 in DEV branches
                                         //           .XX = incremental changes
 
