--- conflicted
+++ resolved
@@ -29,11 +29,7 @@
 
 defined('MOODLE_INTERNAL') || die();
 
-<<<<<<< HEAD
-$version  = 2015121800.00;              // YYYYMMDD      = weekly release date of this DEV branch.
-=======
-$version  = 2015111600.03;              // YYYYMMDD      = weekly release date of this DEV branch.
->>>>>>> bc7b1a3d
+$version  = 2015122100.00;              // YYYYMMDD      = weekly release date of this DEV branch.
                                         //         RR    = release increments - 00 in DEV branches.
                                         //           .XX = incremental changes.
 
