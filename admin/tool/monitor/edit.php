--- conflicted
+++ resolved
@@ -97,13 +97,7 @@
     }
 
     redirect($manageurl);
-}
-
-echo $OUTPUT->header();
-if (!empty($ruleid)) {
-    echo $OUTPUT->heading(get_string('editrule', 'tool_monitor'));
 } else {
-<<<<<<< HEAD
     echo $OUTPUT->header();
     $mform->set_data($rule);
     // If there's any subscription for this rule, display an information message.
@@ -112,9 +106,13 @@
     }
     $mform->display();
     echo $OUTPUT->footer();
-=======
+}
+
+echo $OUTPUT->header();
+if (!empty($ruleid)) {
+    echo $OUTPUT->heading(get_string('editrule', 'tool_monitor'));
+} else {
     echo $OUTPUT->heading(get_string('addrule', 'tool_monitor'));
->>>>>>> 8ad2de40
 }
 $mform->set_data($rule);
 $mform->display();
