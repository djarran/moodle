<?php

// This file is part of Moodle - http://moodle.org/
//
// Moodle is free software: you can redistribute it and/or modify
// it under the terms of the GNU General Public License as published by
// the Free Software Foundation, either version 3 of the License, or
// (at your option) any later version.
//
// Moodle is distributed in the hope that it will be useful,
// but WITHOUT ANY WARRANTY; without even the implied warranty of
// MERCHANTABILITY or FITNESS FOR A PARTICULAR PURPOSE.  See the
// GNU General Public License for more details.
//
// You should have received a copy of the GNU General Public License
// along with Moodle.  If not, see <http://www.gnu.org/licenses/>.

/**
 * External forum API
 *
 * @package    mod_forum
 * @copyright  2012 Mark Nelson <markn@moodle.com>
 * @license    http://www.gnu.org/copyleft/gpl.html GNU GPL v3 or later
 */

defined('MOODLE_INTERNAL') || die;

require_once("$CFG->libdir/externallib.php");

use mod_forum\local\exporters\post as post_exporter;
use mod_forum\local\exporters\discussion as discussion_exporter;

class mod_forum_external extends external_api {

    /**
     * Describes the parameters for get_forum.
     *
     * @return external_function_parameters
     * @since Moodle 2.5
     */
    public static function get_forums_by_courses_parameters() {
        return new external_function_parameters (
            array(
                'courseids' => new external_multiple_structure(new external_value(PARAM_INT, 'course ID',
                        VALUE_REQUIRED, '', NULL_NOT_ALLOWED), 'Array of Course IDs', VALUE_DEFAULT, array()),
            )
        );
    }

    /**
     * Returns a list of forums in a provided list of courses,
     * if no list is provided all forums that the user can view
     * will be returned.
     *
     * @param array $courseids the course ids
     * @return array the forum details
     * @since Moodle 2.5
     */
    public static function get_forums_by_courses($courseids = array()) {
        global $CFG;

        require_once($CFG->dirroot . "/mod/forum/lib.php");

        $params = self::validate_parameters(self::get_forums_by_courses_parameters(), array('courseids' => $courseids));

        $courses = array();
        if (empty($params['courseids'])) {
            $courses = enrol_get_my_courses();
            $params['courseids'] = array_keys($courses);
        }

        // Array to store the forums to return.
        $arrforums = array();
        $warnings = array();

        // Ensure there are courseids to loop through.
        if (!empty($params['courseids'])) {

            list($courses, $warnings) = external_util::validate_courses($params['courseids'], $courses);

            // Get the forums in this course. This function checks users visibility permissions.
            $forums = get_all_instances_in_courses("forum", $courses);
            foreach ($forums as $forum) {

                $course = $courses[$forum->course];
                $cm = get_coursemodule_from_instance('forum', $forum->id, $course->id);
                $context = context_module::instance($cm->id);

                // Skip forums we are not allowed to see discussions.
                if (!has_capability('mod/forum:viewdiscussion', $context)) {
                    continue;
                }

                $forum->name = external_format_string($forum->name, $context->id);
                // Format the intro before being returning using the format setting.
                $options = array('noclean' => true);
                list($forum->intro, $forum->introformat) =
                    external_format_text($forum->intro, $forum->introformat, $context->id, 'mod_forum', 'intro', null, $options);
                $forum->introfiles = external_util::get_area_files($context->id, 'mod_forum', 'intro', false, false);
                // Discussions count. This function does static request cache.
                $forum->numdiscussions = forum_count_discussions($forum, $cm, $course);
                $forum->cmid = $forum->coursemodule;
                $forum->cancreatediscussions = forum_user_can_post_discussion($forum, null, -1, $cm, $context);
                $forum->istracked = forum_tp_is_tracked($forum);
                if ($forum->istracked) {
                    $forum->unreadpostscount = forum_tp_count_forum_unread_posts($cm, $course);
                }

                // Add the forum to the array to return.
                $arrforums[$forum->id] = $forum;
            }
        }

        return $arrforums;
    }

    /**
     * Describes the get_forum return value.
     *
     * @return external_single_structure
     * @since Moodle 2.5
     */
    public static function get_forums_by_courses_returns() {
        return new external_multiple_structure(
            new external_single_structure(
                array(
                    'id' => new external_value(PARAM_INT, 'Forum id'),
                    'course' => new external_value(PARAM_INT, 'Course id'),
                    'type' => new external_value(PARAM_TEXT, 'The forum type'),
                    'name' => new external_value(PARAM_RAW, 'Forum name'),
                    'intro' => new external_value(PARAM_RAW, 'The forum intro'),
                    'introformat' => new external_format_value('intro'),
                    'introfiles' => new external_files('Files in the introduction text', VALUE_OPTIONAL),
                    'duedate' => new external_value(PARAM_INT, 'duedate for the user', VALUE_OPTIONAL),
                    'cutoffdate' => new external_value(PARAM_INT, 'cutoffdate for the user', VALUE_OPTIONAL),
                    'assessed' => new external_value(PARAM_INT, 'Aggregate type'),
                    'assesstimestart' => new external_value(PARAM_INT, 'Assess start time'),
                    'assesstimefinish' => new external_value(PARAM_INT, 'Assess finish time'),
                    'scale' => new external_value(PARAM_INT, 'Scale'),
                    'grade_forum' => new external_value(PARAM_INT, 'Whole forum grade'),
                    'maxbytes' => new external_value(PARAM_INT, 'Maximum attachment size'),
                    'maxattachments' => new external_value(PARAM_INT, 'Maximum number of attachments'),
                    'forcesubscribe' => new external_value(PARAM_INT, 'Force users to subscribe'),
                    'trackingtype' => new external_value(PARAM_INT, 'Subscription mode'),
                    'rsstype' => new external_value(PARAM_INT, 'RSS feed for this activity'),
                    'rssarticles' => new external_value(PARAM_INT, 'Number of RSS recent articles'),
                    'timemodified' => new external_value(PARAM_INT, 'Time modified'),
                    'warnafter' => new external_value(PARAM_INT, 'Post threshold for warning'),
                    'blockafter' => new external_value(PARAM_INT, 'Post threshold for blocking'),
                    'blockperiod' => new external_value(PARAM_INT, 'Time period for blocking'),
                    'completiondiscussions' => new external_value(PARAM_INT, 'Student must create discussions'),
                    'completionreplies' => new external_value(PARAM_INT, 'Student must post replies'),
                    'completionposts' => new external_value(PARAM_INT, 'Student must post discussions or replies'),
                    'cmid' => new external_value(PARAM_INT, 'Course module id'),
                    'numdiscussions' => new external_value(PARAM_INT, 'Number of discussions in the forum', VALUE_OPTIONAL),
                    'cancreatediscussions' => new external_value(PARAM_BOOL, 'If the user can create discussions', VALUE_OPTIONAL),
                    'lockdiscussionafter' => new external_value(PARAM_INT, 'After what period a discussion is locked', VALUE_OPTIONAL),
                    'istracked' => new external_value(PARAM_BOOL, 'If the user is tracking the forum', VALUE_OPTIONAL),
                    'unreadpostscount' => new external_value(PARAM_INT, 'The number of unread posts for tracked forums',
                        VALUE_OPTIONAL),
                ), 'forum'
            )
        );
    }

    /**
     * Get the forum posts in the specified discussion.
     *
     * @param   int $discussionid
     * @param   string $sortby
     * @param   string $sortdirection
     * @return  array
     */
    public static function get_discussion_posts(int $discussionid, ?string $sortby, ?string $sortdirection) {
        global $USER;
        // Validate the parameter.
        $params = self::validate_parameters(self::get_discussion_posts_parameters(), [
                'discussionid' => $discussionid,
                'sortby' => $sortby,
                'sortdirection' => $sortdirection,
            ]);
        $warnings = [];

        $vaultfactory = mod_forum\local\container::get_vault_factory();

        $discussionvault = $vaultfactory->get_discussion_vault();
        $discussion = $discussionvault->get_from_id($params['discussionid']);

        $forumvault = $vaultfactory->get_forum_vault();
        $forum = $forumvault->get_from_id($discussion->get_forum_id());
        $context = $forum->get_context();
        self::validate_context($context);

        $sortby = $params['sortby'];
        $sortdirection = $params['sortdirection'];
        $sortallowedvalues = ['id', 'created', 'modified'];
        $directionallowedvalues = ['ASC', 'DESC'];

        if (!in_array(strtolower($sortby), $sortallowedvalues)) {
            throw new invalid_parameter_exception('Invalid value for sortby parameter (value: ' . $sortby . '),' .
                'allowed values are: ' . implode(', ', $sortallowedvalues));
        }

        $sortdirection = strtoupper($sortdirection);
        if (!in_array($sortdirection, $directionallowedvalues)) {
            throw new invalid_parameter_exception('Invalid value for sortdirection parameter (value: ' . $sortdirection . '),' .
                'allowed values are: ' . implode(',', $directionallowedvalues));
        }

        $managerfactory = mod_forum\local\container::get_manager_factory();
        $capabilitymanager = $managerfactory->get_capability_manager($forum);

        $postvault = $vaultfactory->get_post_vault();
        $posts = $postvault->get_from_discussion_id(
                $USER,
                $discussion->get_id(),
                $capabilitymanager->can_view_any_private_reply($USER),
                "{$sortby} {$sortdirection}"
            );

        $builderfactory = mod_forum\local\container::get_builder_factory();
        $postbuilder = $builderfactory->get_exported_posts_builder();

        $legacydatamapper = mod_forum\local\container::get_legacy_data_mapper_factory();

        return [
            'posts' => $postbuilder->build($USER, [$forum], [$discussion], $posts),
            'ratinginfo' => \core_rating\external\util::get_rating_info(
                $legacydatamapper->get_forum_data_mapper()->to_legacy_object($forum),
                $forum->get_context(),
                'mod_forum',
                'post',
                $legacydatamapper->get_post_data_mapper()->to_legacy_objects($posts)
            ),
            'warnings' => $warnings,
        ];
    }

    /**
     * Describe the post parameters.
     *
     * @return external_function_parameters
     */
    public static function get_discussion_posts_parameters() {
        return new external_function_parameters ([
            'discussionid' => new external_value(PARAM_INT, 'The ID of the discussion from which to fetch posts.', VALUE_REQUIRED),
            'sortby' => new external_value(PARAM_ALPHA, 'Sort by this element: id, created or modified', VALUE_DEFAULT, 'created'),
            'sortdirection' => new external_value(PARAM_ALPHA, 'Sort direction: ASC or DESC', VALUE_DEFAULT, 'DESC')
        ]);
    }

    /**
     * Describe the post return format.
     *
     * @return external_single_structure
     */
    public static function get_discussion_posts_returns() {
        return new external_single_structure([
            'posts' => new external_multiple_structure(\mod_forum\local\exporters\post::get_read_structure()),
            'ratinginfo' => \core_rating\external\util::external_ratings_structure(),
            'warnings' => new external_warnings()
        ]);
    }

    /**
     * Describes the parameters for get_forum_discussion_posts.
     *
     * @return external_function_parameters
     * @since Moodle 2.7
     */
    public static function get_forum_discussion_posts_parameters() {
        return new external_function_parameters (
            array(
                'discussionid' => new external_value(PARAM_INT, 'discussion ID', VALUE_REQUIRED),
                'sortby' => new external_value(PARAM_ALPHA,
                    'sort by this element: id, created or modified', VALUE_DEFAULT, 'created'),
                'sortdirection' => new external_value(PARAM_ALPHA, 'sort direction: ASC or DESC', VALUE_DEFAULT, 'DESC')
            )
        );
    }

    /**
     * Returns a list of forum posts for a discussion
     *
     * @param int $discussionid the post ids
     * @param string $sortby sort by this element (id, created or modified)
     * @param string $sortdirection sort direction: ASC or DESC
     *
     * @return array the forum post details
     * @since Moodle 2.7
     * @todo MDL-65252 This will be removed in Moodle 4.1
     */
    public static function get_forum_discussion_posts($discussionid, $sortby = "created", $sortdirection = "DESC") {
        global $CFG, $DB, $USER, $PAGE;

        $posts = array();
        $warnings = array();

        // Validate the parameter.
        $params = self::validate_parameters(self::get_forum_discussion_posts_parameters(),
            array(
                'discussionid' => $discussionid,
                'sortby' => $sortby,
                'sortdirection' => $sortdirection));

        // Compact/extract functions are not recommended.
        $discussionid   = $params['discussionid'];
        $sortby         = $params['sortby'];
        $sortdirection  = $params['sortdirection'];

        $sortallowedvalues = array('id', 'created', 'modified');
        if (!in_array($sortby, $sortallowedvalues)) {
            throw new invalid_parameter_exception('Invalid value for sortby parameter (value: ' . $sortby . '),' .
                'allowed values are: ' . implode(',', $sortallowedvalues));
        }

        $sortdirection = strtoupper($sortdirection);
        $directionallowedvalues = array('ASC', 'DESC');
        if (!in_array($sortdirection, $directionallowedvalues)) {
            throw new invalid_parameter_exception('Invalid value for sortdirection parameter (value: ' . $sortdirection . '),' .
                'allowed values are: ' . implode(',', $directionallowedvalues));
        }

        $discussion = $DB->get_record('forum_discussions', array('id' => $discussionid), '*', MUST_EXIST);
        $forum = $DB->get_record('forum', array('id' => $discussion->forum), '*', MUST_EXIST);
        $course = $DB->get_record('course', array('id' => $forum->course), '*', MUST_EXIST);
        $cm = get_coursemodule_from_instance('forum', $forum->id, $course->id, false, MUST_EXIST);

        // Validate the module context. It checks everything that affects the module visibility (including groupings, etc..).
        $modcontext = context_module::instance($cm->id);
        self::validate_context($modcontext);

        // This require must be here, see mod/forum/discuss.php.
        require_once($CFG->dirroot . "/mod/forum/lib.php");

        // Check they have the view forum capability.
        require_capability('mod/forum:viewdiscussion', $modcontext, null, true, 'noviewdiscussionspermission', 'forum');

        if (! $post = forum_get_post_full($discussion->firstpost)) {
            throw new moodle_exception('notexists', 'forum');
        }

        // This function check groups, qanda, timed discussions, etc.
        if (!forum_user_can_see_post($forum, $discussion, $post, null, $cm)) {
            throw new moodle_exception('noviewdiscussionspermission', 'forum');
        }

        $canviewfullname = has_capability('moodle/site:viewfullnames', $modcontext);

        // We will add this field in the response.
        $canreply = forum_user_can_post($forum, $discussion, $USER, $cm, $course, $modcontext);

        $forumtracked = forum_tp_is_tracked($forum);

        $sort = 'p.' . $sortby . ' ' . $sortdirection;
        $allposts = forum_get_all_discussion_posts($discussion->id, $sort, $forumtracked);

        foreach ($allposts as $post) {
            if (!forum_user_can_see_post($forum, $discussion, $post, null, $cm, false)) {
                $warning = array();
                $warning['item'] = 'post';
                $warning['itemid'] = $post->id;
                $warning['warningcode'] = '1';
                $warning['message'] = 'You can\'t see this post';
                $warnings[] = $warning;
                continue;
            }

            // Function forum_get_all_discussion_posts adds postread field.
            // Note that the value returned can be a boolean or an integer. The WS expects a boolean.
            if (empty($post->postread)) {
                $post->postread = false;
            } else {
                $post->postread = true;
            }

            $post->isprivatereply = !empty($post->privatereplyto);

            $post->canreply = $canreply;
            if (!empty($post->children)) {
                $post->children = array_keys($post->children);
            } else {
                $post->children = array();
            }

            if (!forum_user_can_see_post($forum, $discussion, $post, null, $cm)) {
                // The post is available, but has been marked as deleted.
                // It will still be available but filled with a placeholder.
                $post->userid = null;
                $post->userfullname = null;
                $post->userpictureurl = null;

                $post->subject = get_string('privacy:request:delete:post:subject', 'mod_forum');
                $post->message = get_string('privacy:request:delete:post:message', 'mod_forum');

                $post->deleted = true;
                $posts[] = $post;

                continue;
            }
            $post->deleted = false;

            if (forum_is_author_hidden($post, $forum)) {
                $post->userid = null;
                $post->userfullname = null;
                $post->userpictureurl = null;
            } else {
                $user = new stdclass();
                $user->id = $post->userid;
                $user = username_load_fields_from_object($user, $post, null, array('picture', 'imagealt', 'email'));
                $post->userfullname = fullname($user, $canviewfullname);

                $userpicture = new user_picture($user);
                $userpicture->size = 1; // Size f1.
                $post->userpictureurl = $userpicture->get_url($PAGE)->out(false);
            }

            $post->subject = external_format_string($post->subject, $modcontext->id);
            // Rewrite embedded images URLs.
            $options = array('trusted' => $post->messagetrust);
            list($post->message, $post->messageformat) =
                external_format_text($post->message, $post->messageformat, $modcontext->id, 'mod_forum', 'post', $post->id,
                    $options);

            // List attachments.
            if (!empty($post->attachment)) {
                $post->attachments = external_util::get_area_files($modcontext->id, 'mod_forum', 'attachment', $post->id);
            }
            $messageinlinefiles = external_util::get_area_files($modcontext->id, 'mod_forum', 'post', $post->id);
            if (!empty($messageinlinefiles)) {
                $post->messageinlinefiles = $messageinlinefiles;
            }
            // Post tags.
            $post->tags = \core_tag\external\util::get_item_tags('mod_forum', 'forum_posts', $post->id);

            $posts[] = $post;
        }

        $result = array();
        $result['posts'] = $posts;
        $result['ratinginfo'] = \core_rating\external\util::get_rating_info($forum, $modcontext, 'mod_forum', 'post', $posts);
        $result['warnings'] = $warnings;
        return $result;
    }

    /**
     * Describes the get_forum_discussion_posts return value.
     *
     * @return external_single_structure
     * @since Moodle 2.7
     */
    public static function get_forum_discussion_posts_returns() {
        return new external_single_structure(
            array(
                'posts' => new external_multiple_structure(
                        new external_single_structure(
                            array(
                                'id' => new external_value(PARAM_INT, 'Post id'),
                                'discussion' => new external_value(PARAM_INT, 'Discussion id'),
                                'parent' => new external_value(PARAM_INT, 'Parent id'),
                                'userid' => new external_value(PARAM_INT, 'User id'),
                                'created' => new external_value(PARAM_INT, 'Creation time'),
                                'modified' => new external_value(PARAM_INT, 'Time modified'),
                                'mailed' => new external_value(PARAM_INT, 'Mailed?'),
                                'subject' => new external_value(PARAM_TEXT, 'The post subject'),
                                'message' => new external_value(PARAM_RAW, 'The post message'),
                                'messageformat' => new external_format_value('message'),
                                'messagetrust' => new external_value(PARAM_INT, 'Can we trust?'),
                                'messageinlinefiles' => new external_files('post message inline files', VALUE_OPTIONAL),
                                'attachment' => new external_value(PARAM_RAW, 'Has attachments?'),
                                'attachments' => new external_files('attachments', VALUE_OPTIONAL),
                                'totalscore' => new external_value(PARAM_INT, 'The post message total score'),
                                'mailnow' => new external_value(PARAM_INT, 'Mail now?'),
                                'children' => new external_multiple_structure(new external_value(PARAM_INT, 'children post id')),
                                'canreply' => new external_value(PARAM_BOOL, 'The user can reply to posts?'),
                                'postread' => new external_value(PARAM_BOOL, 'The post was read'),
                                'userfullname' => new external_value(PARAM_TEXT, 'Post author full name'),
                                'userpictureurl' => new external_value(PARAM_URL, 'Post author picture.', VALUE_OPTIONAL),
                                'deleted' => new external_value(PARAM_BOOL, 'This post has been removed.'),
                                'isprivatereply' => new external_value(PARAM_BOOL, 'The post is a private reply'),
                                'tags' => new external_multiple_structure(
                                    \core_tag\external\tag_item_exporter::get_read_structure(), 'Tags', VALUE_OPTIONAL
                                ),
                            ), 'post'
                        )
                    ),
                'ratinginfo' => \core_rating\external\util::external_ratings_structure(),
                'warnings' => new external_warnings()
            )
        );
    }

    /**
     * Mark the get_forum_discussion_posts web service as deprecated.
     *
     * @return  bool
     */
    public static function get_forum_discussion_posts_is_deprecated() {
        return true;
    }

    /**
     * Describes the parameters for get_forum_discussions_paginated.
     *
     * @deprecated since 3.7
     * @return external_function_parameters
     * @since Moodle 2.8
     */
    public static function get_forum_discussions_paginated_parameters() {
        return new external_function_parameters (
            array(
                'forumid' => new external_value(PARAM_INT, 'forum instance id', VALUE_REQUIRED),
                'sortby' => new external_value(PARAM_ALPHA,
                    'sort by this element: id, timemodified, timestart or timeend', VALUE_DEFAULT, 'timemodified'),
                'sortdirection' => new external_value(PARAM_ALPHA, 'sort direction: ASC or DESC', VALUE_DEFAULT, 'DESC'),
                'page' => new external_value(PARAM_INT, 'current page', VALUE_DEFAULT, -1),
                'perpage' => new external_value(PARAM_INT, 'items per page', VALUE_DEFAULT, 0),
            )
        );
    }

    /**
     * Returns a list of forum discussions optionally sorted and paginated.
     *
     * @deprecated since 3.7
     * @param int $forumid the forum instance id
     * @param string $sortby sort by this element (id, timemodified, timestart or timeend)
     * @param string $sortdirection sort direction: ASC or DESC
     * @param int $page page number
     * @param int $perpage items per page
     *
     * @return array the forum discussion details including warnings
     * @since Moodle 2.8
     */
    public static function get_forum_discussions_paginated($forumid, $sortby = 'timemodified', $sortdirection = 'DESC',
            $page = -1, $perpage = 0) {
        global $CFG, $DB, $USER, $PAGE;

        require_once($CFG->dirroot . "/mod/forum/lib.php");

        $warnings = array();
        $discussions = array();

        $params = self::validate_parameters(self::get_forum_discussions_paginated_parameters(),
            array(
                'forumid' => $forumid,
                'sortby' => $sortby,
                'sortdirection' => $sortdirection,
                'page' => $page,
                'perpage' => $perpage
            )
        );

        // Compact/extract functions are not recommended.
        $forumid        = $params['forumid'];
        $sortby         = $params['sortby'];
        $sortdirection  = $params['sortdirection'];
        $page           = $params['page'];
        $perpage        = $params['perpage'];

        $sortallowedvalues = array('id', 'timemodified', 'timestart', 'timeend');
        if (!in_array($sortby, $sortallowedvalues)) {
            throw new invalid_parameter_exception('Invalid value for sortby parameter (value: ' . $sortby . '),' .
                'allowed values are: ' . implode(',', $sortallowedvalues));
        }

        $sortdirection = strtoupper($sortdirection);
        $directionallowedvalues = array('ASC', 'DESC');
        if (!in_array($sortdirection, $directionallowedvalues)) {
            throw new invalid_parameter_exception('Invalid value for sortdirection parameter (value: ' . $sortdirection . '),' .
                'allowed values are: ' . implode(',', $directionallowedvalues));
        }

        $forum = $DB->get_record('forum', array('id' => $forumid), '*', MUST_EXIST);
        $course = $DB->get_record('course', array('id' => $forum->course), '*', MUST_EXIST);
        $cm = get_coursemodule_from_instance('forum', $forum->id, $course->id, false, MUST_EXIST);

        // Validate the module context. It checks everything that affects the module visibility (including groupings, etc..).
        $modcontext = context_module::instance($cm->id);
        self::validate_context($modcontext);

        // Check they have the view forum capability.
        require_capability('mod/forum:viewdiscussion', $modcontext, null, true, 'noviewdiscussionspermission', 'forum');

        $sort = 'd.pinned DESC, d.' . $sortby . ' ' . $sortdirection;
        $alldiscussions = forum_get_discussions($cm, $sort, true, -1, -1, true, $page, $perpage, FORUM_POSTS_ALL_USER_GROUPS);

        if ($alldiscussions) {
            $canviewfullname = has_capability('moodle/site:viewfullnames', $modcontext);

            // Get the unreads array, this takes a forum id and returns data for all discussions.
            $unreads = array();
            if ($cantrack = forum_tp_can_track_forums($forum)) {
                if ($forumtracked = forum_tp_is_tracked($forum)) {
                    $unreads = forum_get_discussions_unread($cm);
                }
            }
            // The forum function returns the replies for all the discussions in a given forum.
            $canseeprivatereplies = has_capability('mod/forum:readprivatereplies', $modcontext);
            $canlock = has_capability('moodle/course:manageactivities', $modcontext, $USER);
            $replies = forum_count_discussion_replies($forumid, $sort, -1, $page, $perpage, $canseeprivatereplies);

            foreach ($alldiscussions as $discussion) {

                // This function checks for qanda forums.
                // Note that the forum_get_discussions returns as id the post id, not the discussion id so we need to do this.
                $discussionrec = clone $discussion;
                $discussionrec->id = $discussion->discussion;
                if (!forum_user_can_see_discussion($forum, $discussionrec, $modcontext)) {
                    $warning = array();
                    // Function forum_get_discussions returns forum_posts ids not forum_discussions ones.
                    $warning['item'] = 'post';
                    $warning['itemid'] = $discussion->id;
                    $warning['warningcode'] = '1';
                    $warning['message'] = 'You can\'t see this discussion';
                    $warnings[] = $warning;
                    continue;
                }

                $discussion->numunread = 0;
                if ($cantrack && $forumtracked) {
                    if (isset($unreads[$discussion->discussion])) {
                        $discussion->numunread = (int) $unreads[$discussion->discussion];
                    }
                }

                $discussion->numreplies = 0;
                if (!empty($replies[$discussion->discussion])) {
                    $discussion->numreplies = (int) $replies[$discussion->discussion]->replies;
                }

                $discussion->name = external_format_string($discussion->name, $modcontext->id);
                $discussion->subject = external_format_string($discussion->subject, $modcontext->id);
                // Rewrite embedded images URLs.
                $options = array('trusted' => $discussion->messagetrust);
                list($discussion->message, $discussion->messageformat) =
                    external_format_text($discussion->message, $discussion->messageformat,
                                            $modcontext->id, 'mod_forum', 'post', $discussion->id, $options);

                // List attachments.
                if (!empty($discussion->attachment)) {
                    $discussion->attachments = external_util::get_area_files($modcontext->id, 'mod_forum', 'attachment',
                                                                                $discussion->id);
                }
                $messageinlinefiles = external_util::get_area_files($modcontext->id, 'mod_forum', 'post', $discussion->id);
                if (!empty($messageinlinefiles)) {
                    $discussion->messageinlinefiles = $messageinlinefiles;
                }

                $discussion->locked = forum_discussion_is_locked($forum, $discussion);
                $discussion->canlock = $canlock;
                $discussion->canreply = forum_user_can_post($forum, $discussion, $USER, $cm, $course, $modcontext);

                if (forum_is_author_hidden($discussion, $forum)) {
                    $discussion->userid = null;
                    $discussion->userfullname = null;
                    $discussion->userpictureurl = null;

                    $discussion->usermodified = null;
                    $discussion->usermodifiedfullname = null;
                    $discussion->usermodifiedpictureurl = null;
                } else {
                    $picturefields = explode(',', user_picture::fields());

                    // Load user objects from the results of the query.
                    $user = new stdclass();
                    $user->id = $discussion->userid;
                    $user = username_load_fields_from_object($user, $discussion, null, $picturefields);
                    // Preserve the id, it can be modified by username_load_fields_from_object.
                    $user->id = $discussion->userid;
                    $discussion->userfullname = fullname($user, $canviewfullname);

                    $userpicture = new user_picture($user);
                    $userpicture->size = 1; // Size f1.
                    $discussion->userpictureurl = $userpicture->get_url($PAGE)->out(false);

                    $usermodified = new stdclass();
                    $usermodified->id = $discussion->usermodified;
                    $usermodified = username_load_fields_from_object($usermodified, $discussion, 'um', $picturefields);
                    // Preserve the id (it can be overwritten due to the prefixed $picturefields).
                    $usermodified->id = $discussion->usermodified;
                    $discussion->usermodifiedfullname = fullname($usermodified, $canviewfullname);

                    $userpicture = new user_picture($usermodified);
                    $userpicture->size = 1; // Size f1.
                    $discussion->usermodifiedpictureurl = $userpicture->get_url($PAGE)->out(false);
                }

                $discussions[] = $discussion;
            }
        }

        $result = array();
        $result['discussions'] = $discussions;
        $result['warnings'] = $warnings;
        return $result;

    }

    /**
     * Describes the get_forum_discussions_paginated return value.
     *
     * @deprecated since 3.7
     * @return external_single_structure
     * @since Moodle 2.8
     */
    public static function get_forum_discussions_paginated_returns() {
        return new external_single_structure(
            array(
                'discussions' => new external_multiple_structure(
                        new external_single_structure(
                            array(
                                'id' => new external_value(PARAM_INT, 'Post id'),
                                'name' => new external_value(PARAM_TEXT, 'Discussion name'),
                                'groupid' => new external_value(PARAM_INT, 'Group id'),
                                'timemodified' => new external_value(PARAM_INT, 'Time modified'),
                                'usermodified' => new external_value(PARAM_INT, 'The id of the user who last modified'),
                                'timestart' => new external_value(PARAM_INT, 'Time discussion can start'),
                                'timeend' => new external_value(PARAM_INT, 'Time discussion ends'),
                                'discussion' => new external_value(PARAM_INT, 'Discussion id'),
                                'parent' => new external_value(PARAM_INT, 'Parent id'),
                                'userid' => new external_value(PARAM_INT, 'User who started the discussion id'),
                                'created' => new external_value(PARAM_INT, 'Creation time'),
                                'modified' => new external_value(PARAM_INT, 'Time modified'),
                                'mailed' => new external_value(PARAM_INT, 'Mailed?'),
                                'subject' => new external_value(PARAM_TEXT, 'The post subject'),
                                'message' => new external_value(PARAM_RAW, 'The post message'),
                                'messageformat' => new external_format_value('message'),
                                'messagetrust' => new external_value(PARAM_INT, 'Can we trust?'),
                                'messageinlinefiles' => new external_files('post message inline files', VALUE_OPTIONAL),
                                'attachment' => new external_value(PARAM_RAW, 'Has attachments?'),
                                'attachments' => new external_files('attachments', VALUE_OPTIONAL),
                                'totalscore' => new external_value(PARAM_INT, 'The post message total score'),
                                'mailnow' => new external_value(PARAM_INT, 'Mail now?'),
                                'userfullname' => new external_value(PARAM_TEXT, 'Post author full name'),
                                'usermodifiedfullname' => new external_value(PARAM_TEXT, 'Post modifier full name'),
                                'userpictureurl' => new external_value(PARAM_URL, 'Post author picture.'),
                                'usermodifiedpictureurl' => new external_value(PARAM_URL, 'Post modifier picture.'),
                                'numreplies' => new external_value(PARAM_INT, 'The number of replies in the discussion'),
                                'numunread' => new external_value(PARAM_INT, 'The number of unread discussions.'),
                                'pinned' => new external_value(PARAM_BOOL, 'Is the discussion pinned'),
                                'locked' => new external_value(PARAM_BOOL, 'Is the discussion locked'),
                                'canreply' => new external_value(PARAM_BOOL, 'Can the user reply to the discussion'),
                                'canlock' => new external_value(PARAM_BOOL, 'Can the user lock the discussion'),
                            ), 'post'
                        )
                    ),
                'warnings' => new external_warnings()
            )
        );
    }

    /**
     * Describes the parameters for get_forum_discussions.
     *
     * @return external_function_parameters
     * @since Moodle 3.7
     */
    public static function get_forum_discussions_parameters() {
        return new external_function_parameters (
            array(
                'forumid' => new external_value(PARAM_INT, 'forum instance id', VALUE_REQUIRED),
                'sortorder' => new external_value(PARAM_INT,
                    'sort by this element: numreplies, , created or timemodified', VALUE_DEFAULT, -1),
                'page' => new external_value(PARAM_INT, 'current page', VALUE_DEFAULT, -1),
                'perpage' => new external_value(PARAM_INT, 'items per page', VALUE_DEFAULT, 0),
                'groupid' => new external_value(PARAM_INT, 'group id', VALUE_DEFAULT, 0),
            )
        );
    }

    /**
     * Returns a list of forum discussions optionally sorted and paginated.
     *
     * @param int $forumid the forum instance id
     * @param int $sortorder The sort order
     * @param int $page page number
     * @param int $perpage items per page
     * @param int $groupid the user course group
     *
     *
     * @return array the forum discussion details including warnings
     * @since Moodle 3.7
     */
    public static function get_forum_discussions(int $forumid, ?int $sortorder = -1, ?int $page = -1,
            ?int $perpage = 0, ?int $groupid = 0) {

        global $CFG, $DB, $USER;

        require_once($CFG->dirroot . "/mod/forum/lib.php");

        $warnings = array();
        $discussions = array();

        $params = self::validate_parameters(self::get_forum_discussions_parameters(),
            array(
                'forumid' => $forumid,
                'sortorder' => $sortorder,
                'page' => $page,
                'perpage' => $perpage,
                'groupid' => $groupid
            )
        );

        // Compact/extract functions are not recommended.
        $forumid        = $params['forumid'];
        $sortorder      = $params['sortorder'];
        $page           = $params['page'];
        $perpage        = $params['perpage'];
        $groupid        = $params['groupid'];

        $vaultfactory = \mod_forum\local\container::get_vault_factory();
        $discussionlistvault = $vaultfactory->get_discussions_in_forum_vault();

        $sortallowedvalues = array(
            $discussionlistvault::SORTORDER_LASTPOST_DESC,
            $discussionlistvault::SORTORDER_LASTPOST_ASC,
            $discussionlistvault::SORTORDER_CREATED_DESC,
            $discussionlistvault::SORTORDER_CREATED_ASC,
            $discussionlistvault::SORTORDER_REPLIES_DESC,
            $discussionlistvault::SORTORDER_REPLIES_ASC
        );

        // If sortorder not defined set a default one.
        if ($sortorder == -1) {
            $sortorder = $discussionlistvault::SORTORDER_LASTPOST_DESC;
        }

        if (!in_array($sortorder, $sortallowedvalues)) {
            throw new invalid_parameter_exception('Invalid value for sortorder parameter (value: ' . $sortorder . '),' .
                ' allowed values are: ' . implode(',', $sortallowedvalues));
        }

        $managerfactory = \mod_forum\local\container::get_manager_factory();
        $urlfactory = \mod_forum\local\container::get_url_factory();
        $legacydatamapperfactory = mod_forum\local\container::get_legacy_data_mapper_factory();

        $forumvault = $vaultfactory->get_forum_vault();
        $forum = $forumvault->get_from_id($forumid);
        if (!$forum) {
            throw new \moodle_exception("Unable to find forum with id {$forumid}");
        }
        $forumdatamapper = $legacydatamapperfactory->get_forum_data_mapper();
        $forumrecord = $forumdatamapper->to_legacy_object($forum);

        $capabilitymanager = $managerfactory->get_capability_manager($forum);

        $course = $DB->get_record('course', array('id' => $forum->get_course_id()), '*', MUST_EXIST);
        $cm = get_coursemodule_from_instance('forum', $forum->get_id(), $course->id, false, MUST_EXIST);

        // Validate the module context. It checks everything that affects the module visibility (including groupings, etc..).
        $modcontext = context_module::instance($cm->id);
        self::validate_context($modcontext);

        $canseeanyprivatereply = $capabilitymanager->can_view_any_private_reply($USER);

        // Check they have the view forum capability.
        if (!$capabilitymanager->can_view_discussions($USER)) {
            throw new moodle_exception('noviewdiscussionspermission', 'forum');
        }

        $alldiscussions = mod_forum_get_discussion_summaries($forum, $USER, $groupid, $sortorder, $page, $perpage);

        if ($alldiscussions) {
            $discussionids = array_keys($alldiscussions);

            $postvault = $vaultfactory->get_post_vault();
            $postdatamapper = $legacydatamapperfactory->get_post_data_mapper();
            // Return the reply count for each discussion in a given forum.
            $replies = $postvault->get_reply_count_for_discussion_ids($USER, $discussionids, $canseeanyprivatereply);
            // Return the first post for each discussion in a given forum.
            $firstposts = $postvault->get_first_post_for_discussion_ids($discussionids);

            // Get the unreads array, this takes a forum id and returns data for all discussions.
            $unreads = array();
            if ($cantrack = forum_tp_can_track_forums($forumrecord)) {
                if ($forumtracked = forum_tp_is_tracked($forumrecord)) {
                    $unreads = $postvault->get_unread_count_for_discussion_ids($USER, $discussionids, $canseeanyprivatereply);
                }
            }

            $canlock = $capabilitymanager->can_manage_forum($USER);

            $usercontext = context_user::instance($USER->id);
            $ufservice = core_favourites\service_factory::get_service_for_user_context($usercontext);

            $canfavourite = has_capability('mod/forum:cantogglefavourite', $modcontext, $USER);

            foreach ($alldiscussions as $discussionsummary) {
                $discussion = $discussionsummary->get_discussion();
                $firstpostauthor = $discussionsummary->get_first_post_author();
                $latestpostauthor = $discussionsummary->get_latest_post_author();

                // This function checks for qanda forums.
                $canviewdiscussion = $capabilitymanager->can_view_discussion($USER, $discussion);
                if (!$canviewdiscussion) {
                    $warning = array();
                    // Function forum_get_discussions returns forum_posts ids not forum_discussions ones.
                    $warning['item'] = 'post';
                    $warning['itemid'] = $discussion->get_id();
                    $warning['warningcode'] = '1';
                    $warning['message'] = 'You can\'t see this discussion';
                    $warnings[] = $warning;
                    continue;
                }

                $firstpost = $firstposts[$discussion->get_first_post_id()];
                $discussionobject = $postdatamapper->to_legacy_object($firstpost);
                // Fix up the types for these properties.
                $discussionobject->mailed = $discussionobject->mailed ? 1 : 0;
                $discussionobject->messagetrust = $discussionobject->messagetrust ? 1 : 0;
                $discussionobject->mailnow = $discussionobject->mailnow ? 1 : 0;
                $discussionobject->groupid = $discussion->get_group_id();
                $discussionobject->timemodified = $discussion->get_time_modified();
                $discussionobject->usermodified = $discussion->get_user_modified();
                $discussionobject->timestart = $discussion->get_time_start();
                $discussionobject->timeend = $discussion->get_time_end();
                $discussionobject->pinned = $discussion->is_pinned();

                $discussionobject->numunread = 0;
                if ($cantrack && $forumtracked) {
                    if (isset($unreads[$discussion->get_id()])) {
                        $discussionobject->numunread = (int) $unreads[$discussion->get_id()];
                    }
                }

                $discussionobject->numreplies = 0;
                if (!empty($replies[$discussion->get_id()])) {
                    $discussionobject->numreplies = (int) $replies[$discussion->get_id()];
                }

                $discussionobject->name = external_format_string($discussion->get_name(), $modcontext->id);
                $discussionobject->subject = external_format_string($discussionobject->subject, $modcontext->id);
                // Rewrite embedded images URLs.
                $options = array('trusted' => $discussionobject->messagetrust);
                list($discussionobject->message, $discussionobject->messageformat) =
                    external_format_text($discussionobject->message, $discussionobject->messageformat,
                        $modcontext->id, 'mod_forum', 'post', $discussionobject->id, $options);

                // List attachments.
                if (!empty($discussionobject->attachment)) {
                    $discussionobject->attachments = external_util::get_area_files($modcontext->id, 'mod_forum',
                        'attachment', $discussionobject->id);
                }
                $messageinlinefiles = external_util::get_area_files($modcontext->id, 'mod_forum', 'post',
                    $discussionobject->id);
                if (!empty($messageinlinefiles)) {
                    $discussionobject->messageinlinefiles = $messageinlinefiles;
                }

                $discussionobject->locked = $forum->is_discussion_locked($discussion);
                $discussionobject->canlock = $canlock;
                $discussionobject->starred = !empty($ufservice) ? $ufservice->favourite_exists('mod_forum', 'discussions',
                    $discussion->get_id(), $modcontext) : false;
                $discussionobject->canreply = $capabilitymanager->can_post_in_discussion($USER, $discussion);
                $discussionobject->canfavourite = $canfavourite;

                if (forum_is_author_hidden($discussionobject, $forumrecord)) {
                    $discussionobject->userid = null;
                    $discussionobject->userfullname = null;
                    $discussionobject->userpictureurl = null;

                    $discussionobject->usermodified = null;
                    $discussionobject->usermodifiedfullname = null;
                    $discussionobject->usermodifiedpictureurl = null;

                } else {
                    $discussionobject->userfullname = $firstpostauthor->get_full_name();
                    $discussionobject->userpictureurl = $urlfactory->get_author_profile_image_url($firstpostauthor, null, 2)
                        ->out(false);

                    $discussionobject->usermodifiedfullname = $latestpostauthor->get_full_name();
                    $discussionobject->usermodifiedpictureurl = $urlfactory->get_author_profile_image_url(
                        $latestpostauthor, null, 2)->out(false);
                }

                $discussions[] = (array) $discussionobject;
            }
        }
        $result = array();
        $result['discussions'] = $discussions;
        $result['warnings'] = $warnings;

        return $result;
    }

    /**
     * Describes the get_forum_discussions return value.
     *
     * @return external_single_structure
     * @since Moodle 3.7
     */
    public static function get_forum_discussions_returns() {
        return new external_single_structure(
            array(
                'discussions' => new external_multiple_structure(
                    new external_single_structure(
                        array(
                            'id' => new external_value(PARAM_INT, 'Post id'),
                            'name' => new external_value(PARAM_TEXT, 'Discussion name'),
                            'groupid' => new external_value(PARAM_INT, 'Group id'),
                            'timemodified' => new external_value(PARAM_INT, 'Time modified'),
                            'usermodified' => new external_value(PARAM_INT, 'The id of the user who last modified'),
                            'timestart' => new external_value(PARAM_INT, 'Time discussion can start'),
                            'timeend' => new external_value(PARAM_INT, 'Time discussion ends'),
                            'discussion' => new external_value(PARAM_INT, 'Discussion id'),
                            'parent' => new external_value(PARAM_INT, 'Parent id'),
                            'userid' => new external_value(PARAM_INT, 'User who started the discussion id'),
                            'created' => new external_value(PARAM_INT, 'Creation time'),
                            'modified' => new external_value(PARAM_INT, 'Time modified'),
                            'mailed' => new external_value(PARAM_INT, 'Mailed?'),
                            'subject' => new external_value(PARAM_TEXT, 'The post subject'),
                            'message' => new external_value(PARAM_RAW, 'The post message'),
                            'messageformat' => new external_format_value('message'),
                            'messagetrust' => new external_value(PARAM_INT, 'Can we trust?'),
                            'messageinlinefiles' => new external_files('post message inline files', VALUE_OPTIONAL),
                            'attachment' => new external_value(PARAM_RAW, 'Has attachments?'),
                            'attachments' => new external_files('attachments', VALUE_OPTIONAL),
                            'totalscore' => new external_value(PARAM_INT, 'The post message total score'),
                            'mailnow' => new external_value(PARAM_INT, 'Mail now?'),
                            'userfullname' => new external_value(PARAM_TEXT, 'Post author full name'),
                            'usermodifiedfullname' => new external_value(PARAM_TEXT, 'Post modifier full name'),
                            'userpictureurl' => new external_value(PARAM_URL, 'Post author picture.'),
                            'usermodifiedpictureurl' => new external_value(PARAM_URL, 'Post modifier picture.'),
                            'numreplies' => new external_value(PARAM_INT, 'The number of replies in the discussion'),
                            'numunread' => new external_value(PARAM_INT, 'The number of unread discussions.'),
                            'pinned' => new external_value(PARAM_BOOL, 'Is the discussion pinned'),
                            'locked' => new external_value(PARAM_BOOL, 'Is the discussion locked'),
                            'starred' => new external_value(PARAM_BOOL, 'Is the discussion starred'),
                            'canreply' => new external_value(PARAM_BOOL, 'Can the user reply to the discussion'),
                            'canlock' => new external_value(PARAM_BOOL, 'Can the user lock the discussion'),
                            'canfavourite' => new external_value(PARAM_BOOL, 'Can the user star the discussion'),
                        ), 'post'
                    )
                ),
                'warnings' => new external_warnings()
            )
        );
    }

    /**
     * Returns description of method parameters
     *
     * @return external_function_parameters
     * @since Moodle 2.9
     */
    public static function view_forum_parameters() {
        return new external_function_parameters(
            array(
                'forumid' => new external_value(PARAM_INT, 'forum instance id')
            )
        );
    }

    /**
     * Trigger the course module viewed event and update the module completion status.
     *
     * @param int $forumid the forum instance id
     * @return array of warnings and status result
     * @since Moodle 2.9
     * @throws moodle_exception
     */
    public static function view_forum($forumid) {
        global $DB, $CFG;
        require_once($CFG->dirroot . "/mod/forum/lib.php");

        $params = self::validate_parameters(self::view_forum_parameters(),
                                            array(
                                                'forumid' => $forumid
                                            ));
        $warnings = array();

        // Request and permission validation.
        $forum = $DB->get_record('forum', array('id' => $params['forumid']), '*', MUST_EXIST);
        list($course, $cm) = get_course_and_cm_from_instance($forum, 'forum');

        $context = context_module::instance($cm->id);
        self::validate_context($context);

        require_capability('mod/forum:viewdiscussion', $context, null, true, 'noviewdiscussionspermission', 'forum');

        // Call the forum/lib API.
        forum_view($forum, $course, $cm, $context);

        $result = array();
        $result['status'] = true;
        $result['warnings'] = $warnings;
        return $result;
    }

    /**
     * Returns description of method result value
     *
     * @return external_description
     * @since Moodle 2.9
     */
    public static function view_forum_returns() {
        return new external_single_structure(
            array(
                'status' => new external_value(PARAM_BOOL, 'status: true if success'),
                'warnings' => new external_warnings()
            )
        );
    }

    /**
     * Returns description of method parameters
     *
     * @return external_function_parameters
     * @since Moodle 2.9
     */
    public static function view_forum_discussion_parameters() {
        return new external_function_parameters(
            array(
                'discussionid' => new external_value(PARAM_INT, 'discussion id')
            )
        );
    }

    /**
     * Trigger the discussion viewed event.
     *
     * @param int $discussionid the discussion id
     * @return array of warnings and status result
     * @since Moodle 2.9
     * @throws moodle_exception
     */
    public static function view_forum_discussion($discussionid) {
        global $DB, $CFG, $USER;
        require_once($CFG->dirroot . "/mod/forum/lib.php");

        $params = self::validate_parameters(self::view_forum_discussion_parameters(),
                                            array(
                                                'discussionid' => $discussionid
                                            ));
        $warnings = array();

        $discussion = $DB->get_record('forum_discussions', array('id' => $params['discussionid']), '*', MUST_EXIST);
        $forum = $DB->get_record('forum', array('id' => $discussion->forum), '*', MUST_EXIST);
        list($course, $cm) = get_course_and_cm_from_instance($forum, 'forum');

        // Validate the module context. It checks everything that affects the module visibility (including groupings, etc..).
        $modcontext = context_module::instance($cm->id);
        self::validate_context($modcontext);

        require_capability('mod/forum:viewdiscussion', $modcontext, null, true, 'noviewdiscussionspermission', 'forum');

        // Call the forum/lib API.
        forum_discussion_view($modcontext, $forum, $discussion);

        // Mark as read if required.
        if (!$CFG->forum_usermarksread && forum_tp_is_tracked($forum)) {
            forum_tp_mark_discussion_read($USER, $discussion->id);
        }

        $result = array();
        $result['status'] = true;
        $result['warnings'] = $warnings;
        return $result;
    }

    /**
     * Returns description of method result value
     *
     * @return external_description
     * @since Moodle 2.9
     */
    public static function view_forum_discussion_returns() {
        return new external_single_structure(
            array(
                'status' => new external_value(PARAM_BOOL, 'status: true if success'),
                'warnings' => new external_warnings()
            )
        );
    }

    /**
     * Returns description of method parameters
     *
     * @return external_function_parameters
     * @since Moodle 3.0
     */
    public static function add_discussion_post_parameters() {
        return new external_function_parameters(
            array(
                'postid' => new external_value(PARAM_INT, 'the post id we are going to reply to
                                                (can be the initial discussion post'),
                'subject' => new external_value(PARAM_TEXT, 'new post subject'),
                'message' => new external_value(PARAM_RAW, 'new post message (html assumed if messageformat is not provided)'),
                'options' => new external_multiple_structure (
                    new external_single_structure(
                        array(
                            'name' => new external_value(PARAM_ALPHANUM,
                                        'The allowed keys (value format) are:
                                        discussionsubscribe (bool); subscribe to the discussion?, default to true
                                        private (bool); make this reply private to the author of the parent post, default to false.
                                        inlineattachmentsid              (int); the draft file area id for inline attachments
                                        attachmentsid       (int); the draft file area id for attachments
                                        topreferredformat (bool); convert the message & messageformat to FORMAT_HTML, defaults to false
                            '),
                            'value' => new external_value(PARAM_RAW, 'the value of the option,
                                                            this param is validated in the external function.'
                        )
                    )
                ), 'Options', VALUE_DEFAULT, array()),
                'messageformat' => new external_format_value('message', VALUE_DEFAULT)
            )
        );
    }

    /**
     * Create new posts into an existing discussion.
     *
     * @param int $postid the post id we are going to reply to
     * @param string $subject new post subject
     * @param string $message new post message (html assumed if messageformat is not provided)
     * @param array $options optional settings
     * @param string $messageformat The format of the message, defaults to FORMAT_HTML for BC
     * @return array of warnings and the new post id
     * @since Moodle 3.0
     * @throws moodle_exception
     */
    public static function add_discussion_post($postid, $subject, $message, $options = array(), $messageformat = FORMAT_HTML) {
        global $CFG, $USER;
        require_once($CFG->dirroot . "/mod/forum/lib.php");

        // Get all the factories that are required.
        $vaultfactory = mod_forum\local\container::get_vault_factory();
        $entityfactory = mod_forum\local\container::get_entity_factory();
        $datamapperfactory = mod_forum\local\container::get_legacy_data_mapper_factory();
        $managerfactory = mod_forum\local\container::get_manager_factory();
        $discussionvault = $vaultfactory->get_discussion_vault();
        $forumvault = $vaultfactory->get_forum_vault();
        $discussiondatamapper = $datamapperfactory->get_discussion_data_mapper();
        $forumdatamapper = $datamapperfactory->get_forum_data_mapper();

        $params = self::validate_parameters(self::add_discussion_post_parameters(),
            array(
                'postid' => $postid,
                'subject' => $subject,
                'message' => $message,
                'options' => $options,
                'messageformat' => $messageformat,
            )
        );

        $warnings = array();

        if (!$parent = forum_get_post_full($params['postid'])) {
            throw new moodle_exception('invalidparentpostid', 'forum');
        }

        if (!$discussion = $discussionvault->get_from_id($parent->discussion)) {
            throw new moodle_exception('notpartofdiscussion', 'forum');
        }

        // Request and permission validation.
        $forum = $forumvault->get_from_id($discussion->get_forum_id());
        $capabilitymanager = $managerfactory->get_capability_manager($forum);
        $course = $forum->get_course_record();
        $cm = $forum->get_course_module_record();

        $discussionrecord = $discussiondatamapper->to_legacy_object($discussion);
        $forumrecord = $forumdatamapper->to_legacy_object($forum);
        $context = context_module::instance($cm->id);
        self::validate_context($context);

        $coursecontext = \context_course::instance($forum->get_course_id());
        $discussionsubscribe = \mod_forum\subscriptions::get_user_default_subscription($forumrecord, $coursecontext,
            $cm, null);

        // Validate options.
        $options = array(
            'discussionsubscribe' => $discussionsubscribe,
            'private'             => false,
            'inlineattachmentsid' => 0,
            'attachmentsid' => null,
            'topreferredformat'   => false
        );
        foreach ($params['options'] as $option) {
            $name = trim($option['name']);
            switch ($name) {
                case 'discussionsubscribe':
                    $value = clean_param($option['value'], PARAM_BOOL);
                    break;
                case 'private':
                    $value = clean_param($option['value'], PARAM_BOOL);
                    break;
                case 'inlineattachmentsid':
                    $value = clean_param($option['value'], PARAM_INT);
                    break;
                case 'attachmentsid':
                    $value = clean_param($option['value'], PARAM_INT);
                    // Ensure that the user has permissions to create attachments.
                    if (!has_capability('mod/forum:createattachment', $context)) {
                        $value = 0;
                    }
                    break;
                case 'topreferredformat':
                    $value = clean_param($option['value'], PARAM_BOOL);
                    break;
                default:
                    throw new moodle_exception('errorinvalidparam', 'webservice', '', $name);
            }
            $options[$name] = $value;
        }

        if (!$capabilitymanager->can_post_in_discussion($USER, $discussion)) {
            throw new moodle_exception('nopostforum', 'forum');
        }

        $thresholdwarning = forum_check_throttling($forumrecord, $cm);
        forum_check_blocking_threshold($thresholdwarning);

        // If we want to force a conversion to the preferred format, let's do it now.
        if ($options['topreferredformat']) {
            // We always are going to honor the preferred format. We are creating a new post.
            $preferredformat = editors_get_preferred_format();
            // If the post is not HTML and the preferred format is HTML, convert to it.
            if ($params['messageformat'] != FORMAT_HTML and $preferredformat == FORMAT_HTML) {
                $params['message'] = format_text($params['message'], $params['messageformat'], ['context' => $context]);
            }
            $params['messageformat'] = $preferredformat;
        }

        // Create the post.
        $post = new stdClass();
        $post->discussion = $discussion->get_id();
        $post->parent = $parent->id;
        $post->subject = $params['subject'];
        $post->message = $params['message'];
        $post->messageformat = $params['messageformat'];
        $post->messagetrust = trusttext_trusted($context);
        $post->itemid = $options['inlineattachmentsid'];
        $post->attachments = $options['attachmentsid'];
        $post->isprivatereply = $options['private'];
        $post->deleted = 0;
        $fakemform = $post->attachments;
        if ($postid = forum_add_new_post($post, $fakemform)) {

            $post->id = $postid;

            // Trigger events and completion.
            $params = array(
                'context' => $context,
                'objectid' => $post->id,
                'other' => array(
                    'discussionid' => $discussion->get_id(),
                    'forumid' => $forum->get_id(),
                    'forumtype' => $forum->get_type(),
                )
            );
            $event = \mod_forum\event\post_created::create($params);
            $event->add_record_snapshot('forum_posts', $post);
            $event->add_record_snapshot('forum_discussions', $discussionrecord);
            $event->trigger();

            // Update completion state.
            $completion = new completion_info($course);
            if ($completion->is_enabled($cm) &&
                    ($forum->get_completion_replies() || $forum->get_completion_posts())) {
                $completion->update_state($cm, COMPLETION_COMPLETE);
            }

            if ($options['discussionsubscribe']) {
                $settings = new stdClass();
                $settings->discussionsubscribe = $options['discussionsubscribe'];
                forum_post_subscription($settings, $forumrecord, $discussionrecord);
            }
        } else {
            throw new moodle_exception('couldnotadd', 'forum');
        }

        $builderfactory = \mod_forum\local\container::get_builder_factory();
        $exportedpostsbuilder = $builderfactory->get_exported_posts_builder();
        $postentity = $entityfactory->get_post_from_stdClass($post);
        $exportedposts = $exportedpostsbuilder->build($USER, [$forum], [$discussion], [$postentity]);
        $exportedpost = $exportedposts[0];

        $message = [];
        $message[] = [
            'type' => 'success',
            'message' => get_string("postaddedsuccess", "forum")
        ];

        $message[] = [
            'type' => 'success',
            'message' => get_string("postaddedtimeleft", "forum", format_time($CFG->maxeditingtime))
        ];

        $result = array();
        $result['postid'] = $postid;
        $result['warnings'] = $warnings;
        $result['post'] = $exportedpost;
        $result['messages'] = $message;
        return $result;
    }

    /**
     * Returns description of method result value
     *
     * @return external_description
     * @since Moodle 3.0
     */
    public static function add_discussion_post_returns() {
        return new external_single_structure(
            array(
                'postid' => new external_value(PARAM_INT, 'new post id'),
                'warnings' => new external_warnings(),
                'post' => post_exporter::get_read_structure(),
                'messages' => new external_multiple_structure(
                    new external_single_structure(
                        array(
                            'type' => new external_value(PARAM_TEXT, "The classification to be used in the client side", VALUE_REQUIRED),
                            'message' => new external_value(PARAM_TEXT,'untranslated english message to explain the warning', VALUE_REQUIRED)
                        ), 'Messages'), 'list of warnings', VALUE_OPTIONAL
                ),
                //'alertmessage' => new external_value(PARAM_RAW, 'Success message to be displayed to the user.'),
            )
        );
    }

    /**
     * Toggle the favouriting value for the discussion provided
     *
     * @param int $discussionid The discussion we need to favourite
     * @param bool $targetstate The state of the favourite value
     * @return array The exported discussion
     */
    public static function toggle_favourite_state($discussionid, $targetstate) {
        global $DB, $PAGE, $USER;

        $params = self::validate_parameters(self::toggle_favourite_state_parameters(), [
            'discussionid' => $discussionid,
            'targetstate' => $targetstate
        ]);

        $vaultfactory = mod_forum\local\container::get_vault_factory();
        // Get the discussion vault and the corresponding discussion entity.
        $discussionvault = $vaultfactory->get_discussion_vault();
        $discussion = $discussionvault->get_from_id($params['discussionid']);

        $forumvault = $vaultfactory->get_forum_vault();
        $forum = $forumvault->get_from_id($discussion->get_forum_id());
        $forumcontext = $forum->get_context();
        self::validate_context($forumcontext);

        $managerfactory = mod_forum\local\container::get_manager_factory();
        $capabilitymanager = $managerfactory->get_capability_manager($forum);

        // Does the user have the ability to favourite the discussion?
        if (!$capabilitymanager->can_favourite_discussion($USER)) {
            throw new moodle_exception('cannotfavourite', 'forum');
        }
        $usercontext = context_user::instance($USER->id);
        $ufservice = \core_favourites\service_factory::get_service_for_user_context($usercontext);
        $isfavourited = $ufservice->favourite_exists('mod_forum', 'discussions', $discussion->get_id(), $forumcontext);

        $favouritefunction = $targetstate ? 'create_favourite' : 'delete_favourite';
        if ($isfavourited != (bool) $params['targetstate']) {
            $ufservice->{$favouritefunction}('mod_forum', 'discussions', $discussion->get_id(), $forumcontext);
        }

        $exporterfactory = mod_forum\local\container::get_exporter_factory();
        $builder = mod_forum\local\container::get_builder_factory()->get_exported_discussion_builder();
        $favourited = ($builder->is_favourited($discussion, $forumcontext, $USER) ? [$discussion->get_id()] : []);
        $exporter = $exporterfactory->get_discussion_exporter($USER, $forum, $discussion, [], $favourited);
        return $exporter->export($PAGE->get_renderer('mod_forum'));
    }

    /**
     * Returns description of method result value
     *
     * @return external_description
     * @since Moodle 3.0
     */
    public static function toggle_favourite_state_returns() {
        return discussion_exporter::get_read_structure();
    }

    /**
     * Defines the parameters for the toggle_favourite_state method
     *
     * @return external_function_parameters
     */
    public static function toggle_favourite_state_parameters() {
        return new external_function_parameters(
            [
                'discussionid' => new external_value(PARAM_INT, 'The discussion to subscribe or unsubscribe'),
                'targetstate' => new external_value(PARAM_BOOL, 'The target state')
            ]
        );
    }

    /**
     * Returns description of method parameters
     *
     * @return external_function_parameters
     * @since Moodle 3.0
     */
    public static function add_discussion_parameters() {
        return new external_function_parameters(
            array(
                'forumid' => new external_value(PARAM_INT, 'Forum instance ID'),
                'subject' => new external_value(PARAM_TEXT, 'New Discussion subject'),
                'message' => new external_value(PARAM_RAW, 'New Discussion message (only html format allowed)'),
                'groupid' => new external_value(PARAM_INT, 'The group, default to 0', VALUE_DEFAULT, 0),
                'options' => new external_multiple_structure (
                    new external_single_structure(
                        array(
                            'name' => new external_value(PARAM_ALPHANUM,
                                        'The allowed keys (value format) are:
                                        discussionsubscribe (bool); subscribe to the discussion?, default to true
                                        discussionpinned    (bool); is the discussion pinned, default to false
                                        inlineattachmentsid              (int); the draft file area id for inline attachments
                                        attachmentsid       (int); the draft file area id for attachments
                            '),
                            'value' => new external_value(PARAM_RAW, 'The value of the option,
                                                            This param is validated in the external function.'
                        )
                    )
                ), 'Options', VALUE_DEFAULT, array())
            )
        );
    }

    /**
     * Add a new discussion into an existing forum.
     *
     * @param int $forumid the forum instance id
     * @param string $subject new discussion subject
     * @param string $message new discussion message (only html format allowed)
     * @param int $groupid the user course group
     * @param array $options optional settings
     * @return array of warnings and the new discussion id
     * @since Moodle 3.0
     * @throws moodle_exception
     */
    public static function add_discussion($forumid, $subject, $message, $groupid = 0, $options = array()) {
        global $DB, $CFG;
        require_once($CFG->dirroot . "/mod/forum/lib.php");

        $params = self::validate_parameters(self::add_discussion_parameters(),
                                            array(
                                                'forumid' => $forumid,
                                                'subject' => $subject,
                                                'message' => $message,
                                                'groupid' => $groupid,
                                                'options' => $options
                                            ));

        $warnings = array();

        // Request and permission validation.
        $forum = $DB->get_record('forum', array('id' => $params['forumid']), '*', MUST_EXIST);
        list($course, $cm) = get_course_and_cm_from_instance($forum, 'forum');

        $context = context_module::instance($cm->id);
        self::validate_context($context);

        // Validate options.
        $options = array(
            'discussionsubscribe' => true,
            'discussionpinned' => false,
            'inlineattachmentsid' => 0,
            'attachmentsid' => null
        );
        foreach ($params['options'] as $option) {
            $name = trim($option['name']);
            switch ($name) {
                case 'discussionsubscribe':
                    $value = clean_param($option['value'], PARAM_BOOL);
                    break;
                case 'discussionpinned':
                    $value = clean_param($option['value'], PARAM_BOOL);
                    break;
                case 'inlineattachmentsid':
                    $value = clean_param($option['value'], PARAM_INT);
                    break;
                case 'attachmentsid':
                    $value = clean_param($option['value'], PARAM_INT);
                    // Ensure that the user has permissions to create attachments.
                    if (!has_capability('mod/forum:createattachment', $context)) {
                        $value = 0;
                    }
                    break;
                default:
                    throw new moodle_exception('errorinvalidparam', 'webservice', '', $name);
            }
            $options[$name] = $value;
        }

        // Normalize group.
        if (!groups_get_activity_groupmode($cm)) {
            // Groups not supported, force to -1.
            $groupid = -1;
        } else {
            // Check if we receive the default or and empty value for groupid,
            // in this case, get the group for the user in the activity.
            if (empty($params['groupid'])) {
                $groupid = groups_get_activity_group($cm);
            } else {
                // Here we rely in the group passed, forum_user_can_post_discussion will validate the group.
                $groupid = $params['groupid'];
            }
        }

        if (!forum_user_can_post_discussion($forum, $groupid, -1, $cm, $context)) {
            throw new moodle_exception('cannotcreatediscussion', 'forum');
        }

        $thresholdwarning = forum_check_throttling($forum, $cm);
        forum_check_blocking_threshold($thresholdwarning);

        // Create the discussion.
        $discussion = new stdClass();
        $discussion->course = $course->id;
        $discussion->forum = $forum->id;
        $discussion->message = $params['message'];
        $discussion->messageformat = FORMAT_HTML;   // Force formatting for now.
        $discussion->messagetrust = trusttext_trusted($context);
        $discussion->itemid = $options['inlineattachmentsid'];
        $discussion->groupid = $groupid;
        $discussion->mailnow = 0;
        $discussion->subject = $params['subject'];
        $discussion->name = $discussion->subject;
        $discussion->timestart = 0;
        $discussion->timeend = 0;
        $discussion->timelocked = 0;
        $discussion->attachments = $options['attachmentsid'];

        if (has_capability('mod/forum:pindiscussions', $context) && $options['discussionpinned']) {
            $discussion->pinned = FORUM_DISCUSSION_PINNED;
        } else {
            $discussion->pinned = FORUM_DISCUSSION_UNPINNED;
        }
        $fakemform = $options['attachmentsid'];
        if ($discussionid = forum_add_discussion($discussion, $fakemform)) {

            $discussion->id = $discussionid;

            // Trigger events and completion.

            $params = array(
                'context' => $context,
                'objectid' => $discussion->id,
                'other' => array(
                    'forumid' => $forum->id,
                )
            );
            $event = \mod_forum\event\discussion_created::create($params);
            $event->add_record_snapshot('forum_discussions', $discussion);
            $event->trigger();

            $completion = new completion_info($course);
            if ($completion->is_enabled($cm) &&
                    ($forum->completiondiscussions || $forum->completionposts)) {
                $completion->update_state($cm, COMPLETION_COMPLETE);
            }

            $settings = new stdClass();
            $settings->discussionsubscribe = $options['discussionsubscribe'];
            forum_post_subscription($settings, $forum, $discussion);
        } else {
            throw new moodle_exception('couldnotadd', 'forum');
        }

        $result = array();
        $result['discussionid'] = $discussionid;
        $result['warnings'] = $warnings;
        return $result;
    }

    /**
     * Returns description of method result value
     *
     * @return external_description
     * @since Moodle 3.0
     */
    public static function add_discussion_returns() {
        return new external_single_structure(
            array(
                'discussionid' => new external_value(PARAM_INT, 'New Discussion ID'),
                'warnings' => new external_warnings()
            )
        );
    }

    /**
     * Returns description of method parameters
     *
     * @return external_function_parameters
     * @since Moodle 3.1
     */
    public static function can_add_discussion_parameters() {
        return new external_function_parameters(
            array(
                'forumid' => new external_value(PARAM_INT, 'Forum instance ID'),
                'groupid' => new external_value(PARAM_INT, 'The group to check, default to active group.
                                                Use -1 to check if the user can post in all the groups.', VALUE_DEFAULT, null)
            )
        );
    }

    /**
     * Check if the current user can add discussions in the given forum (and optionally for the given group).
     *
     * @param int $forumid the forum instance id
     * @param int $groupid the group to check, default to active group. Use -1 to check if the user can post in all the groups.
     * @return array of warnings and the status (true if the user can add discussions)
     * @since Moodle 3.1
     * @throws moodle_exception
     */
    public static function can_add_discussion($forumid, $groupid = null) {
        global $DB, $CFG;
        require_once($CFG->dirroot . "/mod/forum/lib.php");

        $params = self::validate_parameters(self::can_add_discussion_parameters(),
                                            array(
                                                'forumid' => $forumid,
                                                'groupid' => $groupid,
                                            ));
        $warnings = array();

        // Request and permission validation.
        $forum = $DB->get_record('forum', array('id' => $params['forumid']), '*', MUST_EXIST);
        list($course, $cm) = get_course_and_cm_from_instance($forum, 'forum');

        $context = context_module::instance($cm->id);
        self::validate_context($context);

        $status = forum_user_can_post_discussion($forum, $params['groupid'], -1, $cm, $context);

        $result = array();
        $result['status'] = $status;
        $result['canpindiscussions'] = has_capability('mod/forum:pindiscussions', $context);
        $result['cancreateattachment'] = forum_can_create_attachment($forum, $context);
        $result['warnings'] = $warnings;
        return $result;
    }

    /**
     * Returns description of method result value
     *
     * @return external_description
     * @since Moodle 3.1
     */
    public static function can_add_discussion_returns() {
        return new external_single_structure(
            array(
                'status' => new external_value(PARAM_BOOL, 'True if the user can add discussions, false otherwise.'),
                'canpindiscussions' => new external_value(PARAM_BOOL, 'True if the user can pin discussions, false otherwise.',
                    VALUE_OPTIONAL),
                'cancreateattachment' => new external_value(PARAM_BOOL, 'True if the user can add attachments, false otherwise.',
                    VALUE_OPTIONAL),
                'warnings' => new external_warnings()
            )
        );
    }

    /**
     * Describes the parameters for get_forum_access_information.
     *
     * @return external_external_function_parameters
     * @since Moodle 3.7
     */
    public static function get_forum_access_information_parameters() {
        return new external_function_parameters (
            array(
                'forumid' => new external_value(PARAM_INT, 'Forum instance id.')
            )
        );
    }

    /**
     * Return access information for a given forum.
     *
     * @param int $forumid forum instance id
     * @return array of warnings and the access information
     * @since Moodle 3.7
     * @throws  moodle_exception
     */
    public static function get_forum_access_information($forumid) {
        global $DB;

        $params = self::validate_parameters(self::get_forum_access_information_parameters(), array('forumid' => $forumid));

        // Request and permission validation.
        $forum = $DB->get_record('forum', array('id' => $params['forumid']), '*', MUST_EXIST);
        $cm = get_coursemodule_from_instance('forum', $forum->id);

        $context = context_module::instance($cm->id);
        self::validate_context($context);

        $result = array();
        // Return all the available capabilities.
        $capabilities = load_capability_def('mod_forum');
        foreach ($capabilities as $capname => $capdata) {
            // Get fields like cansubmit so it is consistent with the access_information function implemented in other modules.
            $field = 'can' . str_replace('mod/forum:', '', $capname);
            $result[$field] = has_capability($capname, $context);
        }

        $result['warnings'] = array();
        return $result;
    }

    /**
     * Describes the get_forum_access_information return value.
     *
     * @return external_single_structure
     * @since Moodle 3.7
     */
    public static function get_forum_access_information_returns() {

        $structure = array(
            'warnings' => new external_warnings()
        );

        $capabilities = load_capability_def('mod_forum');
        foreach ($capabilities as $capname => $capdata) {
            // Get fields like cansubmit so it is consistent with the access_information function implemented in other modules.
            $field = 'can' . str_replace('mod/forum:', '', $capname);
            $structure[$field] = new external_value(PARAM_BOOL, 'Whether the user has the capability ' . $capname . ' allowed.',
                VALUE_OPTIONAL);
        }

        return new external_single_structure($structure);
    }

    /**
     * Set the subscription state.
     *
     * @param   int     $forumid
     * @param   int     $discussionid
     * @param   bool    $targetstate
     * @return  \stdClass
     */
    public static function set_subscription_state($forumid, $discussionid, $targetstate) {
        global $PAGE, $USER;

        $params = self::validate_parameters(self::set_subscription_state_parameters(), [
            'forumid' => $forumid,
            'discussionid' => $discussionid,
            'targetstate' => $targetstate
        ]);

        $vaultfactory = mod_forum\local\container::get_vault_factory();
        $forumvault = $vaultfactory->get_forum_vault();
        $forum = $forumvault->get_from_id($params['forumid']);
        $coursemodule = $forum->get_course_module_record();
        $context = $forum->get_context();

        self::validate_context($context);

        $discussionvault = $vaultfactory->get_discussion_vault();
        $discussion = $discussionvault->get_from_id($params['discussionid']);
        $legacydatamapperfactory = mod_forum\local\container::get_legacy_data_mapper_factory();

        $forumrecord = $legacydatamapperfactory->get_forum_data_mapper()->to_legacy_object($forum);
        $discussionrecord = $legacydatamapperfactory->get_discussion_data_mapper()->to_legacy_object($discussion);

        if (!\mod_forum\subscriptions::is_subscribable($forumrecord)) {
            // Nothing to do. We won't actually output any content here though.
            throw new \moodle_exception('cannotsubscribe', 'mod_forum');
        }

        $issubscribed = \mod_forum\subscriptions::is_subscribed(
            $USER->id,
            $forumrecord,
            $discussion->get_id(),
            $coursemodule
        );

        // If the current state doesn't equal the desired state then update the current
        // state to the desired state.
        if ($issubscribed != (bool) $params['targetstate']) {
            if ($params['targetstate']) {
                \mod_forum\subscriptions::subscribe_user_to_discussion($USER->id, $discussionrecord, $context);
            } else {
                \mod_forum\subscriptions::unsubscribe_user_from_discussion($USER->id, $discussionrecord, $context);
            }
        }

        $exporterfactory = mod_forum\local\container::get_exporter_factory();
        $exporter = $exporterfactory->get_discussion_exporter($USER, $forum, $discussion);
        return $exporter->export($PAGE->get_renderer('mod_forum'));
    }

    /**
     * Returns description of method parameters.
     *
     * @return external_function_parameters
     */
    public static function set_subscription_state_parameters() {
        return new external_function_parameters(
            [
                'forumid' => new external_value(PARAM_INT, 'Forum that the discussion is in'),
                'discussionid' => new external_value(PARAM_INT, 'The discussion to subscribe or unsubscribe'),
                'targetstate' => new external_value(PARAM_BOOL, 'The target state')
            ]
        );
    }

    /**
     * Returns description of method result value.
     *
     * @return external_description
     */
    public static function set_subscription_state_returns() {
        return discussion_exporter::get_read_structure();
    }

    /**
     * Set the lock state.
     *
     * @param   int     $forumid
     * @param   int     $discussionid
     * @param   string    $targetstate
     * @return  \stdClass
     */
    public static function set_lock_state($forumid, $discussionid, $targetstate) {
        global $DB, $PAGE, $USER;

        $params = self::validate_parameters(self::set_lock_state_parameters(), [
            'forumid' => $forumid,
            'discussionid' => $discussionid,
            'targetstate' => $targetstate
        ]);

        $vaultfactory = mod_forum\local\container::get_vault_factory();
        $forumvault = $vaultfactory->get_forum_vault();
        $forum = $forumvault->get_from_id($params['forumid']);

        $managerfactory = mod_forum\local\container::get_manager_factory();
        $capabilitymanager = $managerfactory->get_capability_manager($forum);
        if (!$capabilitymanager->can_manage_forum($USER)) {
            throw new moodle_exception('errorcannotlock', 'forum');
        }

        // If the targetstate(currentstate) is not 0 then it should be set to the current time.
        $lockedvalue = $targetstate ? 0 : time();
        self::validate_context($forum->get_context());

        $discussionvault = $vaultfactory->get_discussion_vault();
        $discussion = $discussionvault->get_from_id($params['discussionid']);

        // If the current state doesn't equal the desired state then update the current.
        // state to the desired state.
        $discussion->toggle_locked_state($lockedvalue);
        $response = $discussionvault->update_discussion($discussion);
        $discussion = !$response ? $response : $discussion;
        $exporterfactory = mod_forum\local\container::get_exporter_factory();
        $exporter = $exporterfactory->get_discussion_exporter($USER, $forum, $discussion);
        return $exporter->export($PAGE->get_renderer('mod_forum'));
    }

    /**
     * Returns description of method parameters.
     *
     * @return external_function_parameters
     */
    public static function set_lock_state_parameters() {
        return new external_function_parameters(
            [
                'forumid' => new external_value(PARAM_INT, 'Forum that the discussion is in'),
                'discussionid' => new external_value(PARAM_INT, 'The discussion to lock / unlock'),
                'targetstate' => new external_value(PARAM_INT, 'The timestamp for the lock state')
            ]
        );
    }

    /**
     * Returns description of method result value.
     *
     * @return external_description
     */
    public static function set_lock_state_returns() {
        return new external_single_structure([
            'id' => new external_value(PARAM_INT, 'The discussion we are locking.'),
            'locked' => new external_value(PARAM_BOOL, 'The locked state of the discussion.'),
            'times' => new external_single_structure([
                'locked' => new external_value(PARAM_INT, 'The locked time of the discussion.'),
            ])
        ]);
    }

    /**
     * Set the pin state.
     *
     * @param   int     $discussionid
     * @param   bool    $targetstate
     * @return  \stdClass
     */
    public static function set_pin_state($discussionid, $targetstate) {
        global $PAGE, $USER;
        $params = self::validate_parameters(self::set_pin_state_parameters(), [
            'discussionid' => $discussionid,
            'targetstate' => $targetstate,
        ]);
        $vaultfactory = mod_forum\local\container::get_vault_factory();
        $managerfactory = mod_forum\local\container::get_manager_factory();
        $forumvault = $vaultfactory->get_forum_vault();
        $discussionvault = $vaultfactory->get_discussion_vault();
        $discussion = $discussionvault->get_from_id($params['discussionid']);
        $forum = $forumvault->get_from_id($discussion->get_forum_id());
        $capabilitymanager = $managerfactory->get_capability_manager($forum);

        self::validate_context($forum->get_context());

        $legacydatamapperfactory = mod_forum\local\container::get_legacy_data_mapper_factory();
        if (!$capabilitymanager->can_pin_discussions($USER)) {
            // Nothing to do. We won't actually output any content here though.
            throw new \moodle_exception('cannotpindiscussions', 'mod_forum');
        }

        $discussion->set_pinned($targetstate);
        $discussionvault->update_discussion($discussion);

        $exporterfactory = mod_forum\local\container::get_exporter_factory();
        $exporter = $exporterfactory->get_discussion_exporter($USER, $forum, $discussion);
        return $exporter->export($PAGE->get_renderer('mod_forum'));
    }

    /**
     * Returns description of method parameters.
     *
     * @return external_function_parameters
     */
    public static function set_pin_state_parameters() {
        return new external_function_parameters(
            [
                'discussionid' => new external_value(PARAM_INT, 'The discussion to pin or unpin', VALUE_REQUIRED,
                    null, NULL_NOT_ALLOWED),
                'targetstate' => new external_value(PARAM_INT, 'The target state', VALUE_REQUIRED,
                    null, NULL_NOT_ALLOWED),
            ]
        );
    }

    /**
     * Returns description of method result value.
     *
     * @return external_single_structure
     */
    public static function set_pin_state_returns() {
        return discussion_exporter::get_read_structure();
    }

    /**
     * Returns description of method parameters
     *
     * @return external_function_parameters
     * @since Moodle 3.8
     */
    public static function delete_post_parameters() {
        return new external_function_parameters(
            array(
                'postid' => new external_value(PARAM_INT, 'Post to be deleted. It can be a discussion topic post.'),
            )
        );
    }

    /**
     * Deletes a post or a discussion completely when the post is the discussion topic.
     *
     * @param int $postid post to be deleted, it can be a discussion topic post.
     * @return array of warnings and the status (true if the post/discussion was deleted)
     * @since Moodle 3.8
     * @throws moodle_exception
     */
    public static function delete_post($postid) {
        global $USER, $CFG;
        require_once($CFG->dirroot . "/mod/forum/lib.php");

        $params = self::validate_parameters(self::delete_post_parameters(),
            array(
                'postid' => $postid,
            )
        );
        $warnings = array();
        $vaultfactory = mod_forum\local\container::get_vault_factory();
        $forumvault = $vaultfactory->get_forum_vault();
        $discussionvault = $vaultfactory->get_discussion_vault();
        $postvault = $vaultfactory->get_post_vault();
        $postentity = $postvault->get_from_id($params['postid']);

        if (empty($postentity)) {
            throw new moodle_exception('invalidpostid', 'forum');
        }

        $discussionentity = $discussionvault->get_from_id($postentity->get_discussion_id());

        if (empty($discussionentity)) {
            throw new moodle_exception('notpartofdiscussion', 'forum');
        }

        $forumentity = $forumvault->get_from_id($discussionentity->get_forum_id());
        if (empty($forumentity)) {
            throw new moodle_exception('invalidforumid', 'forum');
        }

        $context = $forumentity->get_context();

        self::validate_context($context);

        $managerfactory = mod_forum\local\container::get_manager_factory();
        $legacydatamapperfactory = mod_forum\local\container::get_legacy_data_mapper_factory();
        $capabilitymanager = $managerfactory->get_capability_manager($forumentity);
        $forumdatamapper = $legacydatamapperfactory->get_forum_data_mapper();
        $discussiondatamapper = $legacydatamapperfactory->get_discussion_data_mapper();
        $postdatamapper = $legacydatamapperfactory->get_post_data_mapper();

        $replycount = $postvault->get_reply_count_for_post_id_in_discussion_id($USER, $postentity->get_id(),
            $discussionentity->get_id(), true);
        $hasreplies = $replycount > 0;

        $capabilitymanager->validate_delete_post($USER, $discussionentity, $postentity, $hasreplies);

        if (!$postentity->has_parent()) {
            $status = forum_delete_discussion(
                $discussiondatamapper->to_legacy_object($discussionentity),
                false,
                $forumentity->get_course_record(),
                $forumentity->get_course_module_record(),
                $forumdatamapper->to_legacy_object($forumentity)
            );
        } else {
            $status = forum_delete_post(
                $postdatamapper->to_legacy_object($postentity),
                has_capability('mod/forum:deleteanypost', $context),
                $forumentity->get_course_record(),
                $forumentity->get_course_module_record(),
                $forumdatamapper->to_legacy_object($forumentity)
            );
        }

        $result = array();
        $result['status'] = $status;
        $result['warnings'] = $warnings;
        return $result;
    }

    /**
     * Returns description of method result value
     *
     * @return external_description
     * @since Moodle 3.8
     */
    public static function delete_post_returns() {
        return new external_single_structure(
            array(
                'status' => new external_value(PARAM_BOOL, 'True if the post/discussion was deleted, false otherwise.'),
                'warnings' => new external_warnings()
            )
        );
    }

    /**
<<<<<<< HEAD
     * Get the forum posts in the specified forum instance.
     *
     * @param   int $userid
     * @param   int $cmid
     * @param   string $sortby
     * @param   string $sortdirection
     * @return  array
     */
    public static function get_discussion_posts_by_userid(int $userid = 0, int $cmid, ?string $sortby, ?string $sortdirection) {
        global $USER, $DB;
        // Validate the parameter.
        $params = self::validate_parameters(self::get_discussion_posts_by_userid_parameters(), [
                'userid' => $userid,
                'cmid' => $cmid,
                'sortby' => $sortby,
                'sortdirection' => $sortdirection,
        ]);
        $warnings = [];

        $user = core_user::get_user($params['userid']);

        $vaultfactory = mod_forum\local\container::get_vault_factory();

        $forumvault = $vaultfactory->get_forum_vault();
        $forum = $forumvault->get_from_course_module_id($params['cmid']);

        // Validate the module context. It checks everything that affects the module visibility (including groupings, etc..).
        self::validate_context($forum->get_context());

        $sortby = $params['sortby'];
        $sortdirection = $params['sortdirection'];
        $sortallowedvalues = ['id', 'created', 'modified'];
        $directionallowedvalues = ['ASC', 'DESC'];

        if (!in_array(strtolower($sortby), $sortallowedvalues)) {
            throw new invalid_parameter_exception('Invalid value for sortby parameter (value: ' . $sortby . '),' .
                    'allowed values are: ' . implode(', ', $sortallowedvalues));
        }

        $sortdirection = strtoupper($sortdirection);
        if (!in_array($sortdirection, $directionallowedvalues)) {
            throw new invalid_parameter_exception('Invalid value for sortdirection parameter (value: ' . $sortdirection . '),' .
                    'allowed values are: ' . implode(',', $directionallowedvalues));
        }

        $managerfactory = mod_forum\local\container::get_manager_factory();
        $capabilitymanager = $managerfactory->get_capability_manager($forum);

        $discussionvault = $vaultfactory->get_discussion_vault();
        $discussions = $discussionvault->get_all_discussions_in_forum($forum, 'timemodified ASC, id ASC');

        $postvault = $vaultfactory->get_post_vault();

        $builderfactory = mod_forum\local\container::get_builder_factory();
        $postbuilder = $builderfactory->get_exported_posts_builder();

        $builtdiscussions = [];
        foreach ($discussions as $id => $discussion) {
            $posts = $postvault->get_posts_in_discussion_for_user_id(
                    $discussion->get_id(),
                    $user->id,
                    $capabilitymanager->can_view_any_private_reply($USER),
                    "{$sortby} {$sortdirection}"
            );
            if (empty($posts)) {
                continue;
            }

            $parentids = array_filter(array_map(function($post) {
                return $post->has_parent() ? $post->get_parent_id() : null;
            }, $posts));

            $parentposts = [];
            if ($parentids) {
                $parentposts = $postbuilder->build(
                    $user,
                    [$forum],
                    [$discussion],
                    $postvault->get_from_ids(array_values($parentids))
                );
            }

            $builtdiscussions[] = [
                'name' => $discussion->get_name(),
                'id' => $discussion->get_id(),
                'posts' => [
                    'userposts' => $postbuilder->build($user, [$forum], [$discussion], $posts),
                    'parentposts' => $parentposts,
                ],
            ];
        }

        return [
                'discussions' => $builtdiscussions,
                'warnings' => $warnings,
        ];
    }

    /**
     * Describe the post parameters.
     *
     * @return external_function_parameters
     */
    public static function get_discussion_posts_by_userid_parameters() {
        return new external_function_parameters ([
                'userid' => new external_value(
                        PARAM_INT, 'The ID of the user of whom to fetch posts.', VALUE_REQUIRED),
                'cmid' => new external_value(
                        PARAM_INT, 'The ID of the module of which to fetch items.', VALUE_REQUIRED),
                'sortby' => new external_value(
                        PARAM_ALPHA, 'Sort by this element: id, created or modified', VALUE_DEFAULT, 'created'),
                'sortdirection' => new external_value(
                        PARAM_ALPHA, 'Sort direction: ASC or DESC', VALUE_DEFAULT, 'DESC')
        ]);
    }

    /**
     * Describe the post return format.
     *
     * @return external_single_structure
     */
    public static function get_discussion_posts_by_userid_returns() {
        return new external_single_structure([
                'discussions' => new external_multiple_structure(
                    new external_single_structure([
                        'name' => new external_value(PARAM_RAW, 'Name of the discussion'),
                        'id' => new external_value(PARAM_INT, 'ID of the discussion'),
                        'posts' => new external_single_structure([
                            'userposts' => new external_multiple_structure(\mod_forum\local\exporters\post::get_read_structure()),
                            'parentposts' => new external_multiple_structure(\mod_forum\local\exporters\post::get_read_structure()),
                        ]),
                    ])),
                'warnings' => new external_warnings(),
        ]);
=======
     * Returns description of method parameters
     *
     * @return external_function_parameters
     * @since Moodle 3.8
     */
    public static function get_discussion_post_parameters() {
        return new external_function_parameters(
            array(
                'postid' => new external_value(PARAM_INT, 'Post to fetch.'),
            )
        );
    }
    /**
     * Get a particular discussion post.
     *
     * @param int $postid post to fetch
     * @return array of post and warnings (if any)
     * @since Moodle 3.8
     * @throws moodle_exception
     */
    public static function get_discussion_post($postid) {
        global $USER, $CFG;

        $params = self::validate_parameters(self::get_discussion_post_parameters(),
                                            array(
                                                'postid' => $postid,
                                            ));
        $warnings = array();
        $vaultfactory = mod_forum\local\container::get_vault_factory();
        $forumvault = $vaultfactory->get_forum_vault();
        $discussionvault = $vaultfactory->get_discussion_vault();
        $postvault = $vaultfactory->get_post_vault();

        $postentity = $postvault->get_from_id($params['postid']);
        if (empty($postentity)) {
            throw new moodle_exception('invalidpostid', 'forum');
        }
        $discussionentity = $discussionvault->get_from_id($postentity->get_discussion_id());
        if (empty($discussionentity)) {
            throw new moodle_exception('notpartofdiscussion', 'forum');
        }
        $forumentity = $forumvault->get_from_id($discussionentity->get_forum_id());
        if (empty($forumentity)) {
            throw new moodle_exception('invalidforumid', 'forum');
        }
        self::validate_context($forumentity->get_context());

        $managerfactory = mod_forum\local\container::get_manager_factory();
        $capabilitymanager = $managerfactory->get_capability_manager($forumentity);

        if (!$capabilitymanager->can_view_post($USER, $discussionentity, $postentity)) {
            throw new moodle_exception('noviewdiscussionspermission', 'forum');
        }

        $builderfactory = mod_forum\local\container::get_builder_factory();
        $postbuilder = $builderfactory->get_exported_posts_builder();
        $posts = $postbuilder->build($USER, [$forumentity], [$discussionentity], [$postentity]);
        $post = empty($posts) ? array() : reset($posts);

        $result = array();
        $result['post'] = $post;
        $result['warnings'] = $warnings;
        return $result;
    }
    /**
     * Returns description of method result value
     *
     * @return external_description
     * @since Moodle 3.8
     */
    public static function get_discussion_post_returns() {
        return new external_single_structure(
            array(
                'post' => \mod_forum\local\exporters\post::get_read_structure(),
                'warnings' => new external_warnings(),
            )
        );
    }

    /**
     * Returns description of method parameters
     *
     * @return external_function_parameters
     * @since Moodle 3.8
     */
    public static function prepare_draft_area_for_post_parameters() {
        return new external_function_parameters(
            array(
                'postid' => new external_value(PARAM_INT, 'Post to prepare the draft area for.'),
                'area' => new external_value(PARAM_ALPHA, 'Area to prepare: attachment or post.'),
                'draftitemid' => new external_value(PARAM_INT, 'The draft item id to use. 0 to generate one.',
                    VALUE_DEFAULT, 0),
                'filestokeep' => new external_multiple_structure(
                    new external_single_structure(
                        array(
                            'filename' => new external_value(PARAM_FILE, 'File name.'),
                            'filepath' => new external_value(PARAM_PATH, 'File path.'),
                        )
                    ), 'Only keep these files in the draft file area. Empty for keeping all.', VALUE_DEFAULT, []
                ),
            )
        );
    }
    /**
     * Prepares a draft area for editing a post.
     *
     * @param int $postid post to prepare the draft area for
     * @param string $area area to prepare attachment or post
     * @param int $draftitemid the draft item id to use. 0 to generate a new one.
     * @param array $filestokeep only keep these files in the draft file area. Empty for keeping all.
     * @return array of files in the area, the area options and the draft item id
     * @since Moodle 3.8
     * @throws moodle_exception
     */
    public static function prepare_draft_area_for_post($postid, $area, $draftitemid = 0, $filestokeep = []) {
        global $USER;

        $params = self::validate_parameters(
            self::prepare_draft_area_for_post_parameters(),
            array(
                'postid' => $postid,
                'area' => $area,
                'draftitemid' => $draftitemid,
                'filestokeep' => $filestokeep,
            )
        );
        $directionallowedvalues = ['ASC', 'DESC'];

        $allowedareas = ['attachment', 'post'];
        if (!in_array($params['area'], $allowedareas)) {
            throw new invalid_parameter_exception('Invalid value for area parameter
                (value: ' . $params['area'] . '),' . 'allowed values are: ' . implode(', ', $allowedareas));
        }

        $warnings = array();
        $vaultfactory = mod_forum\local\container::get_vault_factory();
        $forumvault = $vaultfactory->get_forum_vault();
        $discussionvault = $vaultfactory->get_discussion_vault();
        $postvault = $vaultfactory->get_post_vault();

        $postentity = $postvault->get_from_id($params['postid']);
        if (empty($postentity)) {
            throw new moodle_exception('invalidpostid', 'forum');
        }
        $discussionentity = $discussionvault->get_from_id($postentity->get_discussion_id());
        if (empty($discussionentity)) {
            throw new moodle_exception('notpartofdiscussion', 'forum');
        }
        $forumentity = $forumvault->get_from_id($discussionentity->get_forum_id());
        if (empty($forumentity)) {
            throw new moodle_exception('invalidforumid', 'forum');
        }

        $context = $forumentity->get_context();
        self::validate_context($context);

        $managerfactory = mod_forum\local\container::get_manager_factory();
        $capabilitymanager = $managerfactory->get_capability_manager($forumentity);

        if (!$capabilitymanager->can_edit_post($USER, $discussionentity, $postentity)) {
            throw new moodle_exception('noviewdiscussionspermission', 'forum');
        }

        if ($params['area'] == 'attachment') {
            $legacydatamapperfactory = mod_forum\local\container::get_legacy_data_mapper_factory();
            $forumdatamapper = $legacydatamapperfactory->get_forum_data_mapper();
            $forum = $forumdatamapper->to_legacy_object($forumentity);

            $areaoptions = mod_forum_post_form::attachment_options($forum);
            $messagetext = null;
        } else {
            $areaoptions = mod_forum_post_form::editor_options($context, $postentity->get_id());
            $messagetext = $postentity->get_message();
        }

        $draftitemid = empty($params['draftitemid']) ? 0 : $params['draftitemid'];
        $messagetext = file_prepare_draft_area($draftitemid, $context->id, 'mod_forum', $params['area'],
            $postentity->get_id(), $areaoptions, $messagetext);

        // Just get a structure compatible with external API.
        array_walk($areaoptions, function(&$item, $key) {
            $item = ['name' => $key, 'value' => $item];
        });

        // Do we need to keep only the given files?
        $usercontext = context_user::instance($USER->id);
        if (!empty($params['filestokeep'])) {
            $fs = get_file_storage();

            if ($areafiles = $fs->get_area_files($usercontext->id, 'user', 'draft', $draftitemid)) {
                $filestokeep = [];
                foreach ($params['filestokeep'] as $ftokeep) {
                    $filestokeep[$ftokeep['filepath']][$ftokeep['filename']] = $ftokeep;
                }

                foreach ($areafiles as $file) {
                    if ($file->is_directory()) {
                        continue;
                    }
                    if (!isset($filestokeep[$file->get_filepath()][$file->get_filename()])) {
                        $file->delete();    // Not in the list to be kept.
                    }
                }
            }
        }

        $result = array(
            'draftitemid' => $draftitemid,
            'files' => external_util::get_area_files($usercontext->id, 'user', 'draft',
                $draftitemid),
            'areaoptions' => $areaoptions,
            'messagetext' => $messagetext,
            'warnings' => $warnings,
        );
        return $result;
    }
    /**
     * Returns description of method result value
     *
     * @return external_description
     * @since Moodle 3.8
     */
    public static function prepare_draft_area_for_post_returns() {
        return new external_single_structure(
            array(
                'draftitemid' => new external_value(PARAM_INT, 'Draft item id for the file area.'),
                'files' => new external_files('Draft area files.', VALUE_OPTIONAL),
                'areaoptions' => new external_multiple_structure(
                    new external_single_structure(
                        array(
                            'name' => new external_value(PARAM_RAW, 'Name of option.'),
                            'value' => new external_value(PARAM_RAW, 'Value of option.'),
                        )
                    ), 'Draft file area options.'
                ),
                'messagetext' => new external_value(PARAM_RAW, 'Message text with URLs rewritten.'),
                'warnings' => new external_warnings(),
            )
        );
    }

    /**
     * Returns description of method parameters
     *
     * @return external_function_parameters
     * @since Moodle 3.8
     */
    public static function update_discussion_post_parameters() {
        return new external_function_parameters(
            [
                'postid' => new external_value(PARAM_INT, 'Post to be updated. It can be a discussion topic post.'),
                'subject' => new external_value(PARAM_TEXT, 'Updated post subject', VALUE_DEFAULT, ''),
                'message' => new external_value(PARAM_RAW, 'Updated post message (HTML assumed if messageformat is not provided)',
                    VALUE_DEFAULT, ''),
                'messageformat' => new external_format_value('message', VALUE_DEFAULT),
                'options' => new external_multiple_structure (
                    new external_single_structure(
                        [
                            'name' => new external_value(
                                PARAM_ALPHANUM,
                                'The allowed keys (value format) are:
                                pinned (bool); (only for discussions) whether to pin this discussion or not
                                discussionsubscribe (bool); whether to subscribe to the post or not
                                inlineattachmentsid (int); the draft file area id for inline attachments in the text
                                attachmentsid (int); the draft file area id for attachments'
                            ),
                            'value' => new external_value(PARAM_RAW, 'The value of the option.')
                        ]
                    ),
                    'Configuration options for the post.',
                    VALUE_DEFAULT,
                    []
                ),
            ]
        );
    }

    /**
     * Updates a post or a discussion post topic.
     *
     * @param int $postid post to be updated, it can be a discussion topic post.
     * @param string $subject updated post subject
     * @param string $message updated post message (HTML assumed if messageformat is not provided)
     * @param int $messageformat The format of the message, defaults to FORMAT_HTML
     * @param array $options different configuration options for the post to be updated.
     * @return array of warnings and the status (true if the post/discussion was deleted)
     * @since Moodle 3.8
     * @throws moodle_exception
     * @todo support more options: timed posts, groups change and tags.
     */
    public static function update_discussion_post($postid, $subject = '', $message = '', $messageformat = FORMAT_HTML,
            $options = []) {
        global $CFG, $USER;
        require_once($CFG->dirroot . "/mod/forum/lib.php");

        $params = self::validate_parameters(self::add_discussion_post_parameters(),
            [
                'postid' => $postid,
                'subject' => $subject,
                'message' => $message,
                'options' => $options,
                'messageformat' => $messageformat,
            ]
        );
        $warnings = [];

        // Validate options.
        $options = [];
        foreach ($params['options'] as $option) {
            $name = trim($option['name']);
            switch ($name) {
                case 'pinned':
                    $value = clean_param($option['value'], PARAM_BOOL);
                    break;
                case 'discussionsubscribe':
                    $value = clean_param($option['value'], PARAM_BOOL);
                    break;
                case 'inlineattachmentsid':
                    $value = clean_param($option['value'], PARAM_INT);
                    break;
                case 'attachmentsid':
                    $value = clean_param($option['value'], PARAM_INT);
                    break;
                default:
                    throw new moodle_exception('errorinvalidparam', 'webservice', '', $name);
            }
            $options[$name] = $value;
        }

        $managerfactory = mod_forum\local\container::get_manager_factory();
        $vaultfactory = mod_forum\local\container::get_vault_factory();
        $forumvault = $vaultfactory->get_forum_vault();
        $discussionvault = $vaultfactory->get_discussion_vault();
        $postvault = $vaultfactory->get_post_vault();
        $legacydatamapperfactory = mod_forum\local\container::get_legacy_data_mapper_factory();
        $forumdatamapper = $legacydatamapperfactory->get_forum_data_mapper();
        $discussiondatamapper = $legacydatamapperfactory->get_discussion_data_mapper();
        $postdatamapper = $legacydatamapperfactory->get_post_data_mapper();

        $postentity = $postvault->get_from_id($params['postid']);
        if (empty($postentity)) {
            throw new moodle_exception('invalidpostid', 'forum');
        }
        $discussionentity = $discussionvault->get_from_id($postentity->get_discussion_id());
        if (empty($discussionentity)) {
            throw new moodle_exception('notpartofdiscussion', 'forum');
        }
        $forumentity = $forumvault->get_from_id($discussionentity->get_forum_id());
        if (empty($forumentity)) {
            throw new moodle_exception('invalidforumid', 'forum');
        }
        $forum = $forumdatamapper->to_legacy_object($forumentity);
        $capabilitymanager = $managerfactory->get_capability_manager($forumentity);

        $modcontext = $forumentity->get_context();
        self::validate_context($modcontext);

        if (!$capabilitymanager->can_edit_post($USER, $discussionentity, $postentity)) {
            throw new moodle_exception('cannotupdatepost', 'forum');
        }

        // Get the original post.
        $updatepost = $postdatamapper->to_legacy_object($postentity);
        $updatepost->itemid = IGNORE_FILE_MERGE;
        $updatepost->attachments = IGNORE_FILE_MERGE;

        // Prepare the post to be updated.
        if (!empty($params['subject'])) {
            $updatepost->subject = $params['subject'];
        }

        if (!empty($params['message']) && !empty($params['messageformat'])) {
            $updatepost->message       = $params['message'];
            $updatepost->messageformat = $params['messageformat'];
            $updatepost->messagetrust  = trusttext_trusted($modcontext);
            // Clean message text.
            $updatepost = trusttext_pre_edit($updatepost, 'message', $modcontext);
        }

        if (isset($options['discussionsubscribe'])) {
            // No need to validate anything here, forum_post_subscription will do.
            $updatepost->discussionsubscribe = $options['discussionsubscribe'];
        }

        // When editing first post/discussion.
        if (!$postentity->has_parent()) {
            // Defaults for discussion topic posts.
            $updatepost->name = $discussionentity->get_name();
            $updatepost->timestart = $discussionentity->get_time_start();
            $updatepost->timeend = $discussionentity->get_time_end();

            if (isset($options['pinned'])) {
                if ($capabilitymanager->can_pin_discussions($USER)) {
                    // Can change pinned if we have capability.
                    $updatepost->pinned = !empty($options['pinned']) ? FORUM_DISCUSSION_PINNED : FORUM_DISCUSSION_UNPINNED;
                }
            }
        }

        if (isset($options['inlineattachmentsid'])) {
            $updatepost->itemid = $options['inlineattachmentsid'];
        }

        if (isset($options['attachmentsid']) && forum_can_create_attachment($forum, $modcontext)) {
            $updatepost->attachments = $options['attachmentsid'];
        }

        // Update the post.
        $fakemform = $updatepost->id;
        if (forum_update_post($updatepost, $fakemform)) {
            $discussion = $discussiondatamapper->to_legacy_object($discussionentity);

            forum_trigger_post_updated_event($updatepost, $discussion, $modcontext, $forum);

            forum_post_subscription(
                $updatepost,
                $forum,
                $discussion
            );
            $status = true;
        } else {
            $status = false;
        }

        return [
            'status' => $status,
            'warnings' => $warnings,
        ];
    }

    /**
     * Returns description of method result value
     *
     * @return external_description
     * @since Moodle 3.8
     */
    public static function update_discussion_post_returns() {
        return new external_single_structure(
            [
                'status' => new external_value(PARAM_BOOL, 'True if the post/discussion was updated, false otherwise.'),
                'warnings' => new external_warnings()
            ]
        );
>>>>>>> 0a063e6d
    }
}<|MERGE_RESOLUTION|>--- conflicted
+++ resolved
@@ -2157,7 +2157,6 @@
     }
 
     /**
-<<<<<<< HEAD
      * Get the forum posts in the specified forum instance.
      *
      * @param   int $userid
@@ -2292,7 +2291,9 @@
                     ])),
                 'warnings' => new external_warnings(),
         ]);
-=======
+    }
+
+    /**
      * Returns description of method parameters
      *
      * @return external_function_parameters
@@ -2305,6 +2306,7 @@
             )
         );
     }
+
     /**
      * Get a particular discussion post.
      *
@@ -2357,6 +2359,7 @@
         $result['warnings'] = $warnings;
         return $result;
     }
+
     /**
      * Returns description of method result value
      *
@@ -2396,6 +2399,7 @@
             )
         );
     }
+
     /**
      * Prepares a draft area for editing a post.
      *
@@ -2509,6 +2513,7 @@
         );
         return $result;
     }
+
     /**
      * Returns description of method result value
      *
@@ -2736,6 +2741,5 @@
                 'warnings' => new external_warnings()
             ]
         );
->>>>>>> 0a063e6d
     }
 }