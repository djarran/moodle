<?php
// This file is part of Moodle - http://moodle.org/
//
// Moodle is free software: you can redistribute it and/or modify
// it under the terms of the GNU General Public License as published by
// the Free Software Foundation, either version 3 of the License, or
// (at your option) any later version.
//
// Moodle is distributed in the hope that it will be useful,
// but WITHOUT ANY WARRANTY; without even the implied warranty of
// MERCHANTABILITY or FITNESS FOR A PARTICULAR PURPOSE.  See the
// GNU General Public License for more details.
//
// You should have received a copy of the GNU General Public License
// along with Moodle.  If not, see <http://www.gnu.org/licenses/>.

/**
 * Quiz external API
 *
 * @package    mod_quiz
 * @category   external
 * @copyright  2016 Juan Leyva <juan@moodle.com>
 * @license    http://www.gnu.org/copyleft/gpl.html GNU GPL v3 or later
 * @since      Moodle 3.1
 */

use core_course\external\helper_for_get_mods_by_courses;
use core_external\external_api;
use core_external\external_files;
use core_external\external_format_value;
use core_external\external_function_parameters;
use core_external\external_multiple_structure;
use core_external\external_single_structure;
use core_external\external_value;
use core_external\external_warnings;
use core_external\util;
use mod_quiz\access_manager;
use mod_quiz\quiz_attempt;
use mod_quiz\quiz_settings;

defined('MOODLE_INTERNAL') || die;

require_once($CFG->dirroot . '/mod/quiz/locallib.php');

/**
 * Quiz external functions
 *
 * @package    mod_quiz
 * @category   external
 * @copyright  2016 Juan Leyva <juan@moodle.com>
 * @license    http://www.gnu.org/copyleft/gpl.html GNU GPL v3 or later
 * @since      Moodle 3.1
 */
class mod_quiz_external extends external_api {

    /**
     * Describes the parameters for get_quizzes_by_courses.
     *
     * @return external_function_parameters
     * @since Moodle 3.1
     */
    public static function get_quizzes_by_courses_parameters() {
        return new external_function_parameters (
            [
                'courseids' => new external_multiple_structure(
                    new external_value(PARAM_INT, 'course id'), 'Array of course ids', VALUE_DEFAULT, []
                ),
            ]
        );
    }

    /**
     * Returns a list of quizzes in a provided list of courses,
     * if no list is provided all quizzes that the user can view will be returned.
     *
     * @param array $courseids Array of course ids
     * @return array of quizzes details
     * @since Moodle 3.1
     */
    public static function get_quizzes_by_courses($courseids = []) {
        global $USER;

        $warnings = [];
        $returnedquizzes = [];

        $params = [
            'courseids' => $courseids,
        ];
        $params = self::validate_parameters(self::get_quizzes_by_courses_parameters(), $params);

        $mycourses = [];
        if (empty($params['courseids'])) {
            $mycourses = enrol_get_my_courses();
            $params['courseids'] = array_keys($mycourses);
        }

        // Ensure there are courseids to loop through.
        if (!empty($params['courseids'])) {

            list($courses, $warnings) = util::validate_courses($params['courseids'], $mycourses);

            // Get the quizzes in this course, this function checks users visibility permissions.
            // We can avoid then additional validate_context calls.
            $quizzes = get_all_instances_in_courses("quiz", $courses);
            foreach ($quizzes as $quiz) {
                $context = context_module::instance($quiz->coursemodule);

                // Update quiz with override information.
                $quiz = quiz_update_effective_access($quiz, $USER->id);

                // Entry to return.
                $quizdetails = helper_for_get_mods_by_courses::standard_coursemodule_element_values(
                        $quiz, 'mod_quiz', 'mod/quiz:view', 'mod/quiz:view');

                if (has_capability('mod/quiz:view', $context)) {
<<<<<<< HEAD
                    $quizdetails['introfiles'] = util::get_area_files($context->id, 'mod_quiz', 'intro', false, false);
                    $viewablefields = array('timeopen', 'timeclose', 'attempts', 'timelimit', 'grademethod', 'decimalpoints',
                                            'questiondecimalpoints', 'sumgrades', 'grade', 'preferredbehaviour');
=======
                    $quizdetails['introfiles'] = external_util::get_area_files($context->id, 'mod_quiz', 'intro', false, false);
                    $viewablefields = ['timeopen', 'timeclose', 'attempts', 'timelimit', 'grademethod', 'decimalpoints',
                                            'questiondecimalpoints', 'sumgrades', 'grade', 'preferredbehaviour'];
>>>>>>> ec0a2dd8

                    // Sometimes this function returns just empty.
                    $hasfeedback = quiz_has_feedback($quiz);
                    $quizdetails['hasfeedback'] = (!empty($hasfeedback)) ? 1 : 0;

                    $timenow = time();
                    $quizobj = quiz_settings::create($quiz->id, $USER->id);
                    $accessmanager = new access_manager($quizobj, $timenow, has_capability('mod/quiz:ignoretimelimits',
                                                                $context, null, false));

                    // Fields the user could see if have access to the quiz.
                    if (!$accessmanager->prevent_access()) {
                        $quizdetails['hasquestions'] = (int) $quizobj->has_questions();
                        $quizdetails['autosaveperiod'] = get_config('quiz', 'autosaveperiod');

                        $additionalfields = ['attemptonlast', 'reviewattempt', 'reviewcorrectness', 'reviewmarks',
                                                    'reviewspecificfeedback', 'reviewgeneralfeedback', 'reviewrightanswer',
                                                    'reviewoverallfeedback', 'questionsperpage', 'navmethod',
                                                    'browsersecurity', 'delay1', 'delay2', 'showuserpicture', 'showblocks',
                                                    'completionattemptsexhausted', 'overduehandling',
                                                    'graceperiod', 'canredoquestions', 'allowofflineattempts'];
                        $viewablefields = array_merge($viewablefields, $additionalfields);

                        // Any course module fields that previously existed in quiz.
                        $quizdetails['completionpass'] = $quizobj->get_cm()->completionpassgrade;
                    }

                    // Fields only for managers.
                    if (has_capability('moodle/course:manageactivities', $context)) {
                        $additionalfields = ['shuffleanswers', 'timecreated', 'timemodified', 'password', 'subnet'];
                        $viewablefields = array_merge($viewablefields, $additionalfields);
                    }

                    foreach ($viewablefields as $field) {
                        $quizdetails[$field] = $quiz->{$field};
                    }
                }
                $returnedquizzes[] = $quizdetails;
            }
        }
        $result = [];
        $result['quizzes'] = $returnedquizzes;
        $result['warnings'] = $warnings;
        return $result;
    }

    /**
     * Describes the get_quizzes_by_courses return value.
     *
     * @return external_single_structure
     * @since Moodle 3.1
     */
    public static function get_quizzes_by_courses_returns() {
        return new external_single_structure(
            [
                'quizzes' => new external_multiple_structure(
                    new external_single_structure(array_merge(
                        helper_for_get_mods_by_courses::standard_coursemodule_elements_returns(true),
                        [
                            'timeopen' => new external_value(PARAM_INT, 'The time when this quiz opens. (0 = no restriction.)',
                                                                VALUE_OPTIONAL),
                            'timeclose' => new external_value(PARAM_INT, 'The time when this quiz closes. (0 = no restriction.)',
                                                                VALUE_OPTIONAL),
                            'timelimit' => new external_value(PARAM_INT, 'The time limit for quiz attempts, in seconds.',
                                                                VALUE_OPTIONAL),
                            'overduehandling' => new external_value(PARAM_ALPHA, 'The method used to handle overdue attempts.
                                                                    \'autosubmit\', \'graceperiod\' or \'autoabandon\'.',
                                                                    VALUE_OPTIONAL),
                            'graceperiod' => new external_value(PARAM_INT, 'The amount of time (in seconds) after the time limit
                                                                runs out during which attempts can still be submitted,
                                                                if overduehandling is set to allow it.', VALUE_OPTIONAL),
                            'preferredbehaviour' => new external_value(PARAM_ALPHANUMEXT, 'The behaviour to ask questions to use.',
                                                                        VALUE_OPTIONAL),
                            'canredoquestions' => new external_value(PARAM_INT, 'Allows students to redo any completed question
                                                                        within a quiz attempt.', VALUE_OPTIONAL),
                            'attempts' => new external_value(PARAM_INT, 'The maximum number of attempts a student is allowed.',
                                                                VALUE_OPTIONAL),
                            'attemptonlast' => new external_value(PARAM_INT, 'Whether subsequent attempts start from the answer
                                                                    to the previous attempt (1) or start blank (0).',
                                                                    VALUE_OPTIONAL),
                            'grademethod' => new external_value(PARAM_INT, 'One of the values QUIZ_GRADEHIGHEST, QUIZ_GRADEAVERAGE,
                                                                    QUIZ_ATTEMPTFIRST or QUIZ_ATTEMPTLAST.', VALUE_OPTIONAL),
                            'decimalpoints' => new external_value(PARAM_INT, 'Number of decimal points to use when displaying
                                                                    grades.', VALUE_OPTIONAL),
                            'questiondecimalpoints' => new external_value(PARAM_INT, 'Number of decimal points to use when
                                                                            displaying question grades.
                                                                            (-1 means use decimalpoints.)', VALUE_OPTIONAL),
                            'reviewattempt' => new external_value(PARAM_INT, 'Whether users are allowed to review their quiz
                                                                    attempts at various times. This is a bit field, decoded by the
                                                                    \mod_quiz\question\display_options class. It is formed by ORing
                                                                    together the constants defined there.', VALUE_OPTIONAL),
                            'reviewcorrectness' => new external_value(PARAM_INT, 'Whether users are allowed to review their quiz
                                                                        attempts at various times.
                                                                        A bit field, like reviewattempt.', VALUE_OPTIONAL),
                            'reviewmarks' => new external_value(PARAM_INT, 'Whether users are allowed to review their quiz attempts
                                                                at various times. A bit field, like reviewattempt.',
                                                                VALUE_OPTIONAL),
                            'reviewspecificfeedback' => new external_value(PARAM_INT, 'Whether users are allowed to review their
                                                                            quiz attempts at various times. A bit field, like
                                                                            reviewattempt.', VALUE_OPTIONAL),
                            'reviewgeneralfeedback' => new external_value(PARAM_INT, 'Whether users are allowed to review their
                                                                            quiz attempts at various times. A bit field, like
                                                                            reviewattempt.', VALUE_OPTIONAL),
                            'reviewrightanswer' => new external_value(PARAM_INT, 'Whether users are allowed to review their quiz
                                                                        attempts at various times. A bit field, like
                                                                        reviewattempt.', VALUE_OPTIONAL),
                            'reviewoverallfeedback' => new external_value(PARAM_INT, 'Whether users are allowed to review their quiz
                                                                            attempts at various times. A bit field, like
                                                                            reviewattempt.', VALUE_OPTIONAL),
                            'questionsperpage' => new external_value(PARAM_INT, 'How often to insert a page break when editing
                                                                        the quiz, or when shuffling the question order.',
                                                                        VALUE_OPTIONAL),
                            'navmethod' => new external_value(PARAM_ALPHA, 'Any constraints on how the user is allowed to navigate
                                                                around the quiz. Currently recognised values are
                                                                \'free\' and \'seq\'.', VALUE_OPTIONAL),
                            'shuffleanswers' => new external_value(PARAM_INT, 'Whether the parts of the question should be shuffled,
                                                                    in those question types that support it.', VALUE_OPTIONAL),
                            'sumgrades' => new external_value(PARAM_FLOAT, 'The total of all the question instance maxmarks.',
                                                                VALUE_OPTIONAL),
                            'grade' => new external_value(PARAM_FLOAT, 'The total that the quiz overall grade is scaled to be
                                                            out of.', VALUE_OPTIONAL),
                            'timecreated' => new external_value(PARAM_INT, 'The time when the quiz was added to the course.',
                                                                VALUE_OPTIONAL),
                            'timemodified' => new external_value(PARAM_INT, 'Last modified time.',
                                                                    VALUE_OPTIONAL),
                            'password' => new external_value(PARAM_RAW, 'A password that the student must enter before starting or
                                                                continuing a quiz attempt.', VALUE_OPTIONAL),
                            'subnet' => new external_value(PARAM_RAW, 'Used to restrict the IP addresses from which this quiz can
                                                            be attempted. The format is as requried by the address_in_subnet
                                                            function.', VALUE_OPTIONAL),
                            'browsersecurity' => new external_value(PARAM_ALPHANUMEXT, 'Restriciton on the browser the student must
                                                                    use. E.g. \'securewindow\'.', VALUE_OPTIONAL),
                            'delay1' => new external_value(PARAM_INT, 'Delay that must be left between the first and second attempt,
                                                            in seconds.', VALUE_OPTIONAL),
                            'delay2' => new external_value(PARAM_INT, 'Delay that must be left between the second and subsequent
                                                            attempt, in seconds.', VALUE_OPTIONAL),
                            'showuserpicture' => new external_value(PARAM_INT, 'Option to show the user\'s picture during the
                                                                    attempt and on the review page.', VALUE_OPTIONAL),
                            'showblocks' => new external_value(PARAM_INT, 'Whether blocks should be shown on the attempt.php and
                                                                review.php pages.', VALUE_OPTIONAL),
                            'completionattemptsexhausted' => new external_value(PARAM_INT, 'Mark quiz complete when the student has
                                                                                exhausted the maximum number of attempts',
                                                                                VALUE_OPTIONAL),
                            'completionpass' => new external_value(PARAM_INT, 'Whether to require passing grade', VALUE_OPTIONAL),
                            'allowofflineattempts' => new external_value(PARAM_INT, 'Whether to allow the quiz to be attempted
                                                                            offline in the mobile app', VALUE_OPTIONAL),
                            'autosaveperiod' => new external_value(PARAM_INT, 'Auto-save delay', VALUE_OPTIONAL),
                            'hasfeedback' => new external_value(PARAM_INT, 'Whether the quiz has any non-blank feedback text',
                                                                VALUE_OPTIONAL),
                            'hasquestions' => new external_value(PARAM_INT, 'Whether the quiz has questions', VALUE_OPTIONAL),
                        ]
                    ))
                ),
                'warnings' => new external_warnings(),
            ]
        );
    }


    /**
     * Utility function for validating a quiz.
     *
     * @param int $quizid quiz instance id
     * @return array array containing the quiz, course, context and course module objects
     * @since  Moodle 3.1
     */
    protected static function validate_quiz($quizid) {
        global $DB;

        // Request and permission validation.
        $quiz = $DB->get_record('quiz', ['id' => $quizid], '*', MUST_EXIST);
        list($course, $cm) = get_course_and_cm_from_instance($quiz, 'quiz');

        $context = context_module::instance($cm->id);
        self::validate_context($context);

        return [$quiz, $course, $cm, $context];
    }

    /**
     * Describes the parameters for view_quiz.
     *
     * @return external_function_parameters
     * @since Moodle 3.1
     */
    public static function view_quiz_parameters() {
        return new external_function_parameters (
            [
                'quizid' => new external_value(PARAM_INT, 'quiz instance id'),
            ]
        );
    }

    /**
     * Trigger the course module viewed event and update the module completion status.
     *
     * @param int $quizid quiz instance id
     * @return array of warnings and status result
     * @since Moodle 3.1
     */
    public static function view_quiz($quizid) {
        global $DB;

        $params = self::validate_parameters(self::view_quiz_parameters(), ['quizid' => $quizid]);
        $warnings = [];

        list($quiz, $course, $cm, $context) = self::validate_quiz($params['quizid']);

        // Trigger course_module_viewed event and completion.
        quiz_view($quiz, $course, $cm, $context);

        $result = [];
        $result['status'] = true;
        $result['warnings'] = $warnings;
        return $result;
    }

    /**
     * Describes the view_quiz return value.
     *
     * @return external_single_structure
     * @since Moodle 3.1
     */
    public static function view_quiz_returns() {
        return new external_single_structure(
            [
                'status' => new external_value(PARAM_BOOL, 'status: true if success'),
                'warnings' => new external_warnings(),
            ]
        );
    }

    /**
     * Describes the parameters for get_user_attempts.
     *
     * @return external_function_parameters
     * @since Moodle 3.1
     */
    public static function get_user_attempts_parameters() {
        return new external_function_parameters (
            [
                'quizid' => new external_value(PARAM_INT, 'quiz instance id'),
                'userid' => new external_value(PARAM_INT, 'user id, empty for current user', VALUE_DEFAULT, 0),
                'status' => new external_value(PARAM_ALPHA, 'quiz status: all, finished or unfinished', VALUE_DEFAULT, 'finished'),
                'includepreviews' => new external_value(PARAM_BOOL, 'whether to include previews or not', VALUE_DEFAULT, false),

            ]
        );
    }

    /**
     * Return a list of attempts for the given quiz and user.
     *
     * @param int $quizid quiz instance id
     * @param int $userid user id
     * @param string $status quiz status: all, finished or unfinished
     * @param bool $includepreviews whether to include previews or not
     * @return array of warnings and the list of attempts
     * @since Moodle 3.1
     */
    public static function get_user_attempts($quizid, $userid = 0, $status = 'finished', $includepreviews = false) {
        global $USER;

        $warnings = [];

        $params = [
            'quizid' => $quizid,
            'userid' => $userid,
            'status' => $status,
            'includepreviews' => $includepreviews,
        ];
        $params = self::validate_parameters(self::get_user_attempts_parameters(), $params);

        list($quiz, $course, $cm, $context) = self::validate_quiz($params['quizid']);

        if (!in_array($params['status'], ['all', 'finished', 'unfinished'])) {
            throw new invalid_parameter_exception('Invalid status value');
        }

        // Default value for userid.
        if (empty($params['userid'])) {
            $params['userid'] = $USER->id;
        }

        $user = core_user::get_user($params['userid'], '*', MUST_EXIST);
        core_user::require_active_user($user);

        // Extra checks so only users with permissions can view other users attempts.
        if ($USER->id != $user->id) {
            require_capability('mod/quiz:viewreports', $context);
        }

        // Update quiz with override information.
        $quiz = quiz_update_effective_access($quiz, $params['userid']);
        $attempts = quiz_get_user_attempts($quiz->id, $user->id, $params['status'], $params['includepreviews']);
        $attemptresponse = [];
        foreach ($attempts as $attempt) {
            $reviewoptions = quiz_get_review_options($quiz, $attempt, $context);
            if (!has_capability('mod/quiz:viewreports', $context) &&
                    ($reviewoptions->marks < question_display_options::MARK_AND_MAX || $attempt->state != quiz_attempt::FINISHED)) {
                // Blank the mark if the teacher does not allow it.
                $attempt->sumgrades = null;
            }
            $attemptresponse[] = $attempt;
        }
        $result = [];
        $result['attempts'] = $attemptresponse;
        $result['warnings'] = $warnings;
        return $result;
    }

    /**
     * Describes a single attempt structure.
     *
     * @return external_single_structure the attempt structure
     */
    private static function attempt_structure() {
        return new external_single_structure(
            [
                'id' => new external_value(PARAM_INT, 'Attempt id.', VALUE_OPTIONAL),
                'quiz' => new external_value(PARAM_INT, 'Foreign key reference to the quiz that was attempted.',
                                                VALUE_OPTIONAL),
                'userid' => new external_value(PARAM_INT, 'Foreign key reference to the user whose attempt this is.',
                                                VALUE_OPTIONAL),
                'attempt' => new external_value(PARAM_INT, 'Sequentially numbers this students attempts at this quiz.',
                                                VALUE_OPTIONAL),
                'uniqueid' => new external_value(PARAM_INT, 'Foreign key reference to the question_usage that holds the
                                                    details of the the question_attempts that make up this quiz
                                                    attempt.', VALUE_OPTIONAL),
                'layout' => new external_value(PARAM_RAW, 'Attempt layout.', VALUE_OPTIONAL),
                'currentpage' => new external_value(PARAM_INT, 'Attempt current page.', VALUE_OPTIONAL),
                'preview' => new external_value(PARAM_INT, 'Whether is a preview attempt or not.', VALUE_OPTIONAL),
                'state' => new external_value(PARAM_ALPHA, 'The current state of the attempts. \'inprogress\',
                                                \'overdue\', \'finished\' or \'abandoned\'.', VALUE_OPTIONAL),
                'timestart' => new external_value(PARAM_INT, 'Time when the attempt was started.', VALUE_OPTIONAL),
                'timefinish' => new external_value(PARAM_INT, 'Time when the attempt was submitted.
                                                    0 if the attempt has not been submitted yet.', VALUE_OPTIONAL),
                'timemodified' => new external_value(PARAM_INT, 'Last modified time.', VALUE_OPTIONAL),
                'timemodifiedoffline' => new external_value(PARAM_INT, 'Last modified time via webservices.', VALUE_OPTIONAL),
                'timecheckstate' => new external_value(PARAM_INT, 'Next time quiz cron should check attempt for
                                                        state changes.  NULL means never check.', VALUE_OPTIONAL),
                'sumgrades' => new external_value(PARAM_FLOAT, 'Total marks for this attempt.', VALUE_OPTIONAL),
                'gradednotificationsenttime' => new external_value(PARAM_INT,
                    'Time when the student was notified that manual grading of their attempt was complete.', VALUE_OPTIONAL),
            ]
        );
    }

    /**
     * Describes the get_user_attempts return value.
     *
     * @return external_single_structure
     * @since Moodle 3.1
     */
    public static function get_user_attempts_returns() {
        return new external_single_structure(
            [
                'attempts' => new external_multiple_structure(self::attempt_structure()),
                'warnings' => new external_warnings(),
            ]
        );
    }

    /**
     * Describes the parameters for get_user_best_grade.
     *
     * @return external_function_parameters
     * @since Moodle 3.1
     */
    public static function get_user_best_grade_parameters() {
        return new external_function_parameters (
            [
                'quizid' => new external_value(PARAM_INT, 'quiz instance id'),
                'userid' => new external_value(PARAM_INT, 'user id', VALUE_DEFAULT, 0),
            ]
        );
    }

    /**
     * Get the best current grade for the given user on a quiz.
     *
     * @param int $quizid quiz instance id
     * @param int $userid user id
     * @return array of warnings and the grade information
     * @since Moodle 3.1
     */
    public static function get_user_best_grade($quizid, $userid = 0) {
        global $DB, $USER, $CFG;
        require_once($CFG->libdir . '/gradelib.php');

        $warnings = [];

        $params = [
            'quizid' => $quizid,
            'userid' => $userid,
        ];
        $params = self::validate_parameters(self::get_user_best_grade_parameters(), $params);

        list($quiz, $course, $cm, $context) = self::validate_quiz($params['quizid']);

        // Default value for userid.
        if (empty($params['userid'])) {
            $params['userid'] = $USER->id;
        }

        $user = core_user::get_user($params['userid'], '*', MUST_EXIST);
        core_user::require_active_user($user);

        // Extra checks so only users with permissions can view other users attempts.
        if ($USER->id != $user->id) {
            require_capability('mod/quiz:viewreports', $context);
        }

        $result = [];

        // This code was mostly copied from mod/quiz/view.php. We need to make the web service logic consistent.
        // Get this user's attempts.
        $attempts = quiz_get_user_attempts($quiz->id, $user->id, 'all');
        $canviewgrade = false;
        if ($attempts) {
            if ($USER->id != $user->id) {
                // No need to check the permission here. We did it at by require_capability('mod/quiz:viewreports', $context).
                $canviewgrade = true;
            } else {
                // Work out which columns we need, taking account what data is available in each attempt.
                [$notused, $alloptions] = quiz_get_combined_reviewoptions($quiz, $attempts);
                $canviewgrade = $alloptions->marks >= question_display_options::MARK_AND_MAX;
            }
        }

        $grade = $canviewgrade ? quiz_get_best_grade($quiz, $user->id) : null;

        if ($grade === null) {
            $result['hasgrade'] = false;
        } else {
            $result['hasgrade'] = true;
            $result['grade'] = $grade;
        }

        // Inform user of the grade to pass if non-zero.
        $gradinginfo = grade_get_grades($course->id, 'mod', 'quiz', $quiz->id, $user->id);
        if (!empty($gradinginfo->items)) {
            $item = $gradinginfo->items[0];

            if ($item && grade_floats_different($item->gradepass, 0)) {
                $result['gradetopass'] = $item->gradepass;
            }
        }

        $result['warnings'] = $warnings;
        return $result;
    }

    /**
     * Describes the get_user_best_grade return value.
     *
     * @return external_single_structure
     * @since Moodle 3.1
     */
    public static function get_user_best_grade_returns() {
        return new external_single_structure(
            [
                'hasgrade' => new external_value(PARAM_BOOL, 'Whether the user has a grade on the given quiz.'),
                'grade' => new external_value(PARAM_FLOAT, 'The grade (only if the user has a grade).', VALUE_OPTIONAL),
                'gradetopass' => new external_value(PARAM_FLOAT, 'The grade to pass the quiz (only if set).', VALUE_OPTIONAL),
                'warnings' => new external_warnings(),
            ]
        );
    }

    /**
     * Describes the parameters for get_combined_review_options.
     *
     * @return external_function_parameters
     * @since Moodle 3.1
     */
    public static function get_combined_review_options_parameters() {
        return new external_function_parameters (
            [
                'quizid' => new external_value(PARAM_INT, 'quiz instance id'),
                'userid' => new external_value(PARAM_INT, 'user id (empty for current user)', VALUE_DEFAULT, 0),

            ]
        );
    }

    /**
     * Combines the review options from a number of different quiz attempts.
     *
     * @param int $quizid quiz instance id
     * @param int $userid user id (empty for current user)
     * @return array of warnings and the review options
     * @since Moodle 3.1
     */
    public static function get_combined_review_options($quizid, $userid = 0) {
        global $DB, $USER;

        $warnings = [];

        $params = [
            'quizid' => $quizid,
            'userid' => $userid,
        ];
        $params = self::validate_parameters(self::get_combined_review_options_parameters(), $params);

        list($quiz, $course, $cm, $context) = self::validate_quiz($params['quizid']);

        // Default value for userid.
        if (empty($params['userid'])) {
            $params['userid'] = $USER->id;
        }

        $user = core_user::get_user($params['userid'], '*', MUST_EXIST);
        core_user::require_active_user($user);

        // Extra checks so only users with permissions can view other users attempts.
        if ($USER->id != $user->id) {
            require_capability('mod/quiz:viewreports', $context);
        }

        $attempts = quiz_get_user_attempts($quiz->id, $user->id, 'all', true);

        $result = [];
        $result['someoptions'] = [];
        $result['alloptions'] = [];

        list($someoptions, $alloptions) = quiz_get_combined_reviewoptions($quiz, $attempts);

        foreach (['someoptions', 'alloptions'] as $typeofoption) {
            foreach ($$typeofoption as $key => $value) {
                $result[$typeofoption][] = [
                    "name" => $key,
                    "value" => (!empty($value)) ? $value : 0
                ];
            }
        }

        $result['warnings'] = $warnings;
        return $result;
    }

    /**
     * Describes the get_combined_review_options return value.
     *
     * @return external_single_structure
     * @since Moodle 3.1
     */
    public static function get_combined_review_options_returns() {
        return new external_single_structure(
            [
                'someoptions' => new external_multiple_structure(
                    new external_single_structure(
                        [
                            'name' => new external_value(PARAM_ALPHANUMEXT, 'option name'),
                            'value' => new external_value(PARAM_INT, 'option value'),
                        ]
                    )
                ),
                'alloptions' => new external_multiple_structure(
                    new external_single_structure(
                        [
                            'name' => new external_value(PARAM_ALPHANUMEXT, 'option name'),
                            'value' => new external_value(PARAM_INT, 'option value'),
                        ]
                    )
                ),
                'warnings' => new external_warnings(),
            ]
        );
    }

    /**
     * Describes the parameters for start_attempt.
     *
     * @return external_function_parameters
     * @since Moodle 3.1
     */
    public static function start_attempt_parameters() {
        return new external_function_parameters (
            [
                'quizid' => new external_value(PARAM_INT, 'quiz instance id'),
                'preflightdata' => new external_multiple_structure(
                    new external_single_structure(
                        [
                            'name' => new external_value(PARAM_ALPHANUMEXT, 'data name'),
                            'value' => new external_value(PARAM_RAW, 'data value'),
                        ]
                    ), 'Preflight required data (like passwords)', VALUE_DEFAULT, []
                ),
                'forcenew' => new external_value(PARAM_BOOL, 'Whether to force a new attempt or not.', VALUE_DEFAULT, false),

            ]
        );
    }

    /**
     * Starts a new attempt at a quiz.
     *
     * @param int $quizid quiz instance id
     * @param array $preflightdata preflight required data (like passwords)
     * @param bool $forcenew Whether to force a new attempt or not.
     * @return array of warnings and the attempt basic data
     * @since Moodle 3.1
     */
    public static function start_attempt($quizid, $preflightdata = [], $forcenew = false) {
        global $DB, $USER;

        $warnings = [];
        $attempt = [];

        $params = [
            'quizid' => $quizid,
            'preflightdata' => $preflightdata,
            'forcenew' => $forcenew,
        ];
        $params = self::validate_parameters(self::start_attempt_parameters(), $params);
        $forcenew = $params['forcenew'];

        list($quiz, $course, $cm, $context) = self::validate_quiz($params['quizid']);

        $quizobj = quiz_settings::create($cm->instance, $USER->id);

        // Check questions.
        if (!$quizobj->has_questions()) {
            throw new moodle_exception('noquestionsfound', 'quiz', $quizobj->view_url());
        }

        // Create an object to manage all the other (non-roles) access rules.
        $timenow = time();
        $accessmanager = $quizobj->get_access_manager($timenow);

        // Validate permissions for creating a new attempt and start a new preview attempt if required.
        list($currentattemptid, $attemptnumber, $lastattempt, $messages, $page) =
            quiz_validate_new_attempt($quizobj, $accessmanager, $forcenew, -1, false);

        // Check access.
        if (!$quizobj->is_preview_user() && $messages) {
            // Create warnings with the exact messages.
            foreach ($messages as $message) {
                $warnings[] = [
                    'item' => 'quiz',
                    'itemid' => $quiz->id,
                    'warningcode' => '1',
                    'message' => clean_text($message, PARAM_TEXT)
                ];
            }
        } else {
            if ($accessmanager->is_preflight_check_required($currentattemptid)) {
                // Need to do some checks before allowing the user to continue.

                $provideddata = [];
                foreach ($params['preflightdata'] as $data) {
                    $provideddata[$data['name']] = $data['value'];
                }

                $errors = $accessmanager->validate_preflight_check($provideddata, [], $currentattemptid);

                if (!empty($errors)) {
                    throw new moodle_exception(array_shift($errors), 'quiz', $quizobj->view_url());
                }

                // Pre-flight check passed.
                $accessmanager->notify_preflight_check_passed($currentattemptid);
            }

            if ($currentattemptid) {
                if ($lastattempt->state == quiz_attempt::OVERDUE) {
                    throw new moodle_exception('stateoverdue', 'quiz', $quizobj->view_url());
                } else {
                    throw new moodle_exception('attemptstillinprogress', 'quiz', $quizobj->view_url());
                }
            }
            $offlineattempt = WS_SERVER ? true : false;
            $attempt = quiz_prepare_and_start_new_attempt($quizobj, $attemptnumber, $lastattempt, $offlineattempt);
        }

        $result = [];
        $result['attempt'] = $attempt;
        $result['warnings'] = $warnings;
        return $result;
    }

    /**
     * Describes the start_attempt return value.
     *
     * @return external_single_structure
     * @since Moodle 3.1
     */
    public static function start_attempt_returns() {
        return new external_single_structure(
            [
                'attempt' => self::attempt_structure(),
                'warnings' => new external_warnings(),
            ]
        );
    }

    /**
     * Utility function for validating a given attempt
     *
     * @param  array $params array of parameters including the attemptid and preflight data
     * @param  bool $checkaccessrules whether to check the quiz access rules or not
     * @param  bool $failifoverdue whether to return error if the attempt is overdue
     * @return  array containing the attempt object and access messages
     * @since  Moodle 3.1
     */
    protected static function validate_attempt($params, $checkaccessrules = true, $failifoverdue = true) {
        global $USER;

        $attemptobj = quiz_attempt::create($params['attemptid']);

        $context = context_module::instance($attemptobj->get_cm()->id);
        self::validate_context($context);

        // Check that this attempt belongs to this user.
        if ($attemptobj->get_userid() != $USER->id) {
            throw new moodle_exception('notyourattempt', 'quiz', $attemptobj->view_url());
        }

        // General capabilities check.
        $ispreviewuser = $attemptobj->is_preview_user();
        if (!$ispreviewuser) {
            $attemptobj->require_capability('mod/quiz:attempt');
        }

        // Check the access rules.
        $accessmanager = $attemptobj->get_access_manager(time());
        $messages = [];
        if ($checkaccessrules) {
            // If the attempt is now overdue, or abandoned, deal with that.
            $attemptobj->handle_if_time_expired(time(), true);

            $messages = $accessmanager->prevent_access();
            if (!$ispreviewuser && $messages) {
                throw new moodle_exception('attempterror', 'quiz', $attemptobj->view_url());
            }
        }

        // Attempt closed?.
        if ($attemptobj->is_finished()) {
            throw new moodle_exception('attemptalreadyclosed', 'quiz', $attemptobj->view_url());
        } else if ($failifoverdue && $attemptobj->get_state() == quiz_attempt::OVERDUE) {
            throw new moodle_exception('stateoverdue', 'quiz', $attemptobj->view_url());
        }

        // User submitted data (like the quiz password).
        if ($accessmanager->is_preflight_check_required($attemptobj->get_attemptid())) {
            $provideddata = [];
            foreach ($params['preflightdata'] as $data) {
                $provideddata[$data['name']] = $data['value'];
            }

            $errors = $accessmanager->validate_preflight_check($provideddata, [], $params['attemptid']);
            if (!empty($errors)) {
                throw new moodle_exception(array_shift($errors), 'quiz', $attemptobj->view_url());
            }
            // Pre-flight check passed.
            $accessmanager->notify_preflight_check_passed($params['attemptid']);
        }

        if (isset($params['page'])) {
            // Check if the page is out of range.
            if ($params['page'] != $attemptobj->force_page_number_into_range($params['page'])) {
                throw new moodle_exception('Invalid page number', 'quiz', $attemptobj->view_url());
            }

            // Prevent out of sequence access.
            if (!$attemptobj->check_page_access($params['page'])) {
                throw new moodle_exception('Out of sequence access', 'quiz', $attemptobj->view_url());
            }

            // Check slots.
            $slots = $attemptobj->get_slots($params['page']);

            if (empty($slots)) {
                throw new moodle_exception('noquestionsfound', 'quiz', $attemptobj->view_url());
            }
        }

        return [$attemptobj, $messages];
    }

    /**
     * Describes a single question structure.
     *
     * @return external_single_structure the question data. Some fields may not be returned depending on the quiz display settings.
     * @since  Moodle 3.1
     * @since Moodle 3.2 blockedbyprevious parameter added.
     */
    private static function question_structure() {
        return new external_single_structure(
            [
                'slot' => new external_value(PARAM_INT, 'slot number'),
                'type' => new external_value(PARAM_ALPHANUMEXT, 'question type, i.e: multichoice'),
                'page' => new external_value(PARAM_INT, 'page of the quiz this question appears on'),
                'html' => new external_value(PARAM_RAW, 'the question rendered'),
                'responsefileareas' => new external_multiple_structure(
                    new external_single_structure(
                        [
                            'area' => new external_value(PARAM_NOTAGS, 'File area name'),
                            'files' => new external_files('Response files for the question', VALUE_OPTIONAL),
                        ]
                    ), 'Response file areas including files', VALUE_OPTIONAL
                ),
                'sequencecheck' => new external_value(PARAM_INT, 'the number of real steps in this attempt', VALUE_OPTIONAL),
                'lastactiontime' => new external_value(PARAM_INT, 'the timestamp of the most recent step in this question attempt',
                                                        VALUE_OPTIONAL),
                'hasautosavedstep' => new external_value(PARAM_BOOL, 'whether this question attempt has autosaved data',
                                                            VALUE_OPTIONAL),
                'flagged' => new external_value(PARAM_BOOL, 'whether the question is flagged or not'),
                'number' => new external_value(PARAM_INT, 'question ordering number in the quiz', VALUE_OPTIONAL),
                'state' => new external_value(PARAM_ALPHA, 'the state where the question is in.
                    It will not be returned if the user cannot see it due to the quiz display correctness settings.',
                    VALUE_OPTIONAL),
                'status' => new external_value(PARAM_RAW, 'current formatted state of the question', VALUE_OPTIONAL),
                'blockedbyprevious' => new external_value(PARAM_BOOL, 'whether the question is blocked by the previous question',
                    VALUE_OPTIONAL),
                'mark' => new external_value(PARAM_RAW, 'the mark awarded.
                    It will be returned only if the user is allowed to see it.', VALUE_OPTIONAL),
                'maxmark' => new external_value(PARAM_FLOAT, 'the maximum mark possible for this question attempt.
                    It will be returned only if the user is allowed to see it.', VALUE_OPTIONAL),
                'settings' => new external_value(PARAM_RAW, 'Question settings (JSON encoded).', VALUE_OPTIONAL),
            ],
            'The question data. Some fields may not be returned depending on the quiz display settings.'
        );
    }

    /**
     * Return questions information for a given attempt.
     *
     * @param  quiz_attempt  $attemptobj  the quiz attempt object
     * @param  bool  $review  whether if we are in review mode or not
     * @param  mixed  $page  string 'all' or integer page number
     * @return array array of questions including data
     */
    private static function get_attempt_questions_data(quiz_attempt $attemptobj, $review, $page = 'all') {
        global $PAGE;

        $questions = [];
        $contextid = $attemptobj->get_quizobj()->get_context()->id;
        $displayoptions = $attemptobj->get_display_options($review);
        $renderer = $PAGE->get_renderer('mod_quiz');
        $contextid = $attemptobj->get_quizobj()->get_context()->id;

        foreach ($attemptobj->get_slots($page) as $slot) {
            $qtype = $attemptobj->get_question_type_name($slot);
            $qattempt = $attemptobj->get_question_attempt($slot);
            $questiondef = $qattempt->get_question(true);

            // Get response files (for questions like essay that allows attachments).
            $responsefileareas = [];
            foreach (question_bank::get_qtype($qtype)->response_file_areas() as $area) {
                if ($files = $attemptobj->get_question_attempt($slot)->get_last_qt_files($area, $contextid)) {
                    $responsefileareas[$area]['area'] = $area;
                    $responsefileareas[$area]['files'] = [];

                    foreach ($files as $file) {
                        $responsefileareas[$area]['files'][] = [
                            'filename' => $file->get_filename(),
                            'fileurl' => $qattempt->get_response_file_url($file),
                            'filesize' => $file->get_filesize(),
                            'filepath' => $file->get_filepath(),
                            'mimetype' => $file->get_mimetype(),
                            'timemodified' => $file->get_timemodified(),
                        ];
                    }
                }
            }

            // Check display settings for question.
            $settings = $questiondef->get_question_definition_for_external_rendering($qattempt, $displayoptions);

            $question = [
                'slot' => $slot,
                'type' => $qtype,
                'page' => $attemptobj->get_question_page($slot),
                'flagged' => $attemptobj->is_question_flagged($slot),
                'html' => $attemptobj->render_question($slot, $review, $renderer) . $PAGE->requires->get_end_code(),
                'responsefileareas' => $responsefileareas,
                'sequencecheck' => $qattempt->get_sequence_check_count(),
                'lastactiontime' => $qattempt->get_last_step()->get_timecreated(),
                'hasautosavedstep' => $qattempt->has_autosaved_step(),
                'settings' => !empty($settings) ? json_encode($settings) : null,
            ];

            if ($attemptobj->is_real_question($slot)) {
                $question['number'] = $attemptobj->get_question_number($slot);
                $showcorrectness = $displayoptions->correctness && $qattempt->has_marks();
                if ($showcorrectness) {
                    $question['state'] = (string) $attemptobj->get_question_state($slot);
                }
                $question['status'] = $attemptobj->get_question_status($slot, $displayoptions->correctness);
                $question['blockedbyprevious'] = $attemptobj->is_blocked_by_previous_question($slot);
            }
            if ($displayoptions->marks >= question_display_options::MAX_ONLY) {
                $question['maxmark'] = $qattempt->get_max_mark();
            }
            if ($displayoptions->marks >= question_display_options::MARK_AND_MAX) {
                $question['mark'] = $attemptobj->get_question_mark($slot);
            }
            if ($attemptobj->check_page_access($attemptobj->get_question_page($slot), false)) {
                $questions[] = $question;
            }
        }
        return $questions;
    }

    /**
     * Describes the parameters for get_attempt_data.
     *
     * @return external_function_parameters
     * @since Moodle 3.1
     */
    public static function get_attempt_data_parameters() {
        return new external_function_parameters (
            [
                'attemptid' => new external_value(PARAM_INT, 'attempt id'),
                'page' => new external_value(PARAM_INT, 'page number'),
                'preflightdata' => new external_multiple_structure(
                    new external_single_structure(
                        [
                            'name' => new external_value(PARAM_ALPHANUMEXT, 'data name'),
                            'value' => new external_value(PARAM_RAW, 'data value'),
                        ]
                    ), 'Preflight required data (like passwords)', VALUE_DEFAULT, []
                )
            ]
        );
    }

    /**
     * Returns information for the given attempt page for a quiz attempt in progress.
     *
     * @param int $attemptid attempt id
     * @param int $page page number
     * @param array $preflightdata preflight required data (like passwords)
     * @return array of warnings and the attempt data, next page, message and questions
     * @since Moodle 3.1
     */
    public static function get_attempt_data($attemptid, $page, $preflightdata = []) {
        global $PAGE;

        $warnings = [];

        $params = [
            'attemptid' => $attemptid,
            'page' => $page,
            'preflightdata' => $preflightdata,
        ];
        $params = self::validate_parameters(self::get_attempt_data_parameters(), $params);

        list($attemptobj, $messages) = self::validate_attempt($params);

        if ($attemptobj->is_last_page($params['page'])) {
            $nextpage = -1;
        } else {
            $nextpage = $params['page'] + 1;
        }

        // TODO: Remove the code once the long-term solution (MDL-76728) has been applied.
        // Set a default URL to stop the debugging output.
        $PAGE->set_url('/fake/url');

        $result = [];
        $result['attempt'] = $attemptobj->get_attempt();
        $result['messages'] = $messages;
        $result['nextpage'] = $nextpage;
        $result['warnings'] = $warnings;
        $result['questions'] = self::get_attempt_questions_data($attemptobj, false, $params['page']);

        return $result;
    }

    /**
     * Describes the get_attempt_data return value.
     *
     * @return external_single_structure
     * @since Moodle 3.1
     */
    public static function get_attempt_data_returns() {
        return new external_single_structure(
            [
                'attempt' => self::attempt_structure(),
                'messages' => new external_multiple_structure(
                    new external_value(PARAM_TEXT, 'access message'),
                    'access messages, will only be returned for users with mod/quiz:preview capability,
                    for other users this method will throw an exception if there are messages'),
                'nextpage' => new external_value(PARAM_INT, 'next page number'),
                'questions' => new external_multiple_structure(self::question_structure()),
                'warnings' => new external_warnings(),
            ]
        );
    }

    /**
     * Describes the parameters for get_attempt_summary.
     *
     * @return external_function_parameters
     * @since Moodle 3.1
     */
    public static function get_attempt_summary_parameters() {
        return new external_function_parameters (
            [
                'attemptid' => new external_value(PARAM_INT, 'attempt id'),
                'preflightdata' => new external_multiple_structure(
                    new external_single_structure(
                        [
                            'name' => new external_value(PARAM_ALPHANUMEXT, 'data name'),
                            'value' => new external_value(PARAM_RAW, 'data value'),
                        ]
                    ), 'Preflight required data (like passwords)', VALUE_DEFAULT, []
                )
            ]
        );
    }

    /**
     * Returns a summary of a quiz attempt before it is submitted.
     *
     * @param int $attemptid attempt id
     * @param int $preflightdata preflight required data (like passwords)
     * @return array of warnings and the attempt summary data for each question
     * @since Moodle 3.1
     */
    public static function get_attempt_summary($attemptid, $preflightdata = []) {

        $warnings = [];

        $params = [
            'attemptid' => $attemptid,
            'preflightdata' => $preflightdata,
        ];
        $params = self::validate_parameters(self::get_attempt_summary_parameters(), $params);

        list($attemptobj, $messages) = self::validate_attempt($params, true, false);

        $result = [];
        $result['warnings'] = $warnings;
        $result['questions'] = self::get_attempt_questions_data($attemptobj, false, 'all');

        return $result;
    }

    /**
     * Describes the get_attempt_summary return value.
     *
     * @return external_single_structure
     * @since Moodle 3.1
     */
    public static function get_attempt_summary_returns() {
        return new external_single_structure(
            [
                'questions' => new external_multiple_structure(self::question_structure()),
                'warnings' => new external_warnings(),
            ]
        );
    }

    /**
     * Describes the parameters for save_attempt.
     *
     * @return external_function_parameters
     * @since Moodle 3.1
     */
    public static function save_attempt_parameters() {
        return new external_function_parameters (
            [
                'attemptid' => new external_value(PARAM_INT, 'attempt id'),
                'data' => new external_multiple_structure(
                    new external_single_structure(
                        [
                            'name' => new external_value(PARAM_RAW, 'data name'),
                            'value' => new external_value(PARAM_RAW, 'data value'),
                        ]
                    ), 'the data to be saved'
                ),
                'preflightdata' => new external_multiple_structure(
                    new external_single_structure(
                        [
                            'name' => new external_value(PARAM_ALPHANUMEXT, 'data name'),
                            'value' => new external_value(PARAM_RAW, 'data value'),
                        ]
                    ), 'Preflight required data (like passwords)', VALUE_DEFAULT, []
                )
            ]
        );
    }

    /**
     * Processes save requests during the quiz. This function is intended for the quiz auto-save feature.
     *
     * @param int $attemptid attempt id
     * @param array $data the data to be saved
     * @param  array $preflightdata preflight required data (like passwords)
     * @return array of warnings and execution result
     * @since Moodle 3.1
     */
    public static function save_attempt($attemptid, $data, $preflightdata = []) {
        global $DB, $USER;

        $warnings = [];

        $params = [
            'attemptid' => $attemptid,
            'data' => $data,
            'preflightdata' => $preflightdata,
        ];
        $params = self::validate_parameters(self::save_attempt_parameters(), $params);

        // Add a page, required by validate_attempt.
        list($attemptobj, $messages) = self::validate_attempt($params);

        // Prevent functions like file_get_submitted_draft_itemid() or form library requiring a sesskey for WS requests.
        if (WS_SERVER || PHPUNIT_TEST) {
            $USER->ignoresesskey = true;
        }
        $transaction = $DB->start_delegated_transaction();
        // Create the $_POST object required by the question engine.
        $_POST = [];
        foreach ($data as $element) {
            $_POST[$element['name']] = $element['value'];
            // Some deep core functions like file_get_submitted_draft_itemid() also requires $_REQUEST to be filled.
            $_REQUEST[$element['name']] = $element['value'];
        }
        $timenow = time();
        // Update the timemodifiedoffline field.
        $attemptobj->set_offline_modified_time($timenow);
        $attemptobj->process_auto_save($timenow);
        $transaction->allow_commit();

        $result = [];
        $result['status'] = true;
        $result['warnings'] = $warnings;
        return $result;
    }

    /**
     * Describes the save_attempt return value.
     *
     * @return external_single_structure
     * @since Moodle 3.1
     */
    public static function save_attempt_returns() {
        return new external_single_structure(
            [
                'status' => new external_value(PARAM_BOOL, 'status: true if success'),
                'warnings' => new external_warnings(),
            ]
        );
    }

    /**
     * Describes the parameters for process_attempt.
     *
     * @return external_function_parameters
     * @since Moodle 3.1
     */
    public static function process_attempt_parameters() {
        return new external_function_parameters (
            [
                'attemptid' => new external_value(PARAM_INT, 'attempt id'),
                'data' => new external_multiple_structure(
                    new external_single_structure(
                        [
                            'name' => new external_value(PARAM_RAW, 'data name'),
                            'value' => new external_value(PARAM_RAW, 'data value'),
                        ]
                    ),
                    'the data to be saved', VALUE_DEFAULT, []
                ),
                'finishattempt' => new external_value(PARAM_BOOL, 'whether to finish or not the attempt', VALUE_DEFAULT, false),
                'timeup' => new external_value(PARAM_BOOL, 'whether the WS was called by a timer when the time is up',
                                                VALUE_DEFAULT, false),
                'preflightdata' => new external_multiple_structure(
                    new external_single_structure(
                        [
                            'name' => new external_value(PARAM_ALPHANUMEXT, 'data name'),
                            'value' => new external_value(PARAM_RAW, 'data value'),
                        ]
                    ), 'Preflight required data (like passwords)', VALUE_DEFAULT, []
                )
            ]
        );
    }

    /**
     * Process responses during an attempt at a quiz and also deals with attempts finishing.
     *
     * @param int $attemptid attempt id
     * @param array $data the data to be saved
     * @param bool $finishattempt whether to finish or not the attempt
     * @param bool $timeup whether the WS was called by a timer when the time is up
     * @param array $preflightdata preflight required data (like passwords)
     * @return array of warnings and the attempt state after the processing
     * @since Moodle 3.1
     */
    public static function process_attempt($attemptid, $data, $finishattempt = false, $timeup = false, $preflightdata = []) {
        global $USER;

        $warnings = [];

        $params = [
            'attemptid' => $attemptid,
            'data' => $data,
            'finishattempt' => $finishattempt,
            'timeup' => $timeup,
            'preflightdata' => $preflightdata,
        ];
        $params = self::validate_parameters(self::process_attempt_parameters(), $params);

        // Do not check access manager rules and evaluate fail if overdue.
        $attemptobj = quiz_attempt::create($params['attemptid']);
        $failifoverdue = !($attemptobj->get_quizobj()->get_quiz()->overduehandling == 'graceperiod');

        list($attemptobj, $messages) = self::validate_attempt($params, false, $failifoverdue);

        // Prevent functions like file_get_submitted_draft_itemid() or form library requiring a sesskey for WS requests.
        if (WS_SERVER || PHPUNIT_TEST) {
            $USER->ignoresesskey = true;
        }
        // Create the $_POST object required by the question engine.
        $_POST = [];
        foreach ($params['data'] as $element) {
            $_POST[$element['name']] = $element['value'];
            $_REQUEST[$element['name']] = $element['value'];
        }
        $timenow = time();
        $finishattempt = $params['finishattempt'];
        $timeup = $params['timeup'];

        $result = [];
        // Update the timemodifiedoffline field.
        $attemptobj->set_offline_modified_time($timenow);
        $result['state'] = $attemptobj->process_attempt($timenow, $finishattempt, $timeup, 0);

        $result['warnings'] = $warnings;
        return $result;
    }

    /**
     * Describes the process_attempt return value.
     *
     * @return external_single_structure
     * @since Moodle 3.1
     */
    public static function process_attempt_returns() {
        return new external_single_structure(
            [
                'state' => new external_value(PARAM_ALPHANUMEXT, 'state: the new attempt state:
                                                                    inprogress, finished, overdue, abandoned'),
                'warnings' => new external_warnings(),
            ]
        );
    }

    /**
     * Validate an attempt finished for review. The attempt would be reviewed by a user or a teacher.
     *
     * @param  array $params Array of parameters including the attemptid
     * @return  array containing the attempt object and display options
     * @since  Moodle 3.1
     */
    protected static function validate_attempt_review($params) {

        $attemptobj = quiz_attempt::create($params['attemptid']);
        $attemptobj->check_review_capability();

        $displayoptions = $attemptobj->get_display_options(true);
        if ($attemptobj->is_own_attempt()) {
            if (!$attemptobj->is_finished()) {
                throw new moodle_exception('attemptclosed', 'quiz', $attemptobj->view_url());
            } else if (!$displayoptions->attempt) {
                throw new moodle_exception('noreview', 'quiz', $attemptobj->view_url(), null,
                    $attemptobj->cannot_review_message());
            }
        } else if (!$attemptobj->is_review_allowed()) {
            throw new moodle_exception('noreviewattempt', 'quiz', $attemptobj->view_url());
        }
        return [$attemptobj, $displayoptions];
    }

    /**
     * Describes the parameters for get_attempt_review.
     *
     * @return external_function_parameters
     * @since Moodle 3.1
     */
    public static function get_attempt_review_parameters() {
        return new external_function_parameters (
            [
                'attemptid' => new external_value(PARAM_INT, 'attempt id'),
                'page' => new external_value(PARAM_INT, 'page number, empty for all the questions in all the pages',
                                                VALUE_DEFAULT, -1),
            ]
        );
    }

    /**
     * Returns review information for the given finished attempt, can be used by users or teachers.
     *
     * @param int $attemptid attempt id
     * @param int $page page number, empty for all the questions in all the pages
     * @return array of warnings and the attempt data, feedback and questions
     * @since Moodle 3.1
     */
    public static function get_attempt_review($attemptid, $page = -1) {
        global $PAGE;

        $warnings = [];

        $params = [
            'attemptid' => $attemptid,
            'page' => $page,
        ];
        $params = self::validate_parameters(self::get_attempt_review_parameters(), $params);

        list($attemptobj, $displayoptions) = self::validate_attempt_review($params);

        if ($params['page'] !== -1) {
            $page = $attemptobj->force_page_number_into_range($params['page']);
        } else {
            $page = 'all';
        }

        // Prepare the output.
        $result = [];
        $result['attempt'] = $attemptobj->get_attempt();
        $result['questions'] = self::get_attempt_questions_data($attemptobj, true, $page, true);

        $result['additionaldata'] = [];
        // Summary data (from behaviours).
        $summarydata = $attemptobj->get_additional_summary_data($displayoptions);
        foreach ($summarydata as $key => $data) {
            // This text does not need formatting (no need for external_format_[string|text]).
            $result['additionaldata'][] = [
                'id' => $key,
                'title' => $data['title'], $attemptobj->get_quizobj()->get_context()->id,
                'content' => $data['content'],
            ];
        }

        // Feedback if there is any, and the user is allowed to see it now.
        $grade = quiz_rescale_grade($attemptobj->get_attempt()->sumgrades, $attemptobj->get_quiz(), false);

        $feedback = $attemptobj->get_overall_feedback($grade);
        if ($displayoptions->overallfeedback && $feedback) {
            $result['additionaldata'][] = [
                'id' => 'feedback',
                'title' => get_string('feedback', 'quiz'),
                'content' => $feedback,
            ];
        }

        $result['grade'] = $grade;
        $result['warnings'] = $warnings;
        return $result;
    }

    /**
     * Describes the get_attempt_review return value.
     *
     * @return external_single_structure
     * @since Moodle 3.1
     */
    public static function get_attempt_review_returns() {
        return new external_single_structure(
            [
                'grade' => new external_value(PARAM_RAW, 'grade for the quiz (or empty or "notyetgraded")'),
                'attempt' => self::attempt_structure(),
                'additionaldata' => new external_multiple_structure(
                    new external_single_structure(
                        [
                            'id' => new external_value(PARAM_ALPHANUMEXT, 'id of the data'),
                            'title' => new external_value(PARAM_TEXT, 'data title'),
                            'content' => new external_value(PARAM_RAW, 'data content'),
                        ]
                    )
                ),
                'questions' => new external_multiple_structure(self::question_structure()),
                'warnings' => new external_warnings(),
            ]
        );
    }

    /**
     * Describes the parameters for view_attempt.
     *
     * @return external_function_parameters
     * @since Moodle 3.1
     */
    public static function view_attempt_parameters() {
        return new external_function_parameters (
            [
                'attemptid' => new external_value(PARAM_INT, 'attempt id'),
                'page' => new external_value(PARAM_INT, 'page number'),
                'preflightdata' => new external_multiple_structure(
                    new external_single_structure(
                        [
                            'name' => new external_value(PARAM_ALPHANUMEXT, 'data name'),
                            'value' => new external_value(PARAM_RAW, 'data value'),
                        ]
                    ), 'Preflight required data (like passwords)', VALUE_DEFAULT, []
                )
            ]
        );
    }

    /**
     * Trigger the attempt viewed event.
     *
     * @param int $attemptid attempt id
     * @param int $page page number
     * @param array $preflightdata preflight required data (like passwords)
     * @return array of warnings and status result
     * @since Moodle 3.1
     */
    public static function view_attempt($attemptid, $page, $preflightdata = []) {

        $warnings = [];

        $params = [
            'attemptid' => $attemptid,
            'page' => $page,
            'preflightdata' => $preflightdata,
        ];
        $params = self::validate_parameters(self::view_attempt_parameters(), $params);
        list($attemptobj, $messages) = self::validate_attempt($params);

        // Log action.
        $attemptobj->fire_attempt_viewed_event();

        // Update attempt page, throwing an exception if $page is not valid.
        if (!$attemptobj->set_currentpage($params['page'])) {
            throw new moodle_exception('Out of sequence access', 'quiz', $attemptobj->view_url());
        }

        $result = [];
        $result['status'] = true;
        $result['warnings'] = $warnings;
        return $result;
    }

    /**
     * Describes the view_attempt return value.
     *
     * @return external_single_structure
     * @since Moodle 3.1
     */
    public static function view_attempt_returns() {
        return new external_single_structure(
            [
                'status' => new external_value(PARAM_BOOL, 'status: true if success'),
                'warnings' => new external_warnings(),
            ]
        );
    }

    /**
     * Describes the parameters for view_attempt_summary.
     *
     * @return external_function_parameters
     * @since Moodle 3.1
     */
    public static function view_attempt_summary_parameters() {
        return new external_function_parameters (
            [
                'attemptid' => new external_value(PARAM_INT, 'attempt id'),
                'preflightdata' => new external_multiple_structure(
                    new external_single_structure(
                        [
                            'name' => new external_value(PARAM_ALPHANUMEXT, 'data name'),
                            'value' => new external_value(PARAM_RAW, 'data value'),
                        ]
                    ), 'Preflight required data (like passwords)', VALUE_DEFAULT, []
                )
            ]
        );
    }

    /**
     * Trigger the attempt summary viewed event.
     *
     * @param int $attemptid attempt id
     * @param array $preflightdata preflight required data (like passwords)
     * @return array of warnings and status result
     * @since Moodle 3.1
     */
    public static function view_attempt_summary($attemptid, $preflightdata = []) {

        $warnings = [];

        $params = [
            'attemptid' => $attemptid,
            'preflightdata' => $preflightdata,
        ];
        $params = self::validate_parameters(self::view_attempt_summary_parameters(), $params);
        list($attemptobj, $messages) = self::validate_attempt($params);

        // Log action.
        $attemptobj->fire_attempt_summary_viewed_event();

        $result = [];
        $result['status'] = true;
        $result['warnings'] = $warnings;
        return $result;
    }

    /**
     * Describes the view_attempt_summary return value.
     *
     * @return external_single_structure
     * @since Moodle 3.1
     */
    public static function view_attempt_summary_returns() {
        return new external_single_structure(
            [
                'status' => new external_value(PARAM_BOOL, 'status: true if success'),
                'warnings' => new external_warnings(),
            ]
        );
    }

    /**
     * Describes the parameters for view_attempt_review.
     *
     * @return external_function_parameters
     * @since Moodle 3.1
     */
    public static function view_attempt_review_parameters() {
        return new external_function_parameters (
            [
                'attemptid' => new external_value(PARAM_INT, 'attempt id'),
            ]
        );
    }

    /**
     * Trigger the attempt reviewed event.
     *
     * @param int $attemptid attempt id
     * @return array of warnings and status result
     * @since Moodle 3.1
     */
    public static function view_attempt_review($attemptid) {

        $warnings = [];

        $params = [
            'attemptid' => $attemptid,
        ];
        $params = self::validate_parameters(self::view_attempt_review_parameters(), $params);
        list($attemptobj, $displayoptions) = self::validate_attempt_review($params);

        // Log action.
        $attemptobj->fire_attempt_reviewed_event();

        $result = [];
        $result['status'] = true;
        $result['warnings'] = $warnings;
        return $result;
    }

    /**
     * Describes the view_attempt_review return value.
     *
     * @return external_single_structure
     * @since Moodle 3.1
     */
    public static function view_attempt_review_returns() {
        return new external_single_structure(
            [
                'status' => new external_value(PARAM_BOOL, 'status: true if success'),
                'warnings' => new external_warnings(),
            ]
        );
    }

    /**
     * Describes the parameters for view_quiz.
     *
     * @return external_function_parameters
     * @since Moodle 3.1
     */
    public static function get_quiz_feedback_for_grade_parameters() {
        return new external_function_parameters (
            [
                'quizid' => new external_value(PARAM_INT, 'quiz instance id'),
                'grade' => new external_value(PARAM_FLOAT, 'the grade to check'),
            ]
        );
    }

    /**
     * Get the feedback text that should be show to a student who got the given grade in the given quiz.
     *
     * @param int $quizid quiz instance id
     * @param float $grade the grade to check
     * @return array of warnings and status result
     * @since Moodle 3.1
     */
    public static function get_quiz_feedback_for_grade($quizid, $grade) {
        global $DB;

        $params = [
            'quizid' => $quizid,
            'grade' => $grade,
        ];
        $params = self::validate_parameters(self::get_quiz_feedback_for_grade_parameters(), $params);
        $warnings = [];

        list($quiz, $course, $cm, $context) = self::validate_quiz($params['quizid']);

        $result = [];
        $result['feedbacktext'] = '';
        $result['feedbacktextformat'] = FORMAT_MOODLE;

        $feedback = quiz_feedback_record_for_grade($params['grade'], $quiz);
        if (!empty($feedback->feedbacktext)) {
            list($text, $format) = \core_external\util::format_text(
                $feedback->feedbacktext,
                $feedback->feedbacktextformat,
                $context,
                'mod_quiz',
                'feedback',
                $feedback->id
            );
            $result['feedbacktext'] = $text;
            $result['feedbacktextformat'] = $format;
            $feedbackinlinefiles = util::get_area_files($context->id, 'mod_quiz', 'feedback', $feedback->id);
            if (!empty($feedbackinlinefiles)) {
                $result['feedbackinlinefiles'] = $feedbackinlinefiles;
            }
        }

        $result['warnings'] = $warnings;
        return $result;
    }

    /**
     * Describes the get_quiz_feedback_for_grade return value.
     *
     * @return external_single_structure
     * @since Moodle 3.1
     */
    public static function get_quiz_feedback_for_grade_returns() {
        return new external_single_structure(
            [
                'feedbacktext' => new external_value(PARAM_RAW, 'the comment that corresponds to this grade (empty for none)'),
                'feedbacktextformat' => new external_format_value('feedbacktext', VALUE_OPTIONAL),
                'feedbackinlinefiles' => new external_files('feedback inline files', VALUE_OPTIONAL),
                'warnings' => new external_warnings(),
            ]
        );
    }

    /**
     * Describes the parameters for get_quiz_access_information.
     *
     * @return external_function_parameters
     * @since Moodle 3.1
     */
    public static function get_quiz_access_information_parameters() {
        return new external_function_parameters (
            [
                'quizid' => new external_value(PARAM_INT, 'quiz instance id')
            ]
        );
    }

    /**
     * Return access information for a given quiz.
     *
     * @param int $quizid quiz instance id
     * @return array of warnings and the access information
     * @since Moodle 3.1
     */
    public static function get_quiz_access_information($quizid) {
        global $DB, $USER;

        $warnings = [];

        $params = [
            'quizid' => $quizid
        ];
        $params = self::validate_parameters(self::get_quiz_access_information_parameters(), $params);

        list($quiz, $course, $cm, $context) = self::validate_quiz($params['quizid']);

        $result = [];
        // Capabilities first.
        $result['canattempt'] = has_capability('mod/quiz:attempt', $context);;
        $result['canmanage'] = has_capability('mod/quiz:manage', $context);;
        $result['canpreview'] = has_capability('mod/quiz:preview', $context);;
        $result['canreviewmyattempts'] = has_capability('mod/quiz:reviewmyattempts', $context);;
        $result['canviewreports'] = has_capability('mod/quiz:viewreports', $context);;

        // Access manager now.
        $quizobj = quiz_settings::create($cm->instance, $USER->id);
        $ignoretimelimits = has_capability('mod/quiz:ignoretimelimits', $context, null, false);
        $timenow = time();
        $accessmanager = new access_manager($quizobj, $timenow, $ignoretimelimits);

        $result['accessrules'] = $accessmanager->describe_rules();
        $result['activerulenames'] = $accessmanager->get_active_rule_names();
        $result['preventaccessreasons'] = $accessmanager->prevent_access();

        $result['warnings'] = $warnings;
        return $result;
    }

    /**
     * Describes the get_quiz_access_information return value.
     *
     * @return external_single_structure
     * @since Moodle 3.1
     */
    public static function get_quiz_access_information_returns() {
        return new external_single_structure(
            [
                'canattempt' => new external_value(PARAM_BOOL, 'Whether the user can do the quiz or not.'),
                'canmanage' => new external_value(PARAM_BOOL, 'Whether the user can edit the quiz settings or not.'),
                'canpreview' => new external_value(PARAM_BOOL, 'Whether the user can preview the quiz or not.'),
                'canreviewmyattempts' => new external_value(PARAM_BOOL, 'Whether the users can review their previous attempts
                                                                or not.'),
                'canviewreports' => new external_value(PARAM_BOOL, 'Whether the user can view the quiz reports or not.'),
                'accessrules' => new external_multiple_structure(
                                    new external_value(PARAM_TEXT, 'rule description'), 'list of rules'),
                'activerulenames' => new external_multiple_structure(
                                    new external_value(PARAM_PLUGIN, 'rule plugin names'), 'list of active rules'),
                'preventaccessreasons' => new external_multiple_structure(
                                            new external_value(PARAM_TEXT, 'access restriction description'), 'list of reasons'),
                'warnings' => new external_warnings(),
            ]
        );
    }

    /**
     * Describes the parameters for get_attempt_access_information.
     *
     * @return external_function_parameters
     * @since Moodle 3.1
     */
    public static function get_attempt_access_information_parameters() {
        return new external_function_parameters (
            [
                'quizid' => new external_value(PARAM_INT, 'quiz instance id'),
                'attemptid' => new external_value(PARAM_INT, 'attempt id, 0 for the user last attempt if exists', VALUE_DEFAULT, 0),
            ]
        );
    }

    /**
     * Return access information for a given attempt in a quiz.
     *
     * @param int $quizid quiz instance id
     * @param int $attemptid attempt id, 0 for the user last attempt if exists
     * @return array of warnings and the access information
     * @since Moodle 3.1
     */
    public static function get_attempt_access_information($quizid, $attemptid = 0) {
        global $DB, $USER;

        $warnings = [];

        $params = [
            'quizid' => $quizid,
            'attemptid' => $attemptid,
        ];
        $params = self::validate_parameters(self::get_attempt_access_information_parameters(), $params);

        list($quiz, $course, $cm, $context) = self::validate_quiz($params['quizid']);

        $attempttocheck = null;
        if (!empty($params['attemptid'])) {
            $attemptobj = quiz_attempt::create($params['attemptid']);
            if ($attemptobj->get_userid() != $USER->id) {
                throw new moodle_exception('notyourattempt', 'quiz', $attemptobj->view_url());
            }
            $attempttocheck = $attemptobj->get_attempt();
        }

        // Access manager now.
        $quizobj = quiz_settings::create($cm->instance, $USER->id);
        $ignoretimelimits = has_capability('mod/quiz:ignoretimelimits', $context, null, false);
        $timenow = time();
        $accessmanager = new access_manager($quizobj, $timenow, $ignoretimelimits);

        $attempts = quiz_get_user_attempts($quiz->id, $USER->id, 'finished', true);
        $lastfinishedattempt = end($attempts);
        if ($unfinishedattempt = quiz_get_user_attempt_unfinished($quiz->id, $USER->id)) {
            $attempts[] = $unfinishedattempt;

            // Check if the attempt is now overdue. In that case the state will change.
            $quizobj->create_attempt_object($unfinishedattempt)->handle_if_time_expired(time(), false);

            if ($unfinishedattempt->state != quiz_attempt::IN_PROGRESS and $unfinishedattempt->state != quiz_attempt::OVERDUE) {
                $lastfinishedattempt = $unfinishedattempt;
            }
        }
        $numattempts = count($attempts);

        if (!$attempttocheck) {
            $attempttocheck = $unfinishedattempt ?: $lastfinishedattempt;
        }

        $result = [];
        $result['isfinished'] = $accessmanager->is_finished($numattempts, $lastfinishedattempt);
        $result['preventnewattemptreasons'] = $accessmanager->prevent_new_attempt($numattempts, $lastfinishedattempt);

        if ($attempttocheck) {
            $endtime = $accessmanager->get_end_time($attempttocheck);
            $result['endtime'] = ($endtime === false) ? 0 : $endtime;
            $attemptid = $unfinishedattempt ? $unfinishedattempt->id : null;
            $result['ispreflightcheckrequired'] = $accessmanager->is_preflight_check_required($attemptid);
        }

        $result['warnings'] = $warnings;
        return $result;
    }

    /**
     * Describes the get_attempt_access_information return value.
     *
     * @return external_single_structure
     * @since Moodle 3.1
     */
    public static function get_attempt_access_information_returns() {
        return new external_single_structure(
            [
                'endtime' => new external_value(PARAM_INT, 'When the attempt must be submitted (determined by rules).',
                                                VALUE_OPTIONAL),
                'isfinished' => new external_value(PARAM_BOOL, 'Whether there is no way the user will ever be allowed to attempt.'),
                'ispreflightcheckrequired' => new external_value(PARAM_BOOL, 'whether a check is required before the user
                                                                    starts/continues his attempt.', VALUE_OPTIONAL),
                'preventnewattemptreasons' => new external_multiple_structure(
                                                new external_value(PARAM_TEXT, 'access restriction description'),
                                                                    'list of reasons'),
                'warnings' => new external_warnings(),
            ]
        );
    }

    /**
     * Describes the parameters for get_quiz_required_qtypes.
     *
     * @return external_function_parameters
     * @since Moodle 3.1
     */
    public static function get_quiz_required_qtypes_parameters() {
        return new external_function_parameters (
            [
                'quizid' => new external_value(PARAM_INT, 'quiz instance id')
            ]
        );
    }

    /**
     * Return the potential question types that would be required for a given quiz.
     * Please note that for random question types we return the potential question types in the category choosen.
     *
     * @param int $quizid quiz instance id
     * @return array of warnings and the access information
     * @since Moodle 3.1
     */
    public static function get_quiz_required_qtypes($quizid) {
        global $DB, $USER;

        $warnings = [];

        $params = [
            'quizid' => $quizid
        ];
        $params = self::validate_parameters(self::get_quiz_required_qtypes_parameters(), $params);

        list($quiz, $course, $cm, $context) = self::validate_quiz($params['quizid']);

        $quizobj = quiz_settings::create($cm->instance, $USER->id);
        $quizobj->preload_questions();
        $quizobj->load_questions();

        // Question types used.
        $result = [];
        $result['questiontypes'] = $quizobj->get_all_question_types_used(true);
        $result['warnings'] = $warnings;
        return $result;
    }

    /**
     * Describes the get_quiz_required_qtypes return value.
     *
     * @return external_single_structure
     * @since Moodle 3.1
     */
    public static function get_quiz_required_qtypes_returns() {
        return new external_single_structure(
            [
                'questiontypes' => new external_multiple_structure(
                                    new external_value(PARAM_PLUGIN, 'question type'), 'list of question types used in the quiz'),
                'warnings' => new external_warnings(),
            ]
        );
    }

}<|MERGE_RESOLUTION|>--- conflicted
+++ resolved
@@ -113,15 +113,9 @@
                         $quiz, 'mod_quiz', 'mod/quiz:view', 'mod/quiz:view');
 
                 if (has_capability('mod/quiz:view', $context)) {
-<<<<<<< HEAD
                     $quizdetails['introfiles'] = util::get_area_files($context->id, 'mod_quiz', 'intro', false, false);
-                    $viewablefields = array('timeopen', 'timeclose', 'attempts', 'timelimit', 'grademethod', 'decimalpoints',
-                                            'questiondecimalpoints', 'sumgrades', 'grade', 'preferredbehaviour');
-=======
-                    $quizdetails['introfiles'] = external_util::get_area_files($context->id, 'mod_quiz', 'intro', false, false);
                     $viewablefields = ['timeopen', 'timeclose', 'attempts', 'timelimit', 'grademethod', 'decimalpoints',
                                             'questiondecimalpoints', 'sumgrades', 'grade', 'preferredbehaviour'];
->>>>>>> ec0a2dd8
 
                     // Sometimes this function returns just empty.
                     $hasfeedback = quiz_has_feedback($quiz);
