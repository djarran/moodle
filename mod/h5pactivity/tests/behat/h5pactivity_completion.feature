@mod @mod_h5pactivity @core_h5p @_file_upload @_switch_iframe @javascript @core_completion
Feature: View activity completion information in the h5p activity
  In order to have visibility of h5p completion requirements
  As a student
  I need to be able to view my h5p completion progress

  Background:
    Given the following "users" exist:
      | username | firstname | lastname | email                |
      | student1 | Vinnie    | Student1 | student1@example.com |
      | teacher1 | Darrell   | Teacher1 | teacher1@example.com |
    And the following "courses" exist:
      | fullname | shortname | enablecompletion | showcompletionconditions |
      | Course 1 | C1        | 1                | 1                        |
    And the following "course enrolments" exist:
      | user | course | role           |
      | student1 | C1 | student        |
      | teacher1 | C1 | editingteacher |
    And the following "activity" exists:
      | activity           | h5pactivity                          |
      | course             | C1                                   |
      | name               | Music history                        |
      | completion         | 2                                    |
      | completionview     | 1                                    |
      | completionusegrade | 1                                    |
      | packagefilepath    | h5p/tests/fixtures/filltheblanks.h5p |

<<<<<<< HEAD
  Scenario: Use manual completion
=======
  Scenario: View automatic completion items
    Given I change window size to "large"
    And I am on the "Music history" "h5pactivity activity" page logged in as teacher1
    # Teacher view.
    And "Music history" should have the "View" completion condition
    And "Music history" should have the "Receive a grade" completion condition
    # Student view.
    When I am on the "Music history" "h5pactivity activity" page logged in as student1
    And I switch to "h5p-player" class iframe
    And I switch to "h5p-iframe" class iframe
    And I click on "Check" "button" in the ".h5p-question-buttons" "css_element"
    And I reload the page
    Then the "View" completion condition of "Music history" is displayed as "done"
    And the "Receive a grade" completion condition of "Music history" is displayed as "done"

  Scenario: A student can manually mark the h5p activity as done but a teacher cannot
>>>>>>> 687dcf55
    Given I am on the "Music history" "h5pactivity activity editing" page logged in as teacher1
    And I expand all fieldsets
    And I set the field "Students must manually mark the activity as done" to "1"
    And I press "Save and display"
    # Teacher view.
    And I am on the "Music history" "h5pactivity activity" page
    And the manual completion button for "Music history" should be disabled
    # Student view.
    When I am on the "Music history" "h5pactivity activity" page logged in as student1
    Then the manual completion button of "Music history" is displayed as "Mark as done"
    And I toggle the manual completion state of "Music history"
    And the manual completion button of "Music history" is displayed as "Done"<|MERGE_RESOLUTION|>--- conflicted
+++ resolved
@@ -25,26 +25,7 @@
       | completionusegrade | 1                                    |
       | packagefilepath    | h5p/tests/fixtures/filltheblanks.h5p |
 
-<<<<<<< HEAD
-  Scenario: Use manual completion
-=======
-  Scenario: View automatic completion items
-    Given I change window size to "large"
-    And I am on the "Music history" "h5pactivity activity" page logged in as teacher1
-    # Teacher view.
-    And "Music history" should have the "View" completion condition
-    And "Music history" should have the "Receive a grade" completion condition
-    # Student view.
-    When I am on the "Music history" "h5pactivity activity" page logged in as student1
-    And I switch to "h5p-player" class iframe
-    And I switch to "h5p-iframe" class iframe
-    And I click on "Check" "button" in the ".h5p-question-buttons" "css_element"
-    And I reload the page
-    Then the "View" completion condition of "Music history" is displayed as "done"
-    And the "Receive a grade" completion condition of "Music history" is displayed as "done"
-
   Scenario: A student can manually mark the h5p activity as done but a teacher cannot
->>>>>>> 687dcf55
     Given I am on the "Music history" "h5pactivity activity editing" page logged in as teacher1
     And I expand all fieldsets
     And I set the field "Students must manually mark the activity as done" to "1"
