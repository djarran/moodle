--- conflicted
+++ resolved
@@ -9,14 +9,11 @@
   is passed and the web service call does not require the user to be logged in we will attempt to use GET for the
   request. This allows for things like proxy caching on URLs. The cache key must be changed if we do not want to
   retrieve what has been cached and want to perform the request again.
-<<<<<<< HEAD
 * External function core_webservice_external::get_site_info() now returns the user private access key "userprivateaccesskey".
   This key could be used for fetching files via the tokenpluginfile.php script instead webservice/pluginfile.php to avoid
   multiple GET requests that include the WS token as a visible parameter.
-=======
 * External function core_webservice_external::get_site_info() now returns a new field "userissiteadmin" indicating if
   the current user is a site administrator.
->>>>>>> 20570e5d
 
 === 3.7 ===
 
