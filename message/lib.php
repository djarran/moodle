<?php

// This file is part of Moodle - http://moodle.org/
//
// Moodle is free software: you can redistribute it and/or modify
// it under the terms of the GNU General Public License as published by
// the Free Software Foundation, either version 3 of the License, or
// (at your option) any later version.
//
// Moodle is distributed in the hope that it will be useful,
// but WITHOUT ANY WARRANTY; without even the implied warranty of
// MERCHANTABILITY or FITNESS FOR A PARTICULAR PURPOSE.  See the
// GNU General Public License for more details.
//
// You should have received a copy of the GNU General Public License
// along with Moodle.  If not, see <http://www.gnu.org/licenses/>.

/**
 * Library functions for messaging
 *
 * @copyright Luis Rodrigues
 * @license http://www.gnu.org/copyleft/gpl.html GNU GPL v3 or later
 * @package message
 */

require_once($CFG->libdir.'/eventslib.php');


define ('MESSAGE_SHORTLENGTH', 300);

//$PAGE isnt set if we're being loaded by cron which doesnt display popups anyway
if (isset($PAGE)) {
    $PAGE->set_popup_notification_allowed(false); // We are in a message window (so don't pop up a new one)
}

define ('MESSAGE_DISCUSSION_WIDTH',600);
define ('MESSAGE_DISCUSSION_HEIGHT',500);

define ('MESSAGE_SHORTVIEW_LIMIT', 8);//the maximum number of messages to show on the short message history

define ('CONTACT_ID','id');

define('MESSAGE_HISTORY_SHORT',0);
define('MESSAGE_HISTORY_ALL',1);

//some constants used as function arguments. Just to make function calls a bit more understandable
define('IS_CONTACT',true);
define('IS_NOT_CONTACT',false);

define('IS_BLOCKED',true);
define('IS_NOT_BLOCKED',false);

define('VIEW_PARAM','viewing');

define('VIEW_UNREAD_MESSAGES','unread');
define('VIEW_RECENT_CONVERSATIONS','recentconversations');
define('VIEW_RECENT_NOTIFICATIONS','recentnotifications');
define('VIEW_CONTACTS','contacts');
define('VIEW_BLOCKED','blockedusers');
define('VIEW_COURSE','course_');
define('VIEW_SEARCH','search');

define('MESSAGE_USER1_PARAM','user1');
define('MESSAGE_USER2_PARAM','user2');

define('SHOW_ACTION_LINKS_IN_CONTACT_LIST', true);

define('MESSAGE_SEARCH_MAX_RESULTS', 200);

define('MESSAGE_CONTACTS_PER_PAGE',10);

if (!isset($CFG->message_contacts_refresh)) {  // Refresh the contacts list every 60 seconds
    $CFG->message_contacts_refresh = 60;
}
if (!isset($CFG->message_chat_refresh)) {      // Look for new comments every 5 seconds
    $CFG->message_chat_refresh = 5;
}
if (!isset($CFG->message_offline_time)) {
    $CFG->message_offline_time = 300;
}

/**
* Print the selector that allows the user to view their contacts, course participants, their recent
* conversations etc
* @param int $countunreadtotal how many unread messages does the user have?
* @param int $viewing What is the user viewing? ie VIEW_UNREAD_MESSAGES, VIEW_SEARCH etc
* @param object $user1 the user whose messages are being viewed
* @param object $user2 the user $user1 is talking to
* @param array $blockedusers an array of users blocked by $user1
* @param array $onlinecontacts an array of $user1's online contacts
* @param array $offlinecontacts an array of $user1's offline contacts
* @param array $strangers an array of users who have messaged $user1 who aren't contacts
* @param bool $showcontactactionlinks show action links (add/remove contact etc) next to the users in the contact selector
* @param int $page if there are so many users listed that they have to be split into pages what page are we viewing
* @return void
*/
function message_print_contact_selector($countunreadtotal, $viewing, $user1, $user2, $blockedusers, $onlinecontacts, $offlinecontacts, $strangers, $showcontactactionlinks, $page=0) {
    global $PAGE;

    echo html_writer::start_tag('div', array('class' => 'contactselector mdl-align'));

    //if 0 unread messages and they've requested unread messages then show contacts
    if ($countunreadtotal == 0 && $viewing == VIEW_UNREAD_MESSAGES) {
        $viewing = VIEW_CONTACTS;
    }

    //if they have no blocked users and they've requested blocked users switch them over to contacts
    if (count($blockedusers) == 0 && $viewing == VIEW_BLOCKED) {
        $viewing = VIEW_CONTACTS;
    }

    $onlyactivecourses = true;
    $courses = enrol_get_users_courses($user1->id, $onlyactivecourses);
    $coursecontexts = message_get_course_contexts($courses);//we need one of these again so holding on to them

    $strunreadmessages = null;
    if ($countunreadtotal>0) { //if there are unread messages
        $strunreadmessages = get_string('unreadmessages','message', $countunreadtotal);
    }

    message_print_usergroup_selector($viewing, $courses, $coursecontexts, $countunreadtotal, count($blockedusers), $strunreadmessages);

    if ($viewing == VIEW_UNREAD_MESSAGES) {
        message_print_contacts($onlinecontacts, $offlinecontacts, $strangers, $PAGE->url, 1, $showcontactactionlinks,$strunreadmessages, $user2);
    } else if ($viewing == VIEW_CONTACTS || $viewing == VIEW_SEARCH || $viewing == VIEW_RECENT_CONVERSATIONS || $viewing == VIEW_RECENT_NOTIFICATIONS) {
        message_print_contacts($onlinecontacts, $offlinecontacts, $strangers, $PAGE->url, 0, $showcontactactionlinks, $strunreadmessages, $user2);
    } else if ($viewing == VIEW_BLOCKED) {
        message_print_blocked_users($blockedusers, $PAGE->url, $showcontactactionlinks, null, $user2);
    } else if (substr($viewing, 0, 7) == VIEW_COURSE) {
        $courseidtoshow = intval(substr($viewing, 7));

        if (!empty($courseidtoshow)
            && array_key_exists($courseidtoshow, $coursecontexts)
            && has_capability('moodle/course:viewparticipants', $coursecontexts[$courseidtoshow])) {

            message_print_participants($coursecontexts[$courseidtoshow], $courseidtoshow, $PAGE->url, $showcontactactionlinks, null, $page, $user2);
        } else {
            //shouldn't get here. User trying to access a course they're not in perhaps.
            add_to_log(SITEID, 'message', 'view', 'index.php', $viewing);
        }
    }

    echo html_writer::start_tag('form', array('action' => 'index.php','method' => 'GET'));
    echo html_writer::start_tag('fieldset');
    $managebuttonclass = 'visible';
    if ($viewing == VIEW_SEARCH) {
        $managebuttonclass = 'hiddenelement';
    }
    $strmanagecontacts = get_string('search','message');
    echo html_writer::empty_tag('input', array('type' => 'hidden','name' => VIEW_PARAM,'value' => VIEW_SEARCH));
    echo html_writer::empty_tag('input', array('type' => 'submit','value' => $strmanagecontacts,'class' => $managebuttonclass));
    echo html_writer::end_tag('fieldset');
    echo html_writer::end_tag('form');

    echo html_writer::end_tag('div');
}

/**
* Print course participants. Called by message_print_contact_selector()
* @param object $context the course context
* @param int $courseid the course ID
* @param string $contactselecturl the url to send the user to when a contact's name is clicked
* @param bool $showactionlinks show action links (add/remove contact etc) next to the users
* @param string $titletodisplay Optionally specify a title to display above the participants
* @param int $page if there are so many users listed that they have to be split into pages what page are we viewing
* @param object $user2 the user $user1 is talking to. They will be highlighted if they appear in the list of participants
* @return void
*/
function message_print_participants($context, $courseid, $contactselecturl=null, $showactionlinks=true, $titletodisplay=null, $page=0, $user2=null) {
    global $DB, $USER, $PAGE, $OUTPUT;

    if (empty($titletodisplay)) {
        $titletodisplay = get_string('participants');
    }

    $countparticipants = count_enrolled_users($context);
    $participants = get_enrolled_users($context, '', 0, 'u.*', '', $page*MESSAGE_CONTACTS_PER_PAGE, MESSAGE_CONTACTS_PER_PAGE);

    $pagingbar = new paging_bar($countparticipants, $page, MESSAGE_CONTACTS_PER_PAGE, $PAGE->url, 'page');
    echo $OUTPUT->render($pagingbar);

    echo html_writer::start_tag('table', array('id' => 'message_participants', 'class' => 'boxaligncenter', 'cellspacing' => '2', 'cellpadding' => '0', 'border' => '0'));

    echo html_writer::start_tag('tr');
    echo html_writer::tag('td', $titletodisplay, array('colspan' => 3, 'class' => 'heading'));
    echo html_writer::end_tag('tr');

    //todo these need to come from somewhere if the course participants list is to show users with unread messages
    $iscontact = true;
    $isblocked = false;
    foreach ($participants as $participant) {
        if ($participant->id != $USER->id) {
            $participant->messagecount = 0;//todo it would be nice if the course participant could report new messages
            message_print_contactlist_user($participant, $iscontact, $isblocked, $contactselecturl, $showactionlinks, $user2);
        }
    }

    echo html_writer::end_tag('table');
}

/**
* Retrieve users blocked by $user1
* @param object $user1 the user whose messages are being viewed
* @param object $user2 the user $user1 is talking to. If they are being blocked
*                      they will have a variable called 'isblocked' added to their user object
* @return array the users blocked by $user1
*/
function message_get_blocked_users($user1=null, $user2=null) {
    global $DB, $USER;

    if (empty($user1)) {
        $user1 = $USER;
    }

    if (!empty($user2)) {
        $user2->isblocked = false;
    }

    $userfields = user_picture::fields('u', array('lastaccess'));
    $blockeduserssql = "SELECT $userfields, COUNT(m.id) AS messagecount
                          FROM {message_contacts} mc
                          JOIN {user} u ON u.id = mc.contactid
                          LEFT OUTER JOIN {message} m ON m.useridfrom = mc.contactid AND m.useridto = :user1id1
                         WHERE mc.userid = :user1id2 AND mc.blocked = 1
                      GROUP BY $userfields
                      ORDER BY u.firstname ASC";
    $rs =  $DB->get_recordset_sql($blockeduserssql, array('user1id1' => $user1->id, 'user1id2' => $user1->id));

    $blockedusers = array();
    if (!empty($rs)) {
        foreach($rs as $rd) {
            $blockedusers[] = $rd;

            if (!empty($user2) && $user2->id == $rd->id) {
                $user2->isblocked = true;
            }
        }
        unset($rd);
        $rs->close();
    }

    return $blockedusers;
}

/**
* Print users blocked by $user1. Called by message_print_contact_selector()
* @param array $blockedusers the users blocked by $user1
* @param string $contactselecturl the url to send the user to when a contact's name is clicked
* @param bool $showactionlinks show action links (add/remove contact etc) next to the users
* @param string $titletodisplay Optionally specify a title to display above the participants
* @param object $user2 the user $user1 is talking to. They will be highlighted if they appear in the list of blocked users
* @return void
*/
function message_print_blocked_users($blockedusers, $contactselecturl=null, $showactionlinks=true, $titletodisplay=null, $user2=null) {
    global $DB, $USER;

    $countblocked = count($blockedusers);

    echo html_writer::start_tag('table', array('id' => 'message_contacts', 'class' => 'boxaligncenter'));

    if (!empty($titletodisplay)) {
        echo html_writer::start_tag('tr');
        echo html_writer::tag('td', $titletodisplay, array('colspan' => 3, 'class' => 'heading'));
        echo html_writer::end_tag('tr');
    }

    if ($countblocked) {
        echo html_writer::start_tag('tr');
        echo html_writer::tag('td', get_string('blockedusers', 'message', $countblocked), array('colspan' => 3, 'class' => 'heading'));
        echo html_writer::end_tag('tr');

        foreach ($blockedusers as $blockeduser) {
            message_print_contactlist_user($blockeduser, IS_NOT_CONTACT, IS_BLOCKED, $contactselecturl, $showactionlinks, $user2);
        }
    }

    echo html_writer::end_tag('table');
}

/**
* Retrieve $user1's contacts (online, offline and strangers)
* @param object $user1 the user whose messages are being viewed
* @param object $user2 the user $user1 is talking to. If they are a contact
*                      they will have a variable called 'iscontact' added to their user object
* @return array containing 3 arrays. array($onlinecontacts, $offlinecontacts, $strangers)
*/
function message_get_contacts($user1=null, $user2=null) {
    global $DB, $CFG, $USER;

    if (empty($user1)) {
        $user1 = $USER;
    }

    if (!empty($user2)) {
        $user2->iscontact = false;
    }

    $timetoshowusers = 300; //Seconds default
    if (isset($CFG->block_online_users_timetosee)) {
        $timetoshowusers = $CFG->block_online_users_timetosee * 60;
    }

    // time which a user is counting as being active since
    $timefrom = time()-$timetoshowusers;

    // people in our contactlist who are online
    $onlinecontacts  = array();
    // people in our contactlist who are offline
    $offlinecontacts = array();
    // people who are not in our contactlist but have sent us a message
    $strangers       = array();

    $userfields = user_picture::fields('u', array('lastaccess'));

    // get all in our contactlist who are not blocked in our contact list
    // and count messages we have waiting from each of them
    $contactsql = "SELECT $userfields, COUNT(m.id) AS messagecount
                     FROM {message_contacts} mc
                     JOIN {user} u ON u.id = mc.contactid
                     LEFT OUTER JOIN {message} m ON m.useridfrom = mc.contactid AND m.useridto = ?
                    WHERE mc.userid = ? AND mc.blocked = 0
                 GROUP BY $userfields
                 ORDER BY u.firstname ASC";

    $rs = $DB->get_recordset_sql($contactsql, array($user1->id, $user1->id));
    foreach ($rs as $rd) {
        if ($rd->lastaccess >= $timefrom) {
            // they have been active recently, so are counted online
            $onlinecontacts[] = $rd;

        } else {
            $offlinecontacts[] = $rd;
        }

        if (!empty($user2) && $user2->id == $rd->id) {
            $user2->iscontact = true;
        }
    }
    $rs->close();

    // get messages from anyone who isn't in our contact list and count the number
    // of messages we have from each of them
    $strangersql = "SELECT $userfields, count(m.id) as messagecount
                      FROM {message} m
                      JOIN {user} u  ON u.id = m.useridfrom
                      LEFT OUTER JOIN {message_contacts} mc ON mc.contactid = m.useridfrom AND mc.userid = m.useridto
                     WHERE mc.id IS NULL AND m.useridto = ?
                  GROUP BY $userfields
                  ORDER BY u.firstname ASC";

    $rs = $DB->get_recordset_sql($strangersql, array($USER->id));
    foreach ($rs as $rd) {
        $strangers[] = $rd;
    }
    $rs->close();

    return array($onlinecontacts, $offlinecontacts, $strangers);
}

/**
* Print $user1's contacts. Called by message_print_contact_selector()
* @param array $onlinecontacts $user1's contacts which are online
* @param array $offlinecontacts $user1's contacts which are offline
* @param array $strangers users which are not contacts but who have messaged $user1
* @param string $contactselecturl the url to send the user to when a contact's name is clicked
* @param int $minmessages The minimum number of unread messages required from a user for them to be displayed
*                         Typically 0 (show all contacts) or 1 (only show contacts from whom we have a new message)
* @param bool $showactionlinks show action links (add/remove contact etc) next to the users
* @param string $titletodisplay Optionally specify a title to display above the participants
* @param object $user2 the user $user1 is talking to. They will be highlighted if they appear in the list of contacts
* @return void
*/
function message_print_contacts($onlinecontacts, $offlinecontacts, $strangers, $contactselecturl=null, $minmessages=0, $showactionlinks=true, $titletodisplay=null, $user2=null) {
    global $CFG, $PAGE, $OUTPUT;

    $countonlinecontacts  = count($onlinecontacts);
    $countofflinecontacts = count($offlinecontacts);
    $countstrangers       = count($strangers);

    if ($countonlinecontacts + $countofflinecontacts == 0) {
        echo html_writer::tag('div', get_string('contactlistempty', 'message'), array('class' => 'heading'));
    }

    echo html_writer::start_tag('table', array('id' => 'message_contacts', 'class' => 'boxaligncenter'));

    if (!empty($titletodisplay)) {
        message_print_heading($titletodisplay);
    }

    if($countonlinecontacts) {
        /// print out list of online contacts

        if (empty($titletodisplay)) {
            message_print_heading(get_string('onlinecontacts', 'message', $countonlinecontacts));
        }

        foreach ($onlinecontacts as $contact) {
            if ($minmessages == 0 || $contact->messagecount >= $minmessages) {
                message_print_contactlist_user($contact, IS_CONTACT, IS_NOT_BLOCKED, $contactselecturl, $showactionlinks, $user2);
            }
        }
    }

    if ($countofflinecontacts) {
        /// print out list of offline contacts

        if (empty($titletodisplay)) {
            message_print_heading(get_string('offlinecontacts', 'message', $countofflinecontacts));
        }

        foreach ($offlinecontacts as $contact) {
            if ($minmessages == 0 || $contact->messagecount >= $minmessages) {
                message_print_contactlist_user($contact, IS_CONTACT, IS_NOT_BLOCKED, $contactselecturl, $showactionlinks, $user2);
            }
        }

    }

    /// print out list of incoming contacts
    if ($countstrangers) {
        message_print_heading(get_string('incomingcontacts', 'message', $countstrangers));

        foreach ($strangers as $stranger) {
            if ($minmessages == 0 || $stranger->messagecount >= $minmessages) {
                message_print_contactlist_user($stranger, IS_NOT_CONTACT, IS_NOT_BLOCKED, $contactselecturl, $showactionlinks, $user2);
            }
        }
    }

    echo html_writer::end_tag('table');

    if ($countstrangers && ($countonlinecontacts + $countofflinecontacts == 0)) {  // Extra help
        echo html_writer::tag('div','('.get_string('addsomecontactsincoming', 'message').')',array('class' => 'note'));
    }

    /*if ($refresh) {
        $PAGE->requires->js_init_call('M.core_message.init_refresh_page', array(60*1000, $PAGE->url->out(false)));

        echo $OUTPUT->container_start('messagejsautorefresh note center');
        echo get_string('pagerefreshes', 'message', $CFG->message_contacts_refresh);
        echo $OUTPUT->container_end();

        echo $OUTPUT->container_start('messagejsmanualrefresh aligncenter');
        echo $OUTPUT->single_button(message_remove_url_params($PAGE->url), get_string('refresh'));
        echo $OUTPUT->container_end();
    }*/
}

/**
* Print a select box allowing the user to choose to view new messages, course participants etc.
* Called by message_print_contact_selector()
* @param int $viewing What page is the user viewing ie VIEW_UNREAD_MESSAGES, VIEW_RECENT_CONVERSATIONS etc
* @param array $courses array of course objects. The courses the user is enrolled in.
* @param array $coursecontexts array of course contexts. Keyed on course id.
* @param int $countunreadtotal how many unread messages does the user have?
* @param int $countblocked how many users has the current user blocked?
* @param string $strunreadmessages a preconstructed message about the number of unread messages the user has
* @return void
*/
function message_print_usergroup_selector($viewing, $courses, $coursecontexts, $countunreadtotal, $countblocked, $strunreadmessages) {
    $options = array();

    if ($countunreadtotal>0) { //if there are unread messages
        $options[VIEW_UNREAD_MESSAGES] = $strunreadmessages;
    }

    $str = get_string('mycontacts', 'message');
    $options[VIEW_CONTACTS] = $str;

    $options[VIEW_RECENT_CONVERSATIONS] = get_string('mostrecentconversations', 'message');
    $options[VIEW_RECENT_NOTIFICATIONS] = get_string('mostrecentnotifications', 'message');

    if (!empty($courses)) {
        $courses_options = array();

        foreach($courses as $course) {
            if (has_capability('moodle/course:viewparticipants', $coursecontexts[$course->id])) {
                $courses_options[VIEW_COURSE.$course->id] = $course->shortname;
            }
        }

        if (!empty($courses_options)) {
            $options[] = array(get_string('courses') => $courses_options);
        }
    }

    if ($countblocked>0) {
        $str = get_string('blockedusers','message', $countblocked);
        $options[VIEW_BLOCKED] = $str;
    }

    echo html_writer::start_tag('form', array('id' => 'usergroupform','method' => 'get','action' => ''));
        echo html_writer::start_tag('fieldset');
            echo html_writer::select($options, VIEW_PARAM, $viewing, false, array('id' => VIEW_PARAM,'onchange' => 'this.form.submit()'));
        echo html_writer::end_tag('fieldset');
    echo html_writer::end_tag('form');
}

/**
* Load the course contexts for all of the users courses
* @param array $courses array of course objects. The courses the user is enrolled in.
* @return array of course contexts
*/
function message_get_course_contexts($courses) {
    $coursecontexts = array();

    foreach($courses as $course) {
        $coursecontexts[$course->id] = get_context_instance(CONTEXT_COURSE, $course->id);
    }

    return $coursecontexts;
}

/**
 * strip off action parameters like 'removecontact'
 * @param moodle_url/string $moodleurl a URL. Typically the current page URL.
 * @return string the URL minus parameters that perform actions (like adding/removing/blocking a contact).
 */
function message_remove_url_params($moodleurl) {
    $newurl = new moodle_url($moodleurl);
    $newurl->remove_params('addcontact','removecontact','blockcontact','unblockcontact');
    return $newurl->out();
}

/**
 * Count the number of messages with a field having a specified value.
 * if $field is empty then return count of the whole array
 * if $field is non-existent then return 0
 * @param array $messagearray array of message objects
 * @param string $field the field to inspect on the message objects
 * @param string $value the value to test the field against
 */
function message_count_messages($messagearray, $field='', $value='') {
    if (!is_array($messagearray)) return 0;
    if ($field == '' or empty($messagearray)) return count($messagearray);

    $count = 0;
    foreach ($messagearray as $message) {
        $count += ($message->$field == $value) ? 1 : 0;
    }
    return $count;
}

/**
 * Returns the count of unread messages for user. Either from a specific user or from all users.
 * @param object $user1 the first user. Defaults to $USER
 * @param object $user2 the second user. If null this function will count all of user 1's unread messages.
 * @return int the count of $user1's unread messages
 */
function message_count_unread_messages($user1=null, $user2=null) {
    global $USER, $DB;

    if (empty($user1)) {
        $user1 = $USER;
    }

    if (!empty($user2)) {
        return $DB->count_records_select('message', "useridto = ? AND useridfrom = ?",
            array($user1->id, $user2->id), "COUNT('id')");
    } else {
        return $DB->count_records_select('message', "useridto = ?",
            array($user1->id), "COUNT('id')");
    }
}

/**
 * Count the number of users blocked by $user1
 * @param $user1
 */
function message_count_blocked_users($user1=null) {
    global $USER, $DB;

    if (empty($user1)) {
        $user1 = $USER;
    }

    $sql = "SELECT count(mc.id)
            FROM {message_contacts} mc
            WHERE mc.userid = :userid AND mc.blocked = 1";
    $params = array('userid' => $user1->id);

    return $DB->count_records_sql($sql, $params);
}

/**
 * Print the search form and search results if a search has been performed
 * @param  boolean $advancedsearch show basic or advanced search form
 * @param  object $user1 the current user
 * @return boolean true if a search was performed
 */
function message_print_search($advancedsearch = false, $user1=null) {
    $frm = data_submitted();

    $doingsearch = false;
    if ($frm) {
        if (confirm_sesskey()) {
            $doingsearch = !empty($frm->combinedsubmit) || !empty($frm->keywords) || (!empty($frm->personsubmit) and !empty($frm->name));
        } else {
            $frm = false;
        }
    }

    if (!empty($frm->combinedsearch)) {
        $combinedsearchstring = $frm->combinedsearch;
    } else {
        //$combinedsearchstring = get_string('searchcombined','message').'...';
        $combinedsearchstring = '';
    }

    //$PAGE->requires->js_init_call('M.core_message.init_search_page', array($combinedsearchstring));

    if ($doingsearch) {
        if ($advancedsearch) {

            $messagesearch = '';
            if (!empty($frm->keywords)) {
                $messagesearch = $frm->keywords;
            }
            $personsearch = '';
            if (!empty($frm->name)) {
                $personsearch = $frm->name;
            }
            include('search_advanced.html');
        } else {
            include('search.html');
        }

        $showicontext = false;
        message_print_search_results($frm, $showicontext, $user1);

        return true;
    } else {

        if ($advancedsearch) {
            $personsearch = $messagesearch = '';
            include('search_advanced.html');
        } else {
            include('search.html');
        }
        return false;
    }
}

/*function message_print_settings() {
    global $USER, $OUTPUT, $PAGE;

    if ($frm = data_submitted() and confirm_sesskey()) {

        $pref = array();
        $pref['message_beepnewmessage'] = (isset($frm->beepnewmessage)) ? '1' : '0';
        $pref['message_blocknoncontacts'] = (isset($frm->blocknoncontacts)) ? '1' : '0';

        set_user_preferences($pref);

        redirect(message_remove_url_params($PAGE->url), get_string('settingssaved', 'message'), 1);
    }

    $cbbeepnewmessage = (get_user_preferences('message_beepnewmessage', 0) == '1') ? 'checked="checked"' : '';
    $cbblocknoncontacts = (get_user_preferences('message_blocknoncontacts', 0) == '1') ? 'checked="checked"' : '';

    include('settings.html');
}*/

/**
 * Get the users recent conversations meaning all the people they've recently
 * sent or received a message from plus the most recent message sent to or received from each other user
 * @param object $user the current user
 * @param int $limitfrom can be used for paging
 * @param int $limitto can be used for paging
 * @return array
 */
function message_get_recent_conversations($user, $limitfrom=0, $limitto=100) {
    global $DB;

    $userfields = user_picture::fields('u', array('lastaccess'));
    //This query retrieves the last message received from and sent to each user
    //It unions that data then, within that set, it finds the most recent message you've exchanged with each user over all
    //It then joins with some other tables to get some additional data we need

    //message ID is used instead of timecreated as it should sort the same and will be much faster

    //There is a separate query for read and unread queries as they are stored in different tables
    //They were originally retrieved in one query but it was so large that it was difficult to be confident in its correctness
    $sql = "SELECT $userfields, mr.id as mid, mr.smallmessage, mr.fullmessage, mr.timecreated, mc.id as contactlistid, mc.blocked
              FROM {message_read} mr
              JOIN (
                    SELECT messages.userid AS userid, MAX(messages.mid) AS mid
                      FROM (
                           SELECT mr1.useridto AS userid, MAX(mr1.id) AS mid
                             FROM {message_read} mr1
                            WHERE mr1.useridfrom = :userid1
                                  AND mr1.notification = 0
                         GROUP BY mr1.useridto
                                  UNION
                           SELECT mr2.useridfrom AS userid, MAX(mr2.id) AS mid
                             FROM {message_read} mr2
                            WHERE mr2.useridto = :userid2
                                  AND mr2.notification = 0
                         GROUP BY mr2.useridfrom
                           ) messages
                  GROUP BY messages.userid
                   ) messages2 ON mr.id = messages2.mid AND (mr.useridto = messages2.userid OR mr.useridfrom = messages2.userid)
              JOIN {user} u ON u.id = messages2.userid
         LEFT JOIN {message_contacts} mc ON mc.userid = :userid3 AND mc.contactid = u.id
             WHERE u.deleted = '0'
          ORDER BY mr.id DESC";
    $params = array('userid1' => $user->id, 'userid2' => $user->id, 'userid3' => $user->id);
    $read =  $DB->get_records_sql($sql, $params, $limitfrom, $limitto);

    $sql = "SELECT $userfields, m.id as mid, m.smallmessage, m.fullmessage, m.timecreated, mc.id as contactlistid, mc.blocked
              FROM {message} m
              JOIN (
                    SELECT messages.userid AS userid, MAX(messages.mid) AS mid
                      FROM (
                           SELECT m1.useridto AS userid, MAX(m1.id) AS mid
                             FROM {message} m1
                            WHERE m1.useridfrom = :userid1
                                  AND m1.notification = 0
                         GROUP BY m1.useridto
                                  UNION
                           SELECT m2.useridfrom AS userid, MAX(m2.id) AS mid
                             FROM {message} m2
                            WHERE m2.useridto = :userid2
                                  AND m2.notification = 0
                         GROUP BY m2.useridfrom
                           ) messages
                  GROUP BY messages.userid
                   ) messages2 ON m.id = messages2.mid AND (m.useridto = messages2.userid OR m.useridfrom = messages2.userid)
              JOIN {user} u ON u.id = messages2.userid
         LEFT JOIN {message_contacts} mc ON mc.userid = :userid3 AND mc.contactid = u.id
             WHERE u.deleted = '0'
             ORDER BY m.id DESC";
    $unread =  $DB->get_records_sql($sql, $params, $limitfrom, $limitto);

    $conversations = array();

    //Union the 2 result sets together looking for the message with the most recent timecreated for each other user
    //$conversation->id (the array key) is the other user's ID
    $conversation_arrays = array($unread, $read);
    foreach ($conversation_arrays as $conversation_array) {
        foreach ($conversation_array as $conversation) {
            if (empty($conversations[$conversation->id]) || $conversations[$conversation->id]->timecreated < $conversation->timecreated ) {
                $conversations[$conversation->id] = $conversation;
            }
        }
    }

    //Sort the conversations. This is a bit complicated as we need to sort by $conversation->timecreated
    //and there may be multiple conversations with the same timecreated value.
    //The conversations array contains both read and unread messages (different tables) so sorting by ID won't work
    usort($conversations, "conversationsort");

    return $conversations;
}

/**
 * Sort function used to order conversations
 * @param object $a A conversation object
 * @param object $b A conversation object
 * @return integer
 */
function conversationsort($a, $b)
{
    if ($a->timecreated == $b->timecreated) {
        return 0;
    }
    return ($a->timecreated > $b->timecreated) ? -1 : 1;
}

/**
 * Get the users recent event notifications
 * @param object $user the current user
 * @param int $limitfrom can be used for paging
 * @param int $limitto can be used for paging
 * @return array
 */
function message_get_recent_notifications($user, $limitfrom=0, $limitto=100) {
    global $DB;

    $userfields = user_picture::fields('u', array('lastaccess'));
    $sql = "SELECT mr.id AS message_read_id, $userfields, mr.smallmessage, mr.fullmessage, mr.timecreated as timecreated, mr.contexturl, mr.contexturlname
              FROM {message_read} mr
                   JOIN {user} u ON u.id=mr.useridfrom
             WHERE mr.useridto = :userid1 AND u.deleted = '0' AND mr.notification = :notification
             ORDER BY mr.id DESC";//ordering by id should give the same result as ordering by timecreated but will be faster
    $params = array('userid1' => $user->id, 'notification' => 1);

    $notifications =  $DB->get_records_sql($sql, $params, $limitfrom, $limitto);
    return $notifications;
}

/**
 * Print the user's recent conversations
 * @param object $user1 the current user
 * @param bool $showicontext flag indicating whether or not to show text next to the action icons
 */
function message_print_recent_conversations($user=null, $showicontext=false) {
    global $USER;

    echo html_writer::start_tag('p', array('class' => 'heading'));
    echo get_string('mostrecentconversations', 'message');
    echo html_writer::end_tag('p');

    if (empty($user)) {
        $user = $USER;
    }

    $conversations = message_get_recent_conversations($user);

    $showotheruser = true;
    message_print_recent_messages_table($conversations, $user, $showotheruser, $showicontext);
}

/**
 * Print the user's recent notifications
 * @param object $user1 the current user
 */
function message_print_recent_notifications($user=null) {
    global $USER;

    echo html_writer::start_tag('p', array('class' => 'heading'));
    echo get_string('mostrecentnotifications', 'message');
    echo html_writer::end_tag('p');

    if (empty($user)) {
        $user = $USER;
    }

    $notifications = message_get_recent_notifications($user);

    $showicontext = false;
    $showotheruser = false;
    message_print_recent_messages_table($notifications, $user, $showotheruser, $showicontext);
}

/**
 * Print a list of recent messages
 * @staticvar type $dateformat
 * @param array $messages the messages to display
 * @param object $user the current user
 * @param bool $showotheruser display information on the other user?
 * @param bool $showicontext show text next to the action icons?
 */
function message_print_recent_messages_table($messages, $user=null, $showotheruser=true, $showicontext=false) {
    global $OUTPUT;
    static $dateformat;

    if (empty($dateformat)) {
        $dateformat = get_string('strftimedatetimeshort');
    }

    echo html_writer::start_tag('div', array('class' => 'messagerecent'));
    foreach ($messages as $message) {
        echo html_writer::start_tag('div', array('class' => 'singlemessage'));

        if ($showotheruser) {
            if ( $message->contactlistid )  {
                if ($message->blocked == 0) { /// not blocked
                    $strcontact = message_contact_link($message->id, 'remove', true, null, $showicontext);
                    $strblock   = message_contact_link($message->id, 'block', true, null, $showicontext);
                } else { // blocked
                    $strcontact = message_contact_link($message->id, 'add', true, null, $showicontext);
                    $strblock   = message_contact_link($message->id, 'unblock', true, null, $showicontext);
                }
            } else {
                $strcontact = message_contact_link($message->id, 'add', true, null, $showicontext);
                $strblock   = message_contact_link($message->id, 'block', true, null, $showicontext);
            }

            //should we show just the icon or icon and text?
            $histicontext = 'icon';
            if ($showicontext) {
                $histicontext = 'both';
            }
            $strhistory = message_history_link($user->id, $message->id, true, '', '', $histicontext);

            echo html_writer::start_tag('span', array('class' => 'otheruser'));

            echo html_writer::start_tag('span', array('class' => 'pix'));
            echo $OUTPUT->user_picture($message, array('size' => 20, 'courseid' => SITEID));
            echo html_writer::end_tag('span');

            echo html_writer::start_tag('span', array('class' => 'contact'));

            $link = new moodle_url("/message/index.php?id=$message->id");
            $action = null;
            echo $OUTPUT->action_link($link, fullname($message), $action, array('title' => get_string('sendmessageto', 'message', fullname($message))));

            echo html_writer::end_tag('span');//end contact

            echo $strcontact.$strblock.$strhistory;
            echo html_writer::end_tag('span');//end otheruser
        }
        $messagetoprint = null;
        if (!empty($message->smallmessage)) {
            $messagetoprint = $message->smallmessage;
        } else {
            $messagetoprint = $message->fullmessage;
        }

        echo html_writer::tag('span', userdate($message->timecreated, $dateformat), array('class' => 'messagedate'));
        echo html_writer::tag('span', format_text($messagetoprint, FORMAT_HTML), array('class' => 'themessage'));
        echo message_format_contexturl($message);
        echo html_writer::end_tag('div');//end singlemessage
    }
    echo html_writer::end_tag('div');//end messagerecent
}

/**
 * Add the selected user as a contact for the current user
 * @param int $contactid the ID of the user to add as a contact
 * @param int $blocked 1 if you wish to block the contact
 * @return bool/int false if the $contactid isnt a valid user id. True if no changes made.
 *                  Otherwise returns the result of update_record() or insert_record()
 */
function message_add_contact($contactid, $blocked=0) {
    global $USER, $DB;

    if (!$DB->record_exists('user', array('id' => $contactid))) { // invalid userid
        return false;
    }

    if (($contact = $DB->get_record('message_contacts', array('userid' => $USER->id, 'contactid' => $contactid))) !== false) {
    /// record already exists - we may be changing blocking status

        if ($contact->blocked !== $blocked) {
        /// change to blocking status
            $contact->blocked = $blocked;
            return $DB->update_record('message_contacts', $contact);
        } else {
        /// no changes to blocking status
            return true;
        }

    } else {
    /// new contact record
        unset($contact);
        $contact->userid = $USER->id;
        $contact->contactid = $contactid;
        $contact->blocked = $blocked;
        return $DB->insert_record('message_contacts', $contact, false);
    }
}

/**
 * remove a contact
 * @param type $contactid the user ID of the contact to remove
 * @return bool returns the result of delete_records()
 */
function message_remove_contact($contactid) {
    global $USER, $DB;
    return $DB->delete_records('message_contacts', array('userid' => $USER->id, 'contactid' => $contactid));
}

/**
 * Unblock a contact. Note that this reverts the previously blocked user back to a non-contact.
 * @param int $contactid the user ID of the contact to unblock
 * @return bool returns the result of delete_records()
 */
function message_unblock_contact($contactid) {
    global $USER, $DB;
    return $DB->delete_records('message_contacts', array('userid' => $USER->id, 'contactid' => $contactid));
}

/**
 * block a user
 * @param int $contactid the user ID of the user to block
 */
function message_block_contact($contactid) {
    return message_add_contact($contactid, 1);
}

/**
 * Load a user's contact record
 * @param int $contactid the user ID of the user whose contact record you want
 */
function message_get_contact($contactid) {
    global $USER, $DB;
    return $DB->get_record('message_contacts', array('userid' => $USER->id, 'contactid' => $contactid));
}

/**
 * Print the results of a message search
 * @param mixed $frm submitted form data
 * @param bool $showicontext show text next to action icons?
 * @param object $user1 the current user
 */
function message_print_search_results($frm, $showicontext=false, $user1=null) {
    global $USER, $DB, $OUTPUT;

    if (empty($user1)) {
        $user1 = $USER;
    }

    echo html_writer::start_tag('div', array('class' => 'mdl-left'));

    $personsearch = false;
    $personsearchstring = null;
    if (!empty($frm->personsubmit) and !empty($frm->name)) {
        $personsearch = true;
        $personsearchstring = $frm->name;
    } else if (!empty($frm->combinedsubmit) and !empty($frm->combinedsearch)) {
        $personsearch = true;
        $personsearchstring = $frm->combinedsearch;
    }

    /// search for person
    if ($personsearch) {
        if (optional_param('mycourses', 0, PARAM_BOOL)) {
            $users = array();
            $mycourses = enrol_get_my_courses();
            foreach ($mycourses as $mycourse) {
                if (is_array($susers = message_search_users($mycourse->id, $personsearchstring))) {
                    foreach ($susers as $suser) $users[$suser->id] = $suser;
                }
            }
        } else {
            $users = message_search_users(SITEID, $personsearchstring);
        }

        if (!empty($users)) {
            echo html_writer::start_tag('p', array('class' => 'heading searchresultcount'));
            echo get_string('userssearchresults', 'message', count($users));
            echo html_writer::end_tag('p');

            echo html_writer::start_tag('table', array('class' => 'messagesearchresults'));
            foreach ($users as $user) {

                if ( $user->contactlistid )  {
                    if ($user->blocked == 0) { /// not blocked
                        $strcontact = message_contact_link($user->id, 'remove', true, null, $showicontext);
                        $strblock   = message_contact_link($user->id, 'block', true, null, $showicontext);
                    } else { // blocked
                        $strcontact = message_contact_link($user->id, 'add', true, null, $showicontext);
                        $strblock   = message_contact_link($user->id, 'unblock', true, null, $showicontext);
                    }
                } else {
                    $strcontact = message_contact_link($user->id, 'add', true, null, $showicontext);
                    $strblock   = message_contact_link($user->id, 'block', true, null, $showicontext);
                }

                //should we show just the icon or icon and text?
                $histicontext = 'icon';
                if ($showicontext) {
                    $histicontext = 'both';
                }
                $strhistory = message_history_link($USER->id, $user->id, true, '', '', $histicontext);

                echo html_writer::start_tag('tr');

                echo html_writer::start_tag('td', array('class' => 'pix'));
                echo $OUTPUT->user_picture($user, array('size' => 20, 'courseid' => SITEID));
                echo html_writer::end_tag('td');

                echo html_writer::start_tag('td',array('class' => 'contact'));
                $action = null;
                $link = new moodle_url("/message/index.php?id=$user->id");
                echo $OUTPUT->action_link($link, fullname($user), $action, array('title' => get_string('sendmessageto', 'message', fullname($user))));
                echo html_writer::end_tag('td');

                echo html_writer::tag('td', $strcontact, array('class' => 'link'));
                echo html_writer::tag('td', $strblock, array('class' => 'link'));
                echo html_writer::tag('td', $strhistory, array('class' => 'link'));

                echo html_writer::end_tag('tr');
            }
            echo html_writer::end_tag('table');

        } else {
            echo html_writer::start_tag('p', array('class' => 'heading searchresultcount'));
            echo get_string('userssearchresults', 'message', 0).'<br /><br />';
            echo html_writer::end_tag('p');
        }
    }

    // search messages for keywords
    $messagesearch = false;
    $messagesearchstring = null;
    if (!empty($frm->keywords)) {
        $messagesearch = true;
        $messagesearchstring = clean_text(trim($frm->keywords));
    } else if (!empty($frm->combinedsubmit) and !empty($frm->combinedsearch)) {
        $messagesearch = true;
        $messagesearchstring = clean_text(trim($frm->combinedsearch));
    }

    if ($messagesearch) {
        if ($messagesearchstring) {
            $keywords = explode(' ', $messagesearchstring);
        } else {
            $keywords = array();
        }
        $tome     = false;
        $fromme   = false;
        $courseid = 'none';

        if (empty($frm->keywordsoption)) {
            $frm->keywordsoption = 'allmine';
        }

        switch ($frm->keywordsoption) {
            case 'tome':
                $tome   = true;
                break;
            case 'fromme':
                $fromme = true;
                break;
            case 'allmine':
                $tome   = true;
                $fromme = true;
                break;
            case 'allusers':
                $courseid = SITEID;
                break;
            case 'courseusers':
                $courseid = $frm->courseid;
                break;
            default:
                $tome   = true;
                $fromme = true;
        }

        if (($messages = message_search($keywords, $fromme, $tome, $courseid)) !== false) {

        /// get a list of contacts
            if (($contacts = $DB->get_records('message_contacts', array('userid' => $USER->id), '', 'contactid, blocked') ) === false) {
                $contacts = array();
            }

        /// print heading with number of results
            echo html_writer::start_tag('p', array('class' => 'heading searchresultcount'));
            $countresults = count($messages);
            if ($countresults == MESSAGE_SEARCH_MAX_RESULTS) {
                echo get_string('keywordssearchresultstoomany', 'message', $countresults).' ("'.s($messagesearchstring).'")';
            } else {
                echo get_string('keywordssearchresults', 'message', $countresults);
            }
            echo html_writer::end_tag('p');

        /// print table headings
            echo html_writer::start_tag('table', array('class' => 'messagesearchresults', 'cellspacing' => '0'));

            $headertdstart = html_writer::start_tag('td', array('class' => 'messagesearchresultscol'));
            $headertdend   = html_writer::end_tag('td');
            echo html_writer::start_tag('tr');
            echo $headertdstart.get_string('from').$headertdend;
            echo $headertdstart.get_string('to').$headertdend;
            echo $headertdstart.get_string('message', 'message').$headertdend;
            echo $headertdstart.get_string('timesent', 'message').$headertdend;
            echo html_writer::end_tag('tr');

            $blockedcount = 0;
            $dateformat = get_string('strftimedatetimeshort');
            $strcontext = get_string('context', 'message');
            foreach ($messages as $message) {

            /// ignore messages to and from blocked users unless $frm->includeblocked is set
                if (!optional_param('includeblocked', 0, PARAM_BOOL) and (
                      ( isset($contacts[$message->useridfrom]) and ($contacts[$message->useridfrom]->blocked == 1)) or
                      ( isset($contacts[$message->useridto]  ) and ($contacts[$message->useridto]->blocked   == 1))
                                                )
                   ) {
                    $blockedcount ++;
                    continue;
                }

            /// load up user to record
                if ($message->useridto !== $USER->id) {
                    $userto = $DB->get_record('user', array('id' => $message->useridto));
                    $tocontact = (array_key_exists($message->useridto, $contacts) and
                                    ($contacts[$message->useridto]->blocked == 0) );
                    $toblocked = (array_key_exists($message->useridto, $contacts) and
                                    ($contacts[$message->useridto]->blocked == 1) );
                } else {
                    $userto = false;
                    $tocontact = false;
                    $toblocked = false;
                }

            /// load up user from record
                if ($message->useridfrom !== $USER->id) {
                    $userfrom = $DB->get_record('user', array('id' => $message->useridfrom));
                    $fromcontact = (array_key_exists($message->useridfrom, $contacts) and
                                    ($contacts[$message->useridfrom]->blocked == 0) );
                    $fromblocked = (array_key_exists($message->useridfrom, $contacts) and
                                    ($contacts[$message->useridfrom]->blocked == 1) );
                } else {
                    $userfrom = false;
                    $fromcontact = false;
                    $fromblocked = false;
                }

            /// find date string for this message
                $date = usergetdate($message->timecreated);
                $datestring = $date['year'].$date['mon'].$date['mday'];

            /// print out message row
                echo html_writer::start_tag('tr', array('valign' => 'top'));

                echo html_writer::start_tag('td', array('class' => 'contact'));
                message_print_user($userfrom, $fromcontact, $fromblocked, $showicontext);
                echo html_writer::end_tag('td');

                echo html_writer::start_tag('td', array('class' => 'contact'));
                message_print_user($userto, $tocontact, $toblocked, $showicontext);
                echo html_writer::end_tag('td');

                echo html_writer::start_tag('td', array('class' => 'summary'));
                echo message_get_fragment($message->fullmessage, $keywords);
                echo html_writer::start_tag('div', array('class' => 'link'));

                //find the user involved that isn't the current user
                $user2id = null;
                if ($user1->id == $message->useridto) {
                    $user2id = $message->useridfrom;
                } else {
                    $user2id = $message->useridto;
                }
                message_history_link($user1->id, $user2id, false,
                                     $messagesearchstring, 'm'.$message->id, $strcontext);
                echo html_writer::end_tag('div');
                echo html_writer::end_tag('td');

                echo html_writer::tag('td', userdate($message->timecreated, $dateformat), array('class' => 'date'));

                echo html_writer::end_tag('tr');
            }


            if ($blockedcount > 0) {
                echo html_writer::start_tag('tr');
                echo html_writer::tag('td', get_string('blockedmessages', 'message', $blockedcount), array('colspan' => 4, 'align' => 'center'));
                echo html_writer::end_tag('tr');
            }
            echo html_writer::end_tag('table');

        } else {
            echo html_writer::tag('p', get_string('keywordssearchresults', 'message', 0), array('class' => 'heading'));
        }
    }

    if (!$personsearch && !$messagesearch) {
        //they didn't enter any search terms
        echo $OUTPUT->notification(get_string('emptysearchstring', 'message'));
    }

    //echo '<br />';
    //echo $OUTPUT->single_button(new moodle_url($PAGE->url, array('tab' => 'search')), get_string('newsearch', 'message'));

    echo html_writer::end_tag('div');
}

/**
 * Print information on a user. Used when printing search results.
 * @param object/bool $user the user to display or false if you just want $USER
 * @param bool $iscontact is the user being displayed a contact?
 * @param bool $isblocked is the user being displayed blocked?
 * @param bool $includeicontext include text next to the action icons?
 */
function message_print_user ($user=false, $iscontact=false, $isblocked=false, $includeicontext=false) {
    global $USER, $OUTPUT;

    if ($user === false) {
        echo $OUTPUT->user_picture($USER, array('size' => 20, 'courseid' => SITEID));
    } else {
        echo $OUTPUT->user_picture($user, array('size' => 20, 'courseid' => SITEID));
        echo '&nbsp;';

        $return = false;
        $script = null;
        if ($iscontact) {
            message_contact_link($user->id, 'remove', $return, $script, $includeicontext);
        } else {
            message_contact_link($user->id, 'add', $return, $script, $includeicontext);
        }
        echo '&nbsp;';
        if ($isblocked) {
            message_contact_link($user->id, 'unblock', $return, $script, $includeicontext);
        } else {
            message_contact_link($user->id, 'block', $return, $script, $includeicontext);
        }

        $popupoptions = array(
                'height' => MESSAGE_DISCUSSION_HEIGHT,
                'width' => MESSAGE_DISCUSSION_WIDTH,
                'menubar' => false,
                'location' => false,
                'status' => true,
                'scrollbars' => true,
                'resizable' => true);

        $link = new moodle_url("/message/index.php?id=$user->id");
        //$action = new popup_action('click', $link, "message_$user->id", $popupoptions);
        $action = null;
        echo $OUTPUT->action_link($link, fullname($user), $action, array('title' => get_string('sendmessageto', 'message', fullname($user))));

    }
}

/**
 * Print a message contact link
 * @staticvar type $str
 * @param int $userid the ID of the user to apply to action to
 * @param string $linktype can be add, remove, block or unblock
 * @param bool $return if true return the link as a string. If false echo the link.
 * @param string $script the URL to send the user to when the link is clicked. If null, the current page.
 * @param bool $text include text next to the icons?
 * @param bool $icon include a graphical icon?
 * @return string  if $return is true otherwise bool
 */
function message_contact_link($userid, $linktype='add', $return=false, $script=null, $text=false, $icon=true) {
    global $OUTPUT, $PAGE;

    //hold onto the strings as we're probably creating a bunch of links
    static $str;

    if (empty($script)) {
        //strip off previous action params like 'removecontact'
        $script = message_remove_url_params($PAGE->url);
    }

    if (empty($str->blockcontact)) {
       $str->blockcontact   =  get_string('blockcontact', 'message');
       $str->unblockcontact =  get_string('unblockcontact', 'message');
       $str->removecontact  =  get_string('removecontact', 'message');
       $str->addcontact     =  get_string('addcontact', 'message');
    }

    $command = $linktype.'contact';
    $string  = $str->{$command};

    $safealttext = s($string);

    $safestring = '';
    if (!empty($text)) {
        $safestring = $safealttext;
    }

    $img = '';
    if ($icon) {
        $iconpath = null;
        switch ($linktype) {
            case 'block':
                $iconpath = 't/block';
                break;
            case 'unblock':
                $iconpath = 't/userblue';
                break;
            case 'remove':
                $iconpath = 'i/cross_red_big';
                break;
            case 'add':
            default:
                $iconpath = 't/addgreen';
        }

        $img = '<img src="'.$OUTPUT->pix_url($iconpath).'" class="iconsmall" alt="'.$safealttext.'" />';
    }

    $output = '<span class="'.$linktype.'contact">'.
              '<a href="'.$script.'&amp;'.$command.'='.$userid.
              '&amp;sesskey='.sesskey().'" title="'.$safealttext.'">'.
              $img.
              $safestring.'</a></span>';

    if ($return) {
        return $output;
    } else {
        echo $output;
        return true;
    }
}

/**
 * echo or return a link to take the user to the full message history between themselves and another user
 * @staticvar type $strmessagehistory
 * @param int $userid1 the ID of the current user
 * @param int $userid2 the ID of the other user
 * @param bool $return true to return the link as a string. False to echo the link.
 * @param string $keywords any keywords to highlight in the message history
 * @param string $position anchor name to jump to within the message history
 * @param string $linktext optionally specify the link text
 * @return string|bool. Returns a string if $return is true. Otherwise returns a boolean.
 */
function message_history_link($userid1, $userid2, $return=false, $keywords='', $position='', $linktext='') {
    global $OUTPUT;

    static $strmessagehistory;

    if (empty($strmessagehistory)) {
        $strmessagehistory = get_string('messagehistory', 'message');
    }

    if ($position) {
        $position = "#$position";
    }
    if ($keywords) {
        $keywords = "&search=".urlencode($keywords);
    }

    if ($linktext == 'icon') {  // Icon only
        $fulllink = '<img src="'.$OUTPUT->pix_url('t/log') . '" class="iconsmall" alt="'.$strmessagehistory.'" />';
    } else if ($linktext == 'both') {  // Icon and standard name
        $fulllink = '<img src="'.$OUTPUT->pix_url('t/log') . '" class="iconsmall" alt="" />';
        $fulllink .= '&nbsp;'.$strmessagehistory;
    } else if ($linktext) {    // Custom name
        $fulllink = $linktext;
    } else {                   // Standard name only
        $fulllink = $strmessagehistory;
    }

    $popupoptions = array(
            'height' => 500,
            'width' => 500,
            'menubar' => false,
            'location' => false,
            'status' => true,
            'scrollbars' => true,
            'resizable' => true);

    $link = new moodle_url('/message/index.php?history='.MESSAGE_HISTORY_ALL."&user=$userid1&id=$userid2$keywords$position");
    //$action = new popup_action('click', $link, "message_history_$userid1", $popupoptions);
    $action = null;
    $str = $OUTPUT->action_link($link, $fulllink, $action, array('title' => $strmessagehistory));

    $str = '<span class="history">'.$str.'</span>';

    if ($return) {
        return $str;
    } else {
        echo $str;
        return true;
    }
}


/**
 * Search through course users
 *
 * If $coursid specifies the site course then this function searches
 * through all undeleted and confirmed users
 * @param int $courseid The course in question.
 * @param string $searchtext the text to search for
 * @param string $sort the column name to order by
 * @param string $exceptions comma separated list of user IDs to exclude
 * @return array  An array of {@link $USER} records.
 */
function message_search_users($courseid, $searchtext, $sort='', $exceptions='') {
    global $CFG, $USER, $DB;

    $fullname = $DB->sql_fullname();

    if (!empty($exceptions)) {
        $except = ' AND u.id NOT IN ('. $exceptions .') ';
    } else {
        $except = '';
    }

    if (!empty($sort)) {
        $order = ' ORDER BY '. $sort;
    } else {
        $order = '';
    }

    $ufields = user_picture::fields('u');
    if (!$courseid or $courseid == SITEID) {
        $params = array($USER->id, "%$searchtext%");
        return $DB->get_records_sql("SELECT $ufields, mc.id as contactlistid, mc.blocked
                                       FROM {user} u
                                       LEFT JOIN {message_contacts} mc
                                            ON mc.contactid = u.id AND mc.userid = ?
                                      WHERE u.deleted = '0' AND u.confirmed = '1'
                                            AND (".$DB->sql_like($fullname, '?', false).")
                                            $except
                                     $order", $params);
    } else {
//TODO: add enabled enrolment join here (skodak)
        $context = get_context_instance(CONTEXT_COURSE, $courseid);
        $contextlists = get_related_contexts_string($context);

        // everyone who has a role assignment in this course or higher
        $params = array($USER->id, "%$searchtext%");
        $users = $DB->get_records_sql("SELECT $ufields,
                                         FROM {user} u, mc.id as contactlistid, mc.blocked
                                         JOIN {role_assignments} ra ON ra.userid = u.id
                                         LEFT JOIN {message_contacts} mc
                                              ON mc.contactid = u.id AND mc.userid = ?
                                        WHERE u.deleted = '0' AND u.confirmed = '1'
                                              AND ra.contextid $contextlists
                                              AND (".$DB->sql_like($fullname, '?', false).")
                                              $except
                                       $order", $params);

        return $users;
    }
}

/**
 * search a user's messages
 * @param array $searchterms an array of search terms (strings)
 * @param bool $fromme include messages from the user?
 * @param bool $tome include messages to the user?
 * @param mixed $courseid SITEID for admins searching all messages. Other behaviour not yet implemented
 * @param int $userid the user ID of the current user
 * @return mixed An array of messages or false if no matching messages were found
 */
function message_search($searchterms, $fromme=true, $tome=true, $courseid='none', $userid=0) {
/// Returns a list of posts found using an array of search terms
/// eg   word  +word -word
///
    global $CFG, $USER, $DB;

    /// If no userid sent then assume current user
    if ($userid == 0) $userid = $USER->id;

    /// Some differences in SQL syntax
    if ($DB->sql_regex_supported()) {
        $REGEXP    = $DB->sql_regex(true);
        $NOTREGEXP = $DB->sql_regex(false);
    }

    $searchcond = array();
    $params = array();
    $i = 0;

    //preprocess search terms to check whether we have at least 1 eligible search term
    //if we do we can drop words around it like 'a'
    $dropshortwords = false;
    foreach ($searchterms as $searchterm) {
        if (strlen($searchterm) >= 2) {
            $dropshortwords = true;
        }
    }

    foreach ($searchterms as $searchterm) {
        $i++;

        $NOT = false; /// Initially we aren't going to perform NOT LIKE searches, only MSSQL and Oracle

        if ($dropshortwords && strlen($searchterm) < 2) {
            continue;
        }
    /// Under Oracle and MSSQL, trim the + and - operators and perform
    /// simpler LIKE search
        if (!$DB->sql_regex_supported()) {
            if (substr($searchterm, 0, 1) == '-') {
                $NOT = true;
            }
            $searchterm = trim($searchterm, '+-');
        }

        if (substr($searchterm,0,1) == "+") {
            $searchterm = substr($searchterm,1);
            $searchterm = preg_quote($searchterm, '|');
            $searchcond[] = "m.fullmessage $REGEXP :ss$i";
            $params['ss'.$i] = "(^|[^a-zA-Z0-9])$searchterm([^a-zA-Z0-9]|$)";

        } else if (substr($searchterm,0,1) == "-") {
            $searchterm = substr($searchterm,1);
            $searchterm = preg_quote($searchterm, '|');
            $searchcond[] = "m.fullmessage $NOTREGEXP :ss$i";
            $params['ss'.$i] = "(^|[^a-zA-Z0-9])$searchterm([^a-zA-Z0-9]|$)";

        } else {
            $searchcond[] = $DB->sql_like("m.fullmessage", ":ss$i", false, true, $NOT);
            $params['ss'.$i] = "%$searchterm%";
        }
    }

    if (empty($searchcond)) {
        $searchcond = " ".$DB->sql_like('m.fullmessage', ':ss1', false);
        $params['ss1'] = "%";
    } else {
        $searchcond = implode(" AND ", $searchcond);
    }

    /// There are several possibilities
    /// 1. courseid = SITEID : The admin is searching messages by all users
    /// 2. courseid = ??     : A teacher is searching messages by users in
    ///                        one of their courses - currently disabled
    /// 3. courseid = none   : User is searching their own messages;
    ///    a.  Messages from user
    ///    b.  Messages to user
    ///    c.  Messages to and from user

    if ($courseid == SITEID) { /// admin is searching all messages
        $m_read   = $DB->get_records_sql("SELECT m.id, m.useridto, m.useridfrom, m.fullmessage, m.timecreated
                                            FROM {message_read} m
                                           WHERE $searchcond", $params, 0, MESSAGE_SEARCH_MAX_RESULTS);
        $m_unread = $DB->get_records_sql("SELECT m.id, m.useridto, m.useridfrom, m.fullmessage, m.timecreated
                                            FROM {message} m
                                           WHERE $searchcond", $params, 0, MESSAGE_SEARCH_MAX_RESULTS);

    } else if ($courseid !== 'none') {
        /// This has not been implemented due to security concerns
        $m_read   = array();
        $m_unread = array();

    } else {

        if ($fromme and $tome) {
            $searchcond .= " AND (m.useridfrom=:userid1 OR m.useridto=:userid2)";
            $params['userid1'] = $userid;
            $params['userid2'] = $userid;

        } else if ($fromme) {
            $searchcond .= " AND m.useridfrom=:userid";
            $params['userid'] = $userid;

        } else if ($tome) {
            $searchcond .= " AND m.useridto=:userid";
            $params['userid'] = $userid;
        }

        $m_read   = $DB->get_records_sql("SELECT m.id, m.useridto, m.useridfrom, m.fullmessage, m.timecreated
                                            FROM {message_read} m
                                           WHERE $searchcond", $params, 0, MESSAGE_SEARCH_MAX_RESULTS);
        $m_unread = $DB->get_records_sql("SELECT m.id, m.useridto, m.useridfrom, m.fullmessage, m.timecreated
                                            FROM {message} m
                                           WHERE $searchcond", $params, 0, MESSAGE_SEARCH_MAX_RESULTS);

    }

    /// The keys may be duplicated in $m_read and $m_unread so we can't
    /// do a simple concatenation
    $message = array();
    foreach ($m_read as $m) {
        $messages[] = $m;
    }
    foreach ($m_unread as $m) {
        $messages[] = $m;
    }

    return (empty($messages)) ? false : $messages;
}

/**
 * Given a message object that we already know has a long message
 * this function truncates the message nicely to the first
 * sane place between $CFG->forum_longpost and $CFG->forum_shortpost
 * @param string $message the message
 * @param int $minlength the minimum length to trim the message to
 * @return string the shortened message
 */
function message_shorten_message($message, $minlength = 0) {
    $i = 0;
    $tag = false;
    $length = strlen($message);
    $count = 0;
    $stopzone = false;
    $truncate = 0;
    if ($minlength == 0) $minlength = MESSAGE_SHORTLENGTH;


    for ($i=0; $i<$length; $i++) {
        $char = $message[$i];

        switch ($char) {
            case "<":
                $tag = true;
                break;
            case ">":
                $tag = false;
                break;
            default:
                if (!$tag) {
                    if ($stopzone) {
                        if ($char == '.' or $char == ' ') {
                            $truncate = $i+1;
                            break 2;
                        }
                    }
                    $count++;
                }
                break;
        }
        if (!$stopzone) {
            if ($count > $minlength) {
                $stopzone = true;
            }
        }
    }

    if (!$truncate) {
        $truncate = $i;
    }

    return substr($message, 0, $truncate);
}


/**
 * Given a string and an array of keywords, this function looks
 * for the first keyword in the string, and then chops out a
 * small section from the text that shows that word in context.
 * @param string $message the text to search
 * @param array $keywords array of keywords to find
 */
function message_get_fragment($message, $keywords) {

    $fullsize = 160;
    $halfsize = (int)($fullsize/2);

    $message = strip_tags($message);

    foreach ($keywords as $keyword) {  // Just get the first one
        if ($keyword !== '') {
            break;
        }
    }
    if (empty($keyword)) {   // None found, so just return start of message
        return message_shorten_message($message, 30);
    }

    $leadin = $leadout = '';

/// Find the start of the fragment
    $start = 0;
    $length = strlen($message);

    $pos = strpos($message, $keyword);
    if ($pos > $halfsize) {
        $start = $pos - $halfsize;
        $leadin = '...';
    }
/// Find the end of the fragment
    $end = $start + $fullsize;
    if ($end > $length) {
        $end = $length;
    } else {
        $leadout = '...';
    }

/// Pull out the fragment and format it

    $fragment = substr($message, $start, $end - $start);
    $fragment = $leadin.highlight(implode(' ',$keywords), $fragment).$leadout;
    return $fragment;
}

/**
 * Retrieve the messages between two users
 * @param object $user1 the current user
 * @param object $user2 the other user
 * @param int $limitnum the maximum number of messages to retrieve
 * @param bool $viewingnewmessages are we currently viewing new messages?
 */
function message_get_history($user1, $user2, $limitnum=0, $viewingnewmessages=false) {
    global $DB, $CFG;

    $messages = array();

    //we want messages sorted oldest to newest but if getting a subset of messages we need to sort
    //desc to get the last $limitnum messages then flip the order in php
    $sort = 'asc';
    if ($limitnum>0) {
        $sort = 'desc';
    }

    $notificationswhere = null;
    //we have just moved new messages to read. If theyre here to see new messages dont hide notifications
    if (!$viewingnewmessages && $CFG->messaginghidereadnotifications) {
        $notificationswhere = 'AND notification=0';
    }

    //prevent notifications of your own actions appearing in your own message history
    $ownnotificationwhere = ' AND NOT (useridfrom=? AND notification=1)';

    if ($messages_read = $DB->get_records_select('message_read', "((useridto = ? AND useridfrom = ?) OR
                                                    (useridto = ? AND useridfrom = ?)) $notificationswhere $ownnotificationwhere",
                                                    array($user1->id, $user2->id, $user2->id, $user1->id, $user1->id),
                                                    "timecreated $sort", '*', 0, $limitnum)) {
        foreach ($messages_read as $message) {
            $messages[$message->timecreated] = $message;
        }
    }
    if ($messages_new =  $DB->get_records_select('message', "((useridto = ? AND useridfrom = ?) OR
                                                    (useridto = ? AND useridfrom = ?)) $ownnotificationwhere",
                                                    array($user1->id, $user2->id, $user2->id, $user1->id, $user1->id),
                                                    "timecreated $sort", '*', 0, $limitnum)) {
        foreach ($messages_new as $message) {
            $messages[$message->timecreated] = $message;
        }
    }

    //if we only want the last $limitnum messages
    ksort($messages);
    $messagecount = count($messages);
    if ($limitnum>0 && $messagecount>$limitnum) {
        $messages = array_slice($messages, $messagecount-$limitnum, $limitnum, true);
    }

    return $messages;
}

/**
 * Print the message history between two users
 * @param object $user1 the current user
 * @param object $user2 the other user
 * @param string $search search terms to highlight
 * @param int $messagelimit maximum number of messages to return
 * @param string $messagehistorylink the html for the message history link or false
 * @param bool $viewingnewmessages are we currently viewing new messages?
 */
function message_print_message_history($user1,$user2,$search='',$messagelimit=0, $messagehistorylink=false, $viewingnewmessages=false) {
    global $CFG, $OUTPUT;

    echo $OUTPUT->box_start('center');
    echo html_writer::start_tag('table', array('cellpadding' => '10', 'class' => 'message_user_pictures'));
    echo html_writer::start_tag('tr');

    echo html_writer::start_tag('td', array('align' => 'center', 'id' => 'user1'));
    echo $OUTPUT->user_picture($user1, array('size' => 100, 'courseid' => SITEID));
    echo html_writer::tag('div', fullname($user1), array('class' => 'heading'));
    echo html_writer::end_tag('td');

    echo html_writer::start_tag('td', array('align' => 'center'));
    echo html_writer::empty_tag('img', array('src' => $OUTPUT->pix_url('t/left'), 'alt' => get_string('from')));
    echo html_writer::empty_tag('img', array('src' => $OUTPUT->pix_url('t/right'), 'alt' => get_string('to')));
    echo html_writer::end_tag('td');

    echo html_writer::start_tag('td', array('align' => 'center', 'id' => 'user2'));
    echo $OUTPUT->user_picture($user2, array('size' => 100, 'courseid' => SITEID));
    echo html_writer::tag('div', fullname($user2), array('class' => 'heading'));

    if (isset($user2->iscontact) && isset($user2->isblocked)) {
        $incontactlist = $user2->iscontact;
        $isblocked = $user2->isblocked;

        $script = null;
        $text = true;
        $icon = false;

        $strcontact = message_get_contact_add_remove_link($incontactlist, $isblocked, $user2, $script, $text, $icon);
        $strblock   = message_get_contact_block_link($incontactlist, $isblocked, $user2, $script, $text, $icon);
        $useractionlinks = $strcontact.'&nbsp;|'.$strblock;

        echo html_writer::tag('div', $useractionlinks, array('class' => 'useractionlinks'));
    }

    echo html_writer::end_tag('td');
    echo html_writer::end_tag('tr');
    echo html_writer::end_tag('table');
    echo $OUTPUT->box_end();

    if (!empty($messagehistorylink)) {
        echo $messagehistorylink;
    }

    /// Get all the messages and print them
    if ($messages = message_get_history($user1, $user2, $messagelimit, $viewingnewmessages)) {
        $tablecontents = '';

        $current = new stdClass();
        $current->mday = '';
        $current->month = '';
        $current->year = '';
        $messagedate = get_string('strftimetime');
        $blockdate   = get_string('strftimedaydate');
        foreach ($messages as $message) {
            if ($message->notification) {
                $notificationclass = ' notification';
            } else {
                $notificationclass = null;
            }
            $date = usergetdate($message->timecreated);
            if ($current->mday != $date['mday'] | $current->month != $date['month'] | $current->year != $date['year']) {
                $current->mday = $date['mday'];
                $current->month = $date['month'];
                $current->year = $date['year'];

                $datestring = html_writer::empty_tag('a', array('name' => $date['year'].$date['mon'].$date['mday']));
                $tablecontents .= html_writer::tag('div', $datestring, array('class' => 'mdl-align heading'));

                $tablecontents .= $OUTPUT->heading(userdate($message->timecreated, $blockdate), 4, 'mdl-align');
            }

            $formatted_message = $side = null;
            if ($message->useridfrom == $user1->id) {
                $formatted_message = message_format_message($message, $messagedate, $search, 'me');
                $side = 'left';
            } else {
                $formatted_message = message_format_message($message, $messagedate, $search, 'other');
                $side = 'right';
            }
            $tablecontents .= html_writer::tag('div', $formatted_message, array('class' => "mdl-left $side $notificationclass"));
        }

        echo html_writer::nonempty_tag('div', $tablecontents, array('class' => 'mdl-left messagehistory'));
    } else {
        echo html_writer::nonempty_tag('div', '('.get_string('nomessagesfound', 'message').')', array('class' => 'mdl-align messagehistory'));
    }
}

/**
 * Format a message for display in the message history
 * @param object $message the message object
 * @param string $format optional date format
 * @param string $keywords keywords to highlight
 * @param string $class CSS class to apply to the div around the message
 * @return string the formatted message
 */
function message_format_message($message, $format='', $keywords='', $class='other') {

    static $dateformat;

    //if we haven't previously set the date format or they've supplied a new one
    if ( empty($dateformat) || (!empty($format) && $dateformat != $format) ) {
        if ($format) {
            $dateformat = $format;
        } else {
            $dateformat = get_string('strftimedatetimeshort');
        }
    }
    $time = userdate($message->timecreated, $dateformat);
    $options = new stdClass();
    $options->para = false;

    //if supplied display small messages as fullmessage may contain boilerplate text that shouldnt appear in the messaging UI
    if (!empty($message->smallmessage)) {
        $messagetext = format_text($message->smallmessage, FORMAT_MOODLE, $options);
    } else {
        $messagetext = format_text($message->fullmessage, $message->fullmessageformat, $options);
    }

    $messagetext .= message_format_contexturl($message);

    if ($keywords) {
        $messagetext = highlight($keywords, $messagetext);
    }

    return '<div class="message '.$class.'"><a name="m'.$message->id.'"></a> <span class="time">'.$time.'</span>: <span class="content">'.$messagetext.'</span></div>';
}

/**
 * Format a the context url and context url name of a message for display
 * @param object $message the message object
 * @return string the formatted string
 */
function message_format_contexturl($message) {
    $s = null;

    if (!empty($message->contexturl)) {
        $displaytext = null;
        if (!empty($message->contexturlname)) {
            $displaytext= $message->contexturlname;
        } else {
            $displaytext= $message->contexturl;
        }
        $s .= html_writer::start_tag('div',array('class' => 'messagecontext'));
            $s .= get_string('view').': '.html_writer::tag('a', $displaytext, array('href' => $message->contexturl));
        $s .= html_writer::end_tag('div');
    }

    return $s;
}

/**
<<<<<<< HEAD
 * Inserts a message into the database, but also forwards it
 * via other means if appropriate.
 * @return int|false the ID of the new message or false
=======
 * Send a message from one user to another. Will be delivered according to the message recipients messaging preferences
 * @param object $userfrom the message sender
 * @param object $userto the message recipient
 * @param string $message the message
 * @param int $format message format such as FORMAT_PLAIN or FORMAT_HTML
>>>>>>> bcab42da
 */
function message_post_message($userfrom, $userto, $message, $format) {
    global $SITE, $CFG, $USER;

    $eventdata = new stdClass();
    $eventdata->component        = 'moodle';
    $eventdata->name             = 'instantmessage';
    $eventdata->userfrom         = $userfrom;
    $eventdata->userto           = $userto;

    //using string manager directly so that strings in the message will be in the message recipients language rather than the senders
    $eventdata->subject          = get_string_manager()->get_string('unreadnewmessage', 'message', fullname($userfrom), $userto->lang);

    if ($format == FORMAT_HTML) {
        $eventdata->fullmessage      = '';
        $eventdata->fullmessagehtml  = $message;
    } else {
        $eventdata->fullmessage      = $message;
        $eventdata->fullmessagehtml  = '';
    }

    $eventdata->fullmessageformat = $format;
    $eventdata->smallmessage     = strip_tags($message);//strip just in case there are is any html that would break the popup notification

    $s = new stdClass();
    $s->sitename = $SITE->shortname;
    $s->url = $CFG->wwwroot.'/message/index.php?user='.$userto->id.'&id='.$userfrom->id;

    $emailtagline = get_string_manager()->get_string('emailtagline', 'message', $s, $userto->lang);
    if (!empty($eventdata->fullmessage)) {
        $eventdata->fullmessage .= "\n\n---------------------------------------------------------------------\n".$emailtagline;
    }
    if (!empty($eventdata->fullmessagehtml)) {
        $eventdata->fullmessagehtml .= "<br /><br />---------------------------------------------------------------------<br />".$emailtagline;
    }

    $eventdata->timecreated     = time();
    return message_send($eventdata);
}


/**
 * Returns a list of all user ids who have used messaging in the site
 * This was the simple way to code the SQL ... is it going to blow up
 * on large datasets?
 */
function message_get_participants() {
    global $CFG, $DB;

        return $DB->get_records_sql("SELECT useridfrom as id,1 FROM {message}
                               UNION SELECT useridto as id,1 FROM {message}
                               UNION SELECT useridfrom as id,1 FROM {message_read}
                               UNION SELECT useridto as id,1 FROM {message_read}
                               UNION SELECT userid as id,1 FROM {message_contacts}
                               UNION SELECT contactid as id,1 from {message_contacts}");
}

/**
 * Print a row of contactlist displaying user picture, messages waiting and
 * block links etc
 * @param object $contact contact object containing all fields required for $OUTPUT->user_picture()
 * @param bool $incontactlist is the user a contact of ours?
 * @param bool $isblocked is the user blocked?
 * @param string $selectcontacturl the url to send the user to when a contact's name is clicked
 * @param bool $showactionlinks display action links next to the other users (add contact, block user etc)
 * @param object $selecteduser the user the current user is viewing (if any). They will be highlighted.
 */
function message_print_contactlist_user($contact, $incontactlist = true, $isblocked = false, $selectcontacturl = null, $showactionlinks = true, $selecteduser=null) {
    global $OUTPUT, $USER;
    $fullname  = fullname($contact);
    $fullnamelink  = $fullname;

    $linkclass = '';
    if (!empty($selecteduser) && $contact->id == $selecteduser->id) {
        $linkclass = 'messageselecteduser';
    }

    /// are there any unread messages for this contact?
    if ($contact->messagecount > 0 ){
        $fullnamelink = '<strong>'.$fullnamelink.' ('.$contact->messagecount.')</strong>';
    }

    $strcontact = $strblock = $strhistory = null;

    if ($showactionlinks) {
        $strcontact = message_get_contact_add_remove_link($incontactlist, $isblocked, $contact);
        $strblock   = message_get_contact_block_link($incontactlist, $isblocked, $contact);
        $strhistory = message_history_link($USER->id, $contact->id, true, '', '', 'icon');
    }

    echo html_writer::start_tag('tr');
    echo html_writer::start_tag('td', array('class' => 'pix'));
    echo $OUTPUT->user_picture($contact, array('size' => 20, 'courseid' => SITEID));
    echo html_writer::end_tag('td');

    echo html_writer::start_tag('td', array('class' => 'contact'));

    $popupoptions = array(
            'height' => MESSAGE_DISCUSSION_HEIGHT,
            'width' => MESSAGE_DISCUSSION_WIDTH,
            'menubar' => false,
            'location' => false,
            'status' => true,
            'scrollbars' => true,
            'resizable' => true);

    $link = $action = null;
    if (!empty($selectcontacturl)) {
        $link = new moodle_url($selectcontacturl.'&'.CONTACT_ID.'='.$contact->id);
    } else {
        //can $selectcontacturl be removed and maybe the be removed and hardcoded?
        $link = new moodle_url("/message/index.php?id=$contact->id");
        $action = new popup_action('click', $link, "message_$contact->id", $popupoptions);
    }
    echo $OUTPUT->action_link($link, $fullnamelink, $action, array('class' => $linkclass,'title' => get_string('sendmessageto', 'message', $fullname)));

    echo html_writer::end_tag('td');

    echo html_writer::tag('td', '&nbsp;'.$strcontact.$strblock.'&nbsp;'.$strhistory, array('class' => 'link'));

    echo html_writer::end_tag('tr');
}

/**
 * Constructs the add/remove contact link to display next to other users
 * @param bool $incontactlist is the user a contact
 * @param bool $isblocked is the user blocked
 * @param type $contact contact object
 * @param string $script the URL to send the user to when the link is clicked. If null, the current page.
 * @param bool $text include text next to the icons?
 * @param bool $icon include a graphical icon?
 * @return string
 */
function message_get_contact_add_remove_link($incontactlist, $isblocked, $contact, $script=null, $text=false, $icon=true) {
    $strcontact = '';

    if($incontactlist){
        $strcontact = message_contact_link($contact->id, 'remove', true, $script, $text, $icon);
    } else if ($isblocked) {
        $strcontact = message_contact_link($contact->id, 'add', true, $script, $text, $icon);
    } else{
        $strcontact = message_contact_link($contact->id, 'add', true, $script, $text, $icon);
    }

    return $strcontact;
}

/**
 * Constructs the block contact link to display next to other users
 * @param bool $incontactlist is the user a contact
 * @param bool $isblocked is the user blocked
 * @param type $contact contact object
 * @param string $script the URL to send the user to when the link is clicked. If null, the current page.
 * @param bool $text include text next to the icons?
 * @param bool $icon include a graphical icon?
 * @return string
 */
function message_get_contact_block_link($incontactlist, $isblocked, $contact, $script=null, $text=false, $icon=true) {
    $strblock   = '';

    //commented out to allow the user to block a contact without having to remove them first
    /*if ($incontactlist) {
        //$strblock = '';
    } else*/
    if ($isblocked) {
        $strblock   = '&nbsp;'.message_contact_link($contact->id, 'unblock', true, $script, $text, $icon);
    } else{
        $strblock   = '&nbsp;'.message_contact_link($contact->id, 'block', true, $script, $text, $icon);
    }

    return $strblock;
}

 /**
  * Moves messages from a particular user from the message table (unread messages) to message_read
  * This is typically only used when a user is deleted
  * @param object $userid User id
  * @return boolean success
  */
function message_move_userfrom_unread2read($userid) {
    global $DB;

    // move all unread messages from message table to message_read
    if ($messages = $DB->get_records_select('message', 'useridfrom = ?', array($userid), 'timecreated')) {
        foreach ($messages as $message) {
            message_mark_message_read($message, 0); //set timeread to 0 as the message was never read
        }
    }
    return true;
}

/*function message_get_popup_messages($destuserid, $fromuserid=NULL){
    global $DB;

    $processor = $DB->get_record('message_processors', array('name' => 'popup'));

    $messagesproc = $DB->get_records('message_working', array('processorid' => $processor->id), 'id ASC');

    //for every message to process check if it's for current user and process
    $messages = array();
    foreach ($messagesproc as $msgp){
        $query = array('id' => $msgp->unreadmessageid, 'useridto' => $destuserid);
        if ($fromuserid){
            $query['useridfrom'] = $fromuserid;
        }
        if ($message = $DB->get_record('message', $query)){
            $messages[] = $message;
            /// Move the entry to the other table
            $message->timeread = time();
            $messageid = $message->id;
            unset($message->id);

            //delete what we've processed and check if can move message
            $DB->delete_records('message_working', array('id' => $msgp->id));
            if ( $DB->count_records('message_working', array('unreadmessageid' => $messageid)) == 0){
                message_mark_message_read($message, time(), true);
            }
        }
    }
    return $messages;
}*/

/**
* marks ALL messages being sent from $fromuserid to $touserid as read
* @param int $touserid the id of the message recipient
* @param int $fromuserid the id of the message sender
* @return void
*/
function message_mark_messages_read($touserid, $fromuserid){
    global $DB;

    $sql = 'SELECT m.* FROM {message} m WHERE m.useridto=:useridto AND m.useridfrom=:useridfrom';
    $messages = $DB->get_recordset_sql($sql, array('useridto' => $touserid,'useridfrom' => $fromuserid));

    foreach ($messages as $message) {
        message_mark_message_read($message, time());
    }
}

/**
* Mark a single message as read
* @param message an object with an object property ie $message->id which is an id in the message table
* @param int $timeread the timestamp for when the message should be marked read. Usually time().
* @param bool $messageworkingempty Is the message_working table already confirmed empty for this message?
* @return int the ID of the message in the message_read table
*/
function message_mark_message_read($message, $timeread, $messageworkingempty=false) {
    global $DB;

    $message->timeread = $timeread;

    $messageid = $message->id;
    unset($message->id);//unset because it will get a new id on insert into message_read

    //If any processors have pending actions abort them
    if (!$messageworkingempty) {
        $DB->delete_records('message_working', array('unreadmessageid' => $messageid));
    }
    $messagereadid = $DB->insert_record('message_read', $message);
    $DB->delete_records('message', array('id' => $messageid));
<<<<<<< HEAD
    return $messagereadid;
=======
}

/**
 * A helper function that prints a formatted heading
 * @param string $title the heading to display
 * @param int $colspan
 */
function message_print_heading($title, $colspan=3) {
    echo html_writer::start_tag('tr');
    echo html_writer::tag('td', $title, array('colspan' => $colspan, 'class' => 'heading'));
    echo html_writer::end_tag('tr');
>>>>>>> bcab42da
}<|MERGE_RESOLUTION|>--- conflicted
+++ resolved
@@ -1956,17 +1956,12 @@
 }
 
 /**
-<<<<<<< HEAD
- * Inserts a message into the database, but also forwards it
- * via other means if appropriate.
- * @return int|false the ID of the new message or false
-=======
  * Send a message from one user to another. Will be delivered according to the message recipients messaging preferences
  * @param object $userfrom the message sender
  * @param object $userto the message recipient
  * @param string $message the message
  * @param int $format message format such as FORMAT_PLAIN or FORMAT_HTML
->>>>>>> bcab42da
+ * @return int|false the ID of the new message or false
  */
 function message_post_message($userfrom, $userto, $message, $format) {
     global $SITE, $CFG, $USER;
@@ -2227,9 +2222,7 @@
     }
     $messagereadid = $DB->insert_record('message_read', $message);
     $DB->delete_records('message', array('id' => $messageid));
-<<<<<<< HEAD
     return $messagereadid;
-=======
 }
 
 /**
@@ -2241,5 +2234,4 @@
     echo html_writer::start_tag('tr');
     echo html_writer::tag('td', $title, array('colspan' => $colspan, 'class' => 'heading'));
     echo html_writer::end_tag('tr');
->>>>>>> bcab42da
 }