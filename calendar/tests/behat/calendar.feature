@core @core_calendar
Feature: Perform basic calendar functionality
  In order to ensure the calendar works as expected
  As an admin
  I need to create calendar data

  Background:
    Given the following "users" exist:
      | username | firstname | lastname | email |
      | student1 | Student | 1 | student1@example.com |
      | student2 | Student | 2 | student2@example.com |
      | student3 | Student | 3 | student3@example.com |
      | teacher1 | Teacher | 1 | teacher1@example.com |
    And the following "courses" exist:
      | fullname | shortname | format |
      | Course 1 | C1 | topics |
      | Course 2 | C2 | topics |
      | Course 3 | C3 | topics |
      | Course 4 | C4 | topics |
    And the following "course enrolments" exist:
      | user | course | role |
      | student1 | C1 | student |
      | student3 | C1 | student |
      | teacher1 | C1 | teacher |
      | admin    | C1 | editingteacher |
    And the following "groups" exist:
      | name | course | idnumber |
      | Group 1 | C1 | G1 |
    And the following "group members" exist:
      | user | group |
      | student1 | G1 |
      | teacher1 | G1 |
    And I log in as "admin"
    And I am on "Course 1" course homepage with editing mode on
    And I add the "Calendar" block
    And I log out

  @javascript
  Scenario: Create a site event
    Given I log in as "admin"
    And I create a calendar event with form data:
      | Type of event | site |
      | Event title | Really awesome event! |
      | Description | Come join this awesome event, sucka! |
    And I log out
    And I log in as "student1"
    And I am on "Course 1" course homepage
    And I follow "This month"
    And I should see "Really awesome event!"
    And I log out
    And I log in as "student2"
    And I follow "This month"
    And I should see "Really awesome event!"

  @javascript
  Scenario: Create a course event
    Given I log in as "teacher1"
    And I create a calendar event with form data:
      | Type of event | course |
      | Course        | Course 1 |
      | Event title | Really awesome event! |
      | Description | Come join this awesome event, sucka! |
    And I log out
    And I log in as "student1"
    When I am on "Course 1" course homepage
    And I follow "This month"
    And I click on "Really awesome event!" "link"
    And "Course 1" "link" should exist in the "Really awesome event!" "dialogue"
    And I click on "Close" "button"
    And I log out
    And I log in as "student2"
    And I follow "This month"
    Then I should not see "Really awesome event!"

  @javascript
  Scenario: Create a group event
    Given I log in as "teacher1"
    And I am on "Course 1" course homepage
    And I create a calendar event with form data:
      | Type of event | group |
      | Group         | Group 1 |
      | Event title | Really awesome event! |
      | Description | Come join this awesome event |
    And I log out
    And I log in as "student1"
    When I am on "Course 1" course homepage
    And I follow "This month"
    Then I follow "Really awesome event!"

  @javascript
  Scenario: Create a user event
    Given I log in as "teacher1"
    And I create a calendar event with form data:
      | Type of event | user |
      | Event title | Really awesome event! |
      | Description | Come join this awesome event, sucka! |
    And I log out
    And I log in as "student1"
    When I am on "Course 1" course homepage
    And I follow "This month"
    Then I should not see "Really awesome event!"

  @javascript
  Scenario: Delete an event
    Given I log in as "teacher1"
    And I create a calendar event with form data:
      | Type of event | user |
      | Event title | Really awesome event! |
      | Description | Come join this awesome event, sucka! |
    And I am on "Course 1" course homepage
    When I follow "This month"
    And I click on "Really awesome event!" "link"
    And I click on "Delete" "button" in the "Really awesome event!" "dialogue"
    And I click on "Delete event" "button"
    And I wait to be redirected
    Then I should not see "Really awesome event!"

  @javascript
  Scenario: Edit an event
    Given I log in as "teacher1"
    And I create a calendar event with form data:
      | Type of event | user |
      | Event title | Really awesome event! |
      | Description | Come join this awesome event, sucka! |
      | Location | Cube office |
    And I am on "Course 1" course homepage
    When I follow "This month"
    And I click on "Really awesome event!" "link"
    And ".location-content" "css_element" should exist
    And I should see "Cube office"
    And I click on "Edit" "button"
    And I set the following fields to these values:
      | Event title | Mediocre event :( |
      | Description | Wait, this event isn't that great. |
      | Location | |
    And I press "Save"
    And I should see "Mediocre event"
    And I click on "Mediocre event :(" "link"
    Then I should see "Mediocre event"
    And ".location-content" "css_element" should not exist

  @javascript
  Scenario: Module events editing
    Given I log in as "admin"
    And I am on "Course 1" course homepage with editing mode on
    And the following "activities" exist:
      | activity | course | idnumber | name        | intro                   | timeopen      | timeclose     |
      | choice   | C1     | choice1  | Test choice | Test choice description | ##today## | ##today##  |
    When I follow "This month"
    Then I should see "Test choice opens"
    And I should see "Test choice closes"
    When I click on "Test choice opens" "link"
    Then "Delete" "button" should not exist in the "Test choice opens" "dialogue"
    And "Edit" "button" should not exist in the "Test choice opens" "dialogue"
    And I should see "Course event"
    When I click on "Go to activity" "link"
    And I wait to be redirected
    Then I should see "Test choice"
    And I am on "Course 1" course homepage
    And I follow "This month"
    When I click on "Test choice closes" "link"
    Then "Delete" "button" should not exist in the "Test choice closes" "dialogue"
    And "Edit" "button" should not exist in the "Test choice closes" "dialogue"
    And I should see "Course event"
    When I click on "Go to activity" "link"
    And I wait to be redirected
    Then I should see "Test choice"

  @javascript
  Scenario: Attempt to create event without fill required fields should display validation errors
    Given I log in as "teacher1"
    And I am on "Course 1" course homepage
    And I follow "This month"
    And I click on "New event" "button"
    When I click on "Save" "button"
    Then I should see "Required" in the "Event title" "form_row"
    And I am on homepage
    And I follow "This month"
    And I click on "New event" "button"
    And I set the field "Event title" to "Really awesome event!"
    And I set the field "Type of event" to "Course"
    When I click on "Save" "button"
    And I should see "Select a course" in the "Course" "form_row"

  @javascript
  Scenario: Default event type selection in the event form
    Given I log in as "teacher1"
    When I am viewing site calendar
    And I click on "New event" "button"
    Then the field "Type of event" matches value "User"
    And I am on "Course 1" course homepage
    And I follow "This month"
    When I click on "New event" "button"
    Then the field "Type of event" matches value "Course"

  @javascript
  Scenario: Admin can only see all courses if calendar_adminseesall setting is enabled.
    Given I log in as "admin"
    And I am on "Course 1" course homepage
    And I am viewing site calendar
    And I click on "New event" "button"
    And I set the field "Type of event" to "Course"
    When I expand the "Course" autocomplete
    Then "Course 1" "autocomplete_suggestions" should exist
    And "Course 2" "autocomplete_suggestions" should not exist
    And "Course 3" "autocomplete_suggestions" should not exist
    And I click on "Close" "button"
    And I am on site homepage
    And I navigate to "Appearance > Calendar" in site administration
    And I set the field "Admins see all" to "1"
    And I press "Save changes"
    And I am viewing site calendar
    And I click on "New event" "button"
    And I set the field "Type of event" to "Course"
    When I expand the "Course" autocomplete
    Then "Course 1" "autocomplete_suggestions" should exist
    And "Course 2" "autocomplete_suggestions" should exist
    And "Course 3" "autocomplete_suggestions" should exist

  @javascript
  Scenario: Students can only see user event type by default.
    Given I log in as "student1"
    And I am viewing site calendar
    When I click on "New event" "button"
    Then I should see "User" in the "div#fitem_id_staticeventtype" "css_element"
    And I am on "Course 1" course homepage
    And I follow "This month"
    When I click on "New event" "button"
    Then I should see "User" in the "div#fitem_id_staticeventtype" "css_element"
    And I click on "Close" "button"
    And I log out
    Given I log in as "admin"
    And I navigate to "Appearance > Calendar" in site administration
    And I set the field "Admins see all" to "1"
    And I press "Save changes"
    And I log out
    Given I log in as "student1"
    And I am on "Course 1" course homepage
    And I follow "This month"
    When I click on "New event" "button"
    Then I should see "User" in the "div#fitem_id_staticeventtype" "css_element"

  @javascript @accessibility
  Scenario: The calendar page must be accessible
    Given I log in as "student1"
    And I am on "Course 1" course homepage
    When I follow "This month"
    Then the page should meet accessibility standards
    And the page should meet "wcag131, wcag143, wcag412" accessibility standards
    And the page should meet accessibility standards with "wcag131, wcag143, wcag412" extra tests

  @javascript
<<<<<<< HEAD
  Scenario: Admin can create and edit course events if calendar_adminseesall setting is disabled
    Given I log in as "admin"
    And the following config values are set as admin:
      | calendar_adminseesall | 0 |
    And I am on "Course 4" course homepage with editing mode on
    And I add the "Upcoming events" block
    And I click on "Go to calendar..." "link" in the "Upcoming events" "block"
    And I click on "New event" "button"
    And I should see "Course" in the "Type of event" "select"
    And "Course 4" "autocomplete_selection" should exist
    And I set the field "Event title" to "Test course event"
    And I click on "Save" "button"
    And I should see "Test course event"
    When I click on "Edit" "link" in the "region-main" "region"
    Then the field "Event title" matches value "Test course event"
    And the field "Type of event" matches value "Course"
    And "Course 4" "autocomplete_selection" should exist
=======
  Scenario: Changing the event type should clear previous data
    Given I log in as "admin"
    And I am on "Course 1" course homepage
    And I follow "This month"
    And I press "New event"
    And I set the following fields to these values:
      | Event title | Group 1 event |
      | Type of event | Group       |
    And I press "Save"
    And I am on "Course 1" course homepage
    And I follow "This month"
    And I click on "Group 1 event" "link"
    And I should see "Group event"
    And I should see "Group 1"
    When I click on "Edit" "button"
    And I set the following fields to these values:
      | Event title | My own user event |
      | Type of event | user |
    And I press "Save"
    And I click on "My own user event" "link"
    Then I should see "User event"
    And I should not see "Group 1"
    And I click on "Edit" "button"
    And I set the following fields to these values:
      | Event title | Site event |
      | Type of event | site |
    And I press "Save"
    And I click on "Site event" "link"
    And I should see "Site event"
    And I click on "Edit" "button"
    And I set the following fields to these values:
      | Event title | Course 1 event |
      | Type of event | course |
    And I expand the "Course" autocomplete
    And I click on "Course 1" item in the autocomplete list
    And I press "Save"
    And I click on "Course 1 event" "link"
    And I should see "Course event"
    And I click on "Edit" "button"
    And I set the following fields to these values:
      | Event title | Category event |
      | Type of event | category |
    And I press "Save"
    And I click on "Category event" "link"
    And I should see "Category event"
>>>>>>> 838f1bfa
<|MERGE_RESOLUTION|>--- conflicted
+++ resolved
@@ -250,7 +250,6 @@
     And the page should meet accessibility standards with "wcag131, wcag143, wcag412" extra tests
 
   @javascript
-<<<<<<< HEAD
   Scenario: Admin can create and edit course events if calendar_adminseesall setting is disabled
     Given I log in as "admin"
     And the following config values are set as admin:
@@ -268,7 +267,8 @@
     Then the field "Event title" matches value "Test course event"
     And the field "Type of event" matches value "Course"
     And "Course 4" "autocomplete_selection" should exist
-=======
+
+  @javascript
   Scenario: Changing the event type should clear previous data
     Given I log in as "admin"
     And I am on "Course 1" course homepage
@@ -313,5 +313,4 @@
       | Type of event | category |
     And I press "Save"
     And I click on "Category event" "link"
-    And I should see "Category event"
->>>>>>> 838f1bfa
+    And I should see "Category event"