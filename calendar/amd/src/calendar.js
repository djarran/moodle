// This file is part of Moodle - http://moodle.org/
//
// Moodle is free software: you can redistribute it and/or modify
// it under the terms of the GNU General Public License as published by
// the Free Software Foundation, either version 3 of the License, or
// (at your option) any later version.
//
// Moodle is distributed in the hope that it will be useful,
// but WITHOUT ANY WARRANTY; without even the implied warranty of
// MERCHANTABILITY or FITNESS FOR A PARTICULAR PURPOSE.  See the
// GNU General Public License for more details.
//
// You should have received a copy of the GNU General Public License
// along with Moodle.  If not, see <http://www.gnu.org/licenses/>.

/**
 * This module is the highest level module for the calendar. It is
 * responsible for initialising all of the components required for
 * the calendar to run. It also coordinates the interaction between
 * components by listening for and responding to different events
 * triggered within the calendar UI.
 *
 * @module     core_calendar/calendar
 * @copyright  2017 Simey Lameze <simey@moodle.com>
 * @license    http://www.gnu.org/copyleft/gpl.html GNU GPL v3 or later
 */
define([
            'jquery',
            'core/ajax',
            'core/str',
            'core/templates',
            'core/notification',
            'core/custom_interaction_events',
            'core/modal_events',
            'core/modal_factory',
            'core_calendar/modal_event_form',
            'core_calendar/summary_modal',
            'core_calendar/repository',
            'core_calendar/events',
            'core_calendar/view_manager',
            'core_calendar/crud',
            'core_calendar/selectors',
            'core/config',
        ],
        function(
            $,
            Ajax,
            Str,
            Templates,
            Notification,
            CustomEvents,
            ModalEvents,
            ModalFactory,
            ModalEventForm,
            SummaryModal,
            CalendarRepository,
            CalendarEvents,
            CalendarViewManager,
            CalendarCrud,
            CalendarSelectors,
            Config,
        ) {

    var SELECTORS = {
        ROOT: "[data-region='calendar']",
        DAY: "[data-region='day']",
        NEW_EVENT_BUTTON: "[data-action='new-event-button']",
        DAY_CONTENT: "[data-region='day-content']",
        LOADING_ICON: '.loading-icon',
        VIEW_DAY_LINK: "[data-action='view-day-link']",
        CALENDAR_MONTH_WRAPPER: ".calendarwrapper",
        TODAY: '.today',
        DAY_NUMBER_CIRCLE: '.day-number-circle',
        DAY_NUMBER: '.day-number'
    };

    /**
     * Handler for the drag and drop move event. Provides a loading indicator
     * while the request is sent to the server to update the event start date.
     *
     * Triggers a eventMoved calendar javascript event if the event was successfully
     * updated.
     *
     * @param {event} e The calendar move event
     * @param {int} eventId The event id being moved
     * @param {object|null} originElement The jQuery element for where the event is moving from
     * @param {object} destinationElement The jQuery element for where the event is moving to
     */
    var handleMoveEvent = function(e, eventId, originElement, destinationElement) {
        var originTimestamp = null;
        var destinationTimestamp = destinationElement.attr('data-day-timestamp');

        if (originElement) {
            originTimestamp = originElement.attr('data-day-timestamp');
        }

        // If the event has actually changed day.
        if (!originElement || originTimestamp != destinationTimestamp) {
            Templates.render('core/loading', {})
                .then(function(html, js) {
                    // First we show some loading icons in each of the days being affected.
                    destinationElement.find(SELECTORS.DAY_CONTENT).addClass('hidden');
                    Templates.appendNodeContents(destinationElement, html, js);

                    if (originElement) {
                        originElement.find(SELECTORS.DAY_CONTENT).addClass('hidden');
                        Templates.appendNodeContents(originElement, html, js);
                    }
                    return;
                })
                .then(function() {
                    // Send a request to the server to make the change.
                    return CalendarRepository.updateEventStartDay(eventId, destinationTimestamp);
                })
                .then(function() {
                    // If the update was successful then broadcast an event letting the calendar
                    // know that an event has been moved.
                    $('body').trigger(CalendarEvents.eventMoved, [eventId, originElement, destinationElement]);
                    return;
                })
                .always(function() {
                    // Always remove the loading icons regardless of whether the update
                    // request was successful or not.
                    var destinationLoadingElement = destinationElement.find(SELECTORS.LOADING_ICON);
                    destinationElement.find(SELECTORS.DAY_CONTENT).removeClass('hidden');
                    Templates.replaceNode(destinationLoadingElement, '', '');

                    if (originElement) {
                        var originLoadingElement = originElement.find(SELECTORS.LOADING_ICON);
                        originElement.find(SELECTORS.DAY_CONTENT).removeClass('hidden');
                        Templates.replaceNode(originLoadingElement, '', '');
                    }
                    return;
                })
                .fail(Notification.exception);
        }
    };

    /**
     * Listen to and handle any calendar events fired by the calendar UI.
     *
     * @method registerCalendarEventListeners
     * @param {object} root The calendar root element
     * @param {object} eventFormModalPromise A promise reolved with the event form modal
     */
    var registerCalendarEventListeners = function(root, eventFormModalPromise) {
        var body = $('body');

        body.on(CalendarEvents.created, function() {
            CalendarViewManager.reloadCurrentMonth(root);
        });
        body.on(CalendarEvents.deleted, function() {
            CalendarViewManager.reloadCurrentMonth(root);
        });
        body.on(CalendarEvents.updated, function() {
            CalendarViewManager.reloadCurrentMonth(root);
        });
        body.on(CalendarEvents.editActionEvent, function(e, url) {
            // Action events needs to be edit directly on the course module.
            window.location.assign(url);
        });
        // Handle the event fired by the drag and drop code.
        body.on(CalendarEvents.moveEvent, handleMoveEvent);
        // When an event is successfully moved we should updated the UI.
        body.on(CalendarEvents.eventMoved, function() {
            CalendarViewManager.reloadCurrentMonth(root);
        });

        CalendarCrud.registerEditListeners(root, eventFormModalPromise);
    };

    /**
     * Register event listeners for the module.
     *
     * @param {object} root The calendar root element
     */
    var registerEventListeners = function(root) {
        const viewingFullCalendar = document.getElementById(CalendarSelectors.fullCalendarView);
        // Listen the click on the day link to render the day view.
        root.on('click', SELECTORS.VIEW_DAY_LINK, function(e) {
            var dayLink = $(e.target).closest(SELECTORS.VIEW_DAY_LINK);
            var year = dayLink.data('year'),
                month = dayLink.data('month'),
                day = dayLink.data('day'),
                courseId = dayLink.data('courseid'),
                categoryId = dayLink.data('categoryid');
            const url = '?view=day&time=' + dayLink.data('timestamp');
            if (viewingFullCalendar) {
                CalendarViewManager.refreshDayContent(root, year, month, day, courseId, categoryId, root,
                    'core_calendar/calendar_day').then(function() {
                    e.preventDefault();
                    return CalendarViewManager.updateUrl(url);
                }).fail(Notification.exception);
            } else {
                window.location.assign(Config.wwwroot + '/calendar/view.php' + url);
            }
        });

        root.on('change', CalendarSelectors.elements.courseSelector, function() {
            var selectElement = $(this);
            var courseId = selectElement.val();
            CalendarViewManager.reloadCurrentMonth(root, courseId, null)
                .then(function() {
                    // We need to get the selector again because the content has changed.
                    return root.find(CalendarSelectors.elements.courseSelector).val(courseId);
                })
                .fail(Notification.exception);
        });

        var eventFormPromise = CalendarCrud.registerEventFormModal(root),
            contextId = $(SELECTORS.CALENDAR_MONTH_WRAPPER).data('context-id');
        registerCalendarEventListeners(root, eventFormPromise);

        if (contextId) {
            // Bind click events to calendar days.
            root.on('click', SELECTORS.DAY, function(e) {
                var target = $(e.target);
                const displayingSmallBlockCalendar = root.parents('aside').data('blockregion') === 'side-pre';

                if (!viewingFullCalendar && displayingSmallBlockCalendar) {
                    const dateContainer = target.closest(SELECTORS.DAY);
                    const url = '?view=day&time=' + dateContainer.data('day-timestamp');
                    window.location.assign(Config.wwwroot + '/calendar/view.php' + url);
                } else {
<<<<<<< HEAD
                    const hasViewDayLink = target.closest(SELECTORS.VIEW_DAY_LINK);
=======
                    const hasViewDayLink = target.closest(SELECTORS.VIEW_DAY_LINK).length;
>>>>>>> 379f15f3
                    const shouldShowNewEventModal = !hasViewDayLink;
                    if (shouldShowNewEventModal) {
                        var startTime = $(this).attr('data-new-event-timestamp');
                        eventFormPromise.then(function(modal) {
                            var wrapper = target.closest(CalendarSelectors.wrapper);
                            modal.setCourseId(wrapper.data('courseid'));

                            var categoryId = wrapper.data('categoryid');
                            if (typeof categoryId !== 'undefined') {
                                modal.setCategoryId(categoryId);
                            }

                            modal.setContextId(wrapper.data('contextId'));
                            modal.setStartTime(startTime);
                            modal.show();
                            return;
                        }).fail(Notification.exception);
                    }
                }
                e.preventDefault();
            });
        }
    };

    return {
        init: function(root) {
            root = $(root);
            CalendarViewManager.init(root);
            registerEventListeners(root);
        }
    };
});<|MERGE_RESOLUTION|>--- conflicted
+++ resolved
@@ -222,11 +222,7 @@
                     const url = '?view=day&time=' + dateContainer.data('day-timestamp');
                     window.location.assign(Config.wwwroot + '/calendar/view.php' + url);
                 } else {
-<<<<<<< HEAD
-                    const hasViewDayLink = target.closest(SELECTORS.VIEW_DAY_LINK);
-=======
                     const hasViewDayLink = target.closest(SELECTORS.VIEW_DAY_LINK).length;
->>>>>>> 379f15f3
                     const shouldShowNewEventModal = !hasViewDayLink;
                     if (shouldShowNewEventModal) {
                         var startTime = $(this).attr('data-new-event-timestamp');
